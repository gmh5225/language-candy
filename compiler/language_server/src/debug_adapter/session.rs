use super::{
    paused::{PausedState, PausedVm},
    tracer::DebugTracer,
    DebugVm, ServerToClient, ServerToClientMessage, SessionId,
};
use crate::database::Database;
use candy_frontend::{
    hir::Id,
    module::{Module, ModuleKind, PackagesPath},
    TracingConfig, TracingMode,
};
use candy_vm::{
    byte_code::Instruction,
    environment::StateAfterRunWithoutHandles,
    heap::{Heap, HirId, Struct},
    mir_to_byte_code::compile_byte_code,
    tracer::DummyTracer,
    Vm, VmFinished,
};
use dap::{
    events::StoppedEventBody,
    prelude::EventBody,
    requests::{Command, InitializeArguments, Request},
    responses::{
        Response, ResponseBody, ResponseMessage, SetExceptionBreakpointsResponse, ThreadsResponse,
    },
    types::{Capabilities, StoppedEventReason, Thread},
};
use lsp_types::{Position, Range};
use rustc_hash::FxHashMap;
use std::{mem, num::NonZeroUsize, path::PathBuf, rc::Rc};
use tokio::sync::mpsc;
use tower_lsp::Client;
use tracing::error;

#[tokio::main(worker_threads = 1)]
pub async fn run_debug_session(
    session_id: SessionId,
    client: Client,
    packages_path: PackagesPath,
    mut client_to_server: mpsc::Receiver<Request>,
) {
    // TODO: Share database with language server.
    let db = Database::new_with_file_system_module_provider(packages_path);
    let mut session = DebugSession {
        session_id,
        client,
        db,
        state: State::Initial,
    };
    while let Some(request) = client_to_server.recv().await {
        let seq = request.seq;
        match session.handle(request).await {
            Ok(()) => {}
            Err(message) => {
                session
                    .send_response_err(seq, ResponseMessage::Error(message.to_string()))
                    .await;
            }
        }
    }
}

struct DebugSession {
    session_id: SessionId,
    client: Client,
    db: Database,
    state: State,
}

// `Launched` is much larger than `Initial` and `Initialized`, but it's also the
// most common state while the others are only temporary during initialization.
#[allow(clippy::large_enum_variant)]
enum State {
    Initial,
    Initialized(InitializeArguments),
    Launched {
        initialize_arguments: InitializeArguments,
        execution_state: ExecutionState,
    },
}

enum ExecutionState {
    #[allow(dead_code)] // WIP
    Running(DebugVm),
    Paused(PausedState),
}

impl DebugSession {
    pub async fn handle(&mut self, request: Request) -> Result<(), &'static str> {
        match request.command {
            Command::Attach(_) => todo!(),
            Command::BreakpointLocations(_) => todo!(),
            Command::Completions(_) => todo!(),
            Command::ConfigurationDone => todo!(),
            Command::Continue(_) => todo!(),
            Command::DataBreakpointInfo(_) => todo!(),
            Command::Disassamble(_) => todo!(),
            Command::Disconnect(_) => {
                let state = mem::replace(&mut self.state, State::Initial);
                let initialize_arguments = match state {
                    State::Initial | State::Initialized(_) => {
                        self.state = state;
                        return Err("not-launched");
                    }
                    State::Launched {
                        initialize_arguments,
                        ..
                    } => initialize_arguments,
                };
                self.state = State::Initialized(initialize_arguments);
                self.send_response_ok(request.seq, ResponseBody::Disconnect)
                    .await;
                Ok(())
            }
            Command::Evaluate(_) => todo!(),
            Command::ExceptionInfo(_) => todo!(),
            Command::Goto(_) => todo!(),
            Command::GotoTargets(_) => todo!(),
            Command::Initialize(args) => {
                if !matches!(self.state, State::Initial) {
                    return Err("already-initialized");
                }

                let capabilities = Capabilities {
                    supports_configuration_done_request: None,
                    supports_function_breakpoints: None,
                    supports_conditional_breakpoints: None,
                    supports_hit_conditional_breakpoints: None,
                    supports_evaluate_for_hovers: None,
                    exception_breakpoint_filters: None,
                    supports_step_back: None,
                    supports_set_variable: None,
                    supports_restart_frame: None,
                    supports_goto_targets_request: None,
                    supports_step_in_targets_request: None,
                    supports_completions_request: None,
                    completion_trigger_characters: None,
                    supports_modules_request: None,
                    additional_module_columns: None,
                    supported_checksum_algorithms: None,
                    supports_restart_request: None,
                    supports_exception_options: None,
                    supports_value_formatting_options: None,
                    supports_exception_info_request: None,
                    support_terminate_debuggee: None,
                    support_suspend_debuggee: None,
                    supports_delayed_stack_trace_loading: None,
                    supports_loaded_sources_request: None,
                    supports_log_points: None,
                    supports_terminate_threads_request: None,
                    supports_set_expression: None,
                    supports_terminate_request: None,
                    supports_data_breakpoints: None,
                    supports_read_memory_request: Some(true),
                    supports_write_memory_request: None,
                    supports_disassemble_request: None,
                    supports_cancel_request: None,
                    supports_breakpoint_locations_request: None,
                    supports_clipboard_context: None,
                    supports_stepping_granularity: None,
                    supports_instruction_breakpoints: None,
                    supports_exception_filter_options: None,
                    supports_single_thread_execution_requests: Some(true),
                };
                self.send_response_ok(request.seq, ResponseBody::Initialize(Some(capabilities)))
                    .await;
                self.send(EventBody::Initialized).await;
                self.state = State::Initialized(args);
                Ok(())
            }
            Command::Launch(args) => {
                let state = mem::replace(&mut self.state, State::Initial);
                let initialize_arguments = match state {
                    State::Initial => {
                        self.state = state;
                        return Err("not-initialized");
                    }
                    State::Initialized(initialize_arguments) => initialize_arguments,
                    State::Launched { .. } => {
                        self.state = state;
                        return Err("already-launched");
                    }
                };

                let module = self.parse_module(args.program)?;

                let tracing = TracingConfig {
                    register_fuzzables: TracingMode::Off,
                    calls: TracingMode::All,
                    evaluated_expressions: TracingMode::All,
                };
                let byte_code = compile_byte_code(&self.db, module.clone(), tracing.clone()).0;
                let mut heap = Heap::default();
                let VmFinished { result, .. } = Vm::for_module(&byte_code, &mut heap, DummyTracer)
                    .run_forever_without_handles(&mut heap);
                let result = match result {
                    Ok(result) => result,
                    Err(error) => {
                        error!("Module panicked: {}", error.reason);
                        return Err("module-panicked");
                    }
                };
                let main = match result.into_main_function(&heap) {
                    Ok(main) => main,
                    Err(error) => {
                        error!("Failed to find main function: {error}");
                        return Err("no-main-function");
                    }
                };

                self.send_response_ok(request.seq, ResponseBody::Launch)
                    .await;

                // Run the `main` function.
                let environment = Struct::create(&mut heap, true, &FxHashMap::default()).into();
                let platform = HirId::create(&mut heap, true, Id::platform());
                let tracer = DebugTracer::default();
                let vm = Vm::for_function(
                    Rc::new(byte_code),
                    &mut heap,
                    main,
                    &[environment],
                    platform,
                    tracer,
                );

<<<<<<< HEAD
                let mut execution_controller = RunLimitedNumberOfInstructions::new(10_000);
=======
>>>>>>> ad276a3e
                // TODO: remove when we support pause and continue
                let vm = match vm.run_n_without_handles(&mut heap, 10000) {
                    StateAfterRunWithoutHandles::Running(vm) => Some(vm),
                    StateAfterRunWithoutHandles::Finished(_) => None,
                };

                if let Some(vm) = vm {
                    self.state = State::Launched {
                        initialize_arguments,
                        execution_state: ExecutionState::Paused(PausedState::new(heap, vm)),
                    };

                    self.send(EventBody::Stopped(StoppedEventBody {
                        reason: StoppedEventReason::Entry,
                        description: Some("Paused on program start".to_string()),
                        thread_id: Some(0),
                        preserve_focus_hint: Some(false),
                        text: None,
                        all_threads_stopped: Some(true),
                        hit_breakpoint_ids: Some(vec![]),
                    }))
                    .await;
                } else {
                    self.send(EventBody::Terminated(None)).await;
                }

                Ok(())
            }
            Command::LoadedSources => todo!(),
            Command::Modules(_) => todo!(),
            Command::Next(_) => self.step(request.seq, StepKind::Next).await,
            Command::Pause(_) => todo!(),
            Command::ReadMemory(args) => {
                let state = self.state.require_paused_mut()?;
                let response = state.read_memory(&args)?;
                self.send_response_ok(request.seq, ResponseBody::ReadMemory(Some(response)))
                    .await;
                Ok(())
            }
            Command::Restart(_) => todo!(),
            Command::RestartFrame(_) => todo!(),
            Command::ReverseContinue(_) => todo!(),
            Command::Scopes(args) => {
                let scopes = self.state.require_paused_mut()?.scopes(&args);
                self.send_response_ok(request.seq, ResponseBody::Scopes(scopes))
                    .await;
                Ok(())
            }
            Command::SetBreakpoints(_) => todo!(),
            Command::SetDataBreakpoints(_) => todo!(),
            Command::SetExceptionBreakpoints(_) => {
                self.send_response_ok(
                    request.seq,
                    ResponseBody::SetExceptionBreakpoints(Some(SetExceptionBreakpointsResponse {
                        breakpoints: Some(vec![]),
                    })),
                )
                .await;
                Ok(())
            }
            Command::SetExpression(_) => todo!(),
            Command::SetFunctionBreakpoints(_) => todo!(),
            Command::SetInstructionBreakpoints(_) => todo!(),
            Command::SetVariable(_) => todo!(),
            Command::Source(_) => todo!(),
            Command::StackTrace(args) => {
                let start_at_1_config = self.state.require_initialized()?.into();
                let state = self.state.require_paused_mut()?;
                let stack_trace = state.stack_trace(&self.db, start_at_1_config, &args);
                self.send_response_ok(request.seq, ResponseBody::StackTrace(stack_trace))
                    .await;
                Ok(())
            }
            Command::StepBack(_) => todo!(),
            Command::StepIn(_) => self.step(request.seq, StepKind::In).await,
            Command::StepInTargets(_) => todo!(),
            Command::StepOut(_) => self.step(request.seq, StepKind::Out).await,
            Command::Terminate(_) => todo!(),
            Command::TerminateThreads(_) => todo!(),
            Command::Threads => {
                let threads = vec![Thread {
                    id: 0,
                    name: "Candy program".to_string(),
                }];
                self.send_response_ok(
                    request.seq,
                    ResponseBody::Threads(ThreadsResponse { threads }),
                )
                .await;
                Ok(())
            }
            Command::Variables(args) => {
                let supports_variable_type = self
                    .state
                    .require_initialized()?
                    .supports_variable_type
                    .unwrap_or_default();
                let variables = self.state.require_paused_mut()?.variables(
                    &self.db,
                    &args,
                    supports_variable_type,
                );
                self.send_response_ok(request.seq, ResponseBody::Variables(variables))
                    .await;
                Ok(())
            }
            Command::WriteMemory(_) => todo!(),
            Command::Cancel(_) => todo!(),
        }
    }
    async fn step(
        &mut self,
        request_seq: NonZeroUsize,
        kind: StepKind,
    ) -> Result<(), &'static str> {
        self.state.require_paused()?;
        let response_body = match kind {
            StepKind::Next => ResponseBody::Next,
            StepKind::In => ResponseBody::StepIn,
            StepKind::Out => ResponseBody::StepOut,
        };
        self.send_response_ok(request_seq, response_body).await;

        let state = self.state.require_paused_mut().unwrap();

        // TODO: honor `args.granularity`
        let PausedVm { mut heap, mut vm } = state.vm.take().unwrap();
        let initial_stack_size = vm.call_stack().len();
        let vm_after_stepping = loop {
            let Some(instruction_pointer) = vm.next_instruction() else {
                break None; // The VM finished executing anyways.
            };
            let is_trace_instruction = matches!(
                vm.byte_code().instructions[*instruction_pointer],
                Instruction::TraceCallEnds | Instruction::TraceExpressionEvaluated,
            );

            match vm.run_without_handles(&mut heap) {
                StateAfterRunWithoutHandles::Running(new_vm) => {
                    vm = new_vm;
                }
                StateAfterRunWithoutHandles::Finished(_) => break None,
            };

            if is_trace_instruction {
                continue; // Doesn't count.
            }

            let did_step = match kind {
                StepKind::Next => vm.call_stack().len() <= initial_stack_size,
                StepKind::In => true,
                StepKind::Out => vm.call_stack().len() < initial_stack_size,
            };
            if did_step {
                break Some(vm);
            }
        };

        if let Some(vm) = vm_after_stepping {
            state.vm = Some(PausedVm::new(heap, vm));

            self.send(EventBody::Stopped(StoppedEventBody {
                reason: StoppedEventReason::Step,
                description: None,
                thread_id: Some(0),
                preserve_focus_hint: Some(false),
                text: None,
                all_threads_stopped: Some(true),
                hit_breakpoint_ids: Some(vec![]),
            }))
            .await;
        } else {
            // TODO: Don't stop the debugging session just because the Candy VM
            // finished. In case of panics, it's very useful to be able to
            // inspect what went wrong.
            self.send(EventBody::Terminated(None)).await;
        }

        Ok(())
    }

    fn parse_module(&self, path: Option<String>) -> Result<Module, &'static str> {
        let Some(path) = path else {
            error!("Missing program path");
            return Err("program-missing");
        };
        Module::from_path(
            &self.db.packages_path,
            &PathBuf::from(path),
            ModuleKind::Code,
        )
        .map_err(|err| {
            error!("Failed to find module: {err}");
            "program-invalid"
        })
    }

    async fn send_response_ok(&self, seq: NonZeroUsize, body: ResponseBody) {
        self.send(Response {
            request_seq: seq,
            success: true,
            message: None,
            body: Some(body),
        })
        .await;
    }
    async fn send_response_err(&self, seq: NonZeroUsize, message: ResponseMessage) {
        self.send(Response {
            request_seq: seq,
            success: false,
            message: Some(message),
            body: None,
        })
        .await;
    }
    async fn send(&self, message: impl Into<ServerToClientMessage>) {
        let message = ServerToClient {
            session_id: self.session_id.clone(),
            message: message.into(),
        };
        self.client
            .send_notification::<ServerToClient>(message)
            .await;
    }
}

impl State {
    const fn require_initialized(&self) -> Result<&InitializeArguments, &'static str> {
        match &self {
            Self::Initial => Err("not-initialized"),
            Self::Initialized(initialize_arguments)
            | Self::Launched {
                initialize_arguments,
                ..
            } => Ok(initialize_arguments),
        }
    }
    const fn require_paused(&self) -> Result<&PausedState, &'static str> {
        match self {
            Self::Launched {
                execution_state: ExecutionState::Paused(state),
                ..
            } => Ok(state),
            _ => Err("not-paused"),
        }
    }
    fn require_paused_mut(&mut self) -> Result<&mut PausedState, &'static str> {
        match self {
            Self::Launched {
                execution_state: ExecutionState::Paused(state),
                ..
            } => Ok(state),
            _ => Err("not-paused"),
        }
    }
}

#[derive(Clone, Copy, Debug)]
pub struct StartAt1Config {
    lines_start_at_1: bool,
    columns_start_at_1: bool,
}
impl StartAt1Config {
    pub const fn range_to_dap(self, range: Range) -> Range {
        let start = self.position_to_dap(range.start);
        let end = self.position_to_dap(range.end);
        Range { start, end }
    }
    const fn position_to_dap(self, position: Position) -> Position {
        const fn apply(start_at_1: bool, value: u32) -> u32 {
            if start_at_1 {
                value + 1
            } else {
                value
            }
        }
        Position {
            line: apply(self.lines_start_at_1, position.line),
            character: apply(self.columns_start_at_1, position.character),
        }
    }
}
impl From<&InitializeArguments> for StartAt1Config {
    fn from(value: &InitializeArguments) -> Self {
        Self {
            lines_start_at_1: value.lines_start_at1.unwrap_or(true),
            columns_start_at_1: value.columns_start_at1.unwrap_or(true),
        }
    }
}

#[derive(Clone, Copy, Debug)]
enum StepKind {
    Next,
    In,
    Out,
}<|MERGE_RESOLUTION|>--- conflicted
+++ resolved
@@ -225,10 +225,6 @@
                     tracer,
                 );
 
-<<<<<<< HEAD
-                let mut execution_controller = RunLimitedNumberOfInstructions::new(10_000);
-=======
->>>>>>> ad276a3e
                 // TODO: remove when we support pause and continue
                 let vm = match vm.run_n_without_handles(&mut heap, 10000) {
                     StateAfterRunWithoutHandles::Running(vm) => Some(vm),
