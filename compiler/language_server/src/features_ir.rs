use async_trait::async_trait;
use candy_frontend::{
<<<<<<< HEAD
    ast_to_hir::{AstToHir, HirResult},
    cst_to_ast::{AstResult, CstToAst},
    hir_to_mir::{HirToMir, MirResult},
=======
    ast_to_hir::AstToHir,
    cst_to_ast::CstToAst,
    hir_to_mir::HirToMir,
>>>>>>> c85d5eb7
    mir_optimize::OptimizeMir,
    module::{Module, ModuleKind, PackagesPath},
    position::{line_start_offsets_raw, Offset},
    rich_ir::{
        ReferenceCollection, ReferenceKey, RichIr, RichIrBuilder, ToRichIr, TokenModifier,
        TokenType,
    },
<<<<<<< HEAD
    string_to_rcst::{ModuleError, RcstResult, StringToRcst},
    TracingConfig, TracingMode,
};
use candy_vm::{lir::Lir, mir_to_lir::compile_lir};
=======
    string_to_rcst::StringToRcst,
    TracingConfig,
};
use candy_vm::{lir::RichIrForLir, mir_to_lir::MirToLir};
>>>>>>> c85d5eb7
use enumset::EnumSet;
use extension_trait::extension_trait;
use lsp_types::{
    self, notification::Notification, FoldingRange, FoldingRangeKind, LocationLink, SemanticToken,
    Url,
};
use rustc_hash::FxHashMap;
use serde::{Deserialize, Serialize};
use std::{fmt::Debug, hash::Hash, ops::Range, sync::Arc};
use strum::{EnumDiscriminants, EnumString, IntoStaticStr};
use tokio::sync::{Mutex, RwLock};
use tower_lsp::jsonrpc;

use crate::{
    database::Database,
    features::{LanguageFeatures, Reference},
    semantic_tokens::{SemanticTokenModifier, SemanticTokenType, SemanticTokensBuilder},
    server::Server,
    utils::{
        lsp_position_to_offset_raw, module_from_url, module_to_url, range_to_lsp_range_raw,
        LspPositionConversion,
    },
};

#[derive(Debug, Eq, PartialEq, Clone, Deserialize, Serialize)]
#[serde(rename_all = "camelCase")]
pub struct ViewIrParams {
    pub uri: Url,
}

impl Server {
    pub async fn candy_view_ir(&self, params: ViewIrParams) -> jsonrpc::Result<String> {
        let state = self.state.read().await;
        let config = IrConfig::decode(&params.uri, &state.require_running().packages_path);
        let features = state.require_features();

        features.ir.open(&self.db, config, params.uri.clone()).await;

        let open_irs = features.ir.open_irs.read().await;
        Ok(open_irs.get(&params.uri).unwrap().ir.text.to_owned())
    }
}

#[derive(Debug, Default)]
pub struct IrFeatures {
    open_irs: Arc<RwLock<FxHashMap<Url, OpenIr>>>,
}
impl IrFeatures {
    pub async fn generate_update_notifications(
        &self,
        module: &Module,
    ) -> Vec<UpdateIrNotification> {
        let open_irs = self.open_irs.read().await;
        open_irs
            .iter()
            .filter(|(_, open_ir)| &open_ir.config.module == module)
            .map(|(uri, _)| UpdateIrNotification { uri: uri.clone() })
            .collect()
    }

    async fn ensure_is_open(&self, db: &Mutex<Database>, config: IrConfig) {
        let packages_path = {
            let db = db.lock().await;
            db.packages_path.to_owned()
        };
        let uri = Url::from_config(&config, &packages_path);
        {
            let open_irs = self.open_irs.read().await;
            if open_irs.contains_key(&uri) {
                return;
            }
        }

        self.open(db, config, uri).await;
    }
    async fn open(&self, db: &Mutex<Database>, config: IrConfig, uri: Url) {
        let db = db.lock().await;
        let open_ir = self.create(&db, config);
        let mut open_irs = self.open_irs.write().await;
        open_irs.insert(uri, open_ir);
    }
    fn create(&self, db: &Database, config: IrConfig) -> OpenIr {
        let ir = match &config.ir {
<<<<<<< HEAD
            Ir::Rcst => Self::rich_ir_for_rcst(&config.module, db.rcst(config.module.clone())),
            Ir::Ast => Self::rich_ir_for_ast(&config.module, db.ast(config.module.clone())),
            Ir::Hir => Self::rich_ir_for_hir(&config.module, db.hir(config.module.clone())),
            Ir::Mir(tracing_config) => Self::rich_ir_for_mir(
                &config.module,
                db.mir(config.module.clone(), tracing_config.to_owned()),
                tracing_config,
            ),
            Ir::OptimizedMir(tracing_config) => Self::rich_ir_for_optimized_mir(
                &config.module,
                db.optimized_mir(config.module.clone(), tracing_config.to_owned()),
                tracing_config,
            ),
            Ir::Lir(tracing_config) => Self::rich_ir_for_lir(
                &config.module,
                compile_lir(db, config.module.clone(), tracing_config.to_owned()).0,
                tracing_config,
            ),
=======
            Ir::Rcst => RichIr::for_rcst(&config.module, &db.rcst(config.module.clone())),
            Ir::Ast => db
                .ast(config.module.clone())
                .map(|(asts, _)| RichIr::for_ast(&config.module, &asts)),
            Ir::Hir => db
                .hir(config.module.clone())
                .map(|(body, _)| RichIr::for_hir(&config.module, &body)),
            Ir::Mir(tracing_config) => db
                .mir(config.module.clone(), tracing_config.to_owned())
                .map(|mir| RichIr::for_mir(&config.module, &mir, tracing_config)),
            Ir::OptimizedMir(tracing_config) => db
                .mir_with_obvious_optimized(config.module.clone(), tracing_config.to_owned())
                .map(|mir| RichIr::for_optimized_mir(&config.module, &mir, tracing_config)),
            Ir::Lir(tracing_config) => db
                .lir(config.module.clone(), tracing_config.to_owned())
                .map(|lir| RichIr::for_lir(&config.module, &lir, tracing_config)),
>>>>>>> c85d5eb7
        };

        let line_start_offsets = line_start_offsets_raw(&ir.text);
        OpenIr {
            config,
            ir,
            line_start_offsets,
        }
    }
<<<<<<< HEAD

    fn rich_ir_for_rcst(module: &Module, rcst: RcstResult) -> RichIr {
        let mut builder = RichIrBuilder::default();
        builder.push(
            format!("# RCST for module {}", module.to_rich_ir()),
            TokenType::Comment,
            EnumSet::empty(),
        );
        builder.push_newline();
        match rcst {
            Ok(rcst) => rcst.build_rich_ir(&mut builder),
            Err(error) => Self::build_rich_ir_for_module_error(&mut builder, module, &error),
        }
        builder.finish()
    }
    fn rich_ir_for_ast(module: &Module, asts: AstResult) -> RichIr {
        let mut builder = RichIrBuilder::default();
        builder.push(
            format!("# AST for module {}", module.to_rich_ir()),
            TokenType::Comment,
            EnumSet::empty(),
        );
        builder.push_newline();
        match asts {
            Ok((asts, _)) => asts.build_rich_ir(&mut builder),
            Err(error) => Self::build_rich_ir_for_module_error(&mut builder, module, &error),
        }
        builder.finish()
    }
    fn rich_ir_for_hir(module: &Module, hir: HirResult) -> RichIr {
        let mut builder = RichIrBuilder::default();
        builder.push(
            format!("# HIR for module {}", module.to_rich_ir()),
            TokenType::Comment,
            EnumSet::empty(),
        );
        builder.push_newline();
        match hir {
            Ok((hir, _)) => hir.build_rich_ir(&mut builder),
            Err(error) => Self::build_rich_ir_for_module_error(&mut builder, module, &error),
        }
        builder.finish()
    }
    fn rich_ir_for_mir(module: &Module, mir: MirResult, tracing_config: &TracingConfig) -> RichIr {
        let mut builder = RichIrBuilder::default();
        builder.push(
            format!("# MIR for module {}", module.to_rich_ir()),
            TokenType::Comment,
            EnumSet::empty(),
        );
        builder.push_newline();
        push_tracing_config(&mut builder, tracing_config);
        builder.push_newline();
        match mir {
            Ok((mir, _)) => mir.build_rich_ir(&mut builder),
            Err(error) => Self::build_rich_ir_for_module_error(&mut builder, module, &error),
        }
        builder.finish()
    }
    fn rich_ir_for_optimized_mir(
        module: &Module,
        mir: MirResult,
        tracing_config: &TracingConfig,
    ) -> RichIr {
        let mut builder = RichIrBuilder::default();
        builder.push(
            format!("# Optimized MIR for module {}", module.to_rich_ir()),
            TokenType::Comment,
            EnumSet::empty(),
        );
        builder.push_newline();
        push_tracing_config(&mut builder, tracing_config);
        builder.push_newline();
        match mir {
            Ok((mir, _)) => mir.build_rich_ir(&mut builder),
            Err(error) => Self::build_rich_ir_for_module_error(&mut builder, module, &error),
        }
        builder.finish()
    }
    fn rich_ir_for_lir(module: &Module, lir: Arc<Lir>, tracing_config: &TracingConfig) -> RichIr {
        let mut builder = RichIrBuilder::default();
        builder.push(
            format!("# LIR for module {}", module.to_rich_ir()),
            TokenType::Comment,
            EnumSet::empty(),
        );
        builder.push_newline();
        push_tracing_config(&mut builder, tracing_config);
        builder.push_newline();
        lir.build_rich_ir(&mut builder);
        builder.finish()
    }
    fn build_rich_ir_for_module_error(
        builder: &mut RichIrBuilder,
        module: &Module,
        module_error: &ModuleError,
    ) {
        match module_error {
            ModuleError::DoesNotExist => {
                builder.push(
                    format!("# Module {} does not exist", module.to_rich_ir()),
                    TokenType::Comment,
                    EnumSet::empty(),
                );
            }
            ModuleError::InvalidUtf8 => {
                builder.push("# Invalid UTF-8", TokenType::Comment, EnumSet::empty());
            }
            ModuleError::IsNotCandy => {
                builder.push("# Is not Candy code", TokenType::Comment, EnumSet::empty());
            }
            ModuleError::IsToolingModule => {
                builder.push(
                    "# Is a tooling module",
                    TokenType::Comment,
                    EnumSet::empty(),
                );
            }
        }
    }
=======
>>>>>>> c85d5eb7
}

#[derive(Debug)]
struct OpenIr {
    config: IrConfig,
    ir: RichIr,
    line_start_offsets: Vec<Offset>,
}
#[derive(Clone, Debug)]
struct IrConfig {
    module: Module,
    ir: Ir,
}
impl IrConfig {
    fn decode(uri: &Url, packages_path: &PackagesPath) -> Self {
        let (path, ir) = uri.path().rsplit_once('.').unwrap();
        let details = urlencoding::decode(uri.fragment().unwrap()).unwrap();
        let mut details: serde_json::Map<String, serde_json::Value> =
            serde_json::from_str(&details).unwrap();

        let original_scheme = details.get("scheme").unwrap().as_str().unwrap();
        let original_uri = format!("{original_scheme}:{path}").parse().unwrap();

        let module_kind = match details.get("moduleKind").unwrap().as_str().unwrap() {
            "code" => ModuleKind::Code,
            "asset" => ModuleKind::Asset,
            module_kind => panic!("Unknown module kind: `{module_kind}`"),
        };

        let tracing_config = details
            .remove("tracingConfig")
            .map(|it| serde_json::from_value(it).unwrap());

        let ir = IrDiscriminants::try_from(ir).unwrap_or_else(|_| panic!("Unsupported IR: {ir}"));
        let ir = match ir {
            IrDiscriminants::Rcst => Ir::Rcst,
            IrDiscriminants::Ast => Ir::Ast,
            IrDiscriminants::Hir => Ir::Hir,
            IrDiscriminants::Mir => Ir::Mir(tracing_config.unwrap()),
            IrDiscriminants::OptimizedMir => Ir::OptimizedMir(tracing_config.unwrap()),
            IrDiscriminants::Lir => Ir::Lir(tracing_config.unwrap()),
        };

        IrConfig {
            module: module_from_url(&original_uri, module_kind, packages_path).unwrap(),
            ir,
        }
    }
}

#[extension_trait]
impl UrlFromIrConfig for Url {
    fn from_config(config: &IrConfig, packages_path: &PackagesPath) -> Self {
        let ir: &'static str = IrDiscriminants::from(&config.ir).into();
        let original_url = module_to_url(&config.module, packages_path).unwrap();

        let mut details = serde_json::Map::new();
        details.insert("scheme".to_string(), original_url.scheme().into());
        match &config.ir {
            Ir::Mir(tracing_config)
            | Ir::OptimizedMir(tracing_config)
            | Ir::Lir(tracing_config) => {
                details.insert(
                    "tracingConfig".to_string(),
                    serde_json::to_value(tracing_config).unwrap(),
                );
            }
            _ => {}
        }

        Url::parse(
            format!(
                "candy-ir:{}.{ir}#{}",
                original_url.path(),
                urlencoding::encode(serde_json::to_string(&details).unwrap().as_str()),
            )
            .as_str(),
        )
        .unwrap()
    }
}

#[derive(Clone, Debug, EnumDiscriminants, Eq, Hash, PartialEq)]
#[strum_discriminants(
    derive(EnumString, Hash, IntoStaticStr),
    strum(serialize_all = "camelCase")
)]
pub enum Ir {
    Rcst,
    Ast,
    Hir,
    Mir(TracingConfig),
    OptimizedMir(TracingConfig),
    Lir(TracingConfig),
}
impl Ir {
    fn tracing_config(&self) -> Option<&TracingConfig> {
        match self {
            Ir::Rcst | Ir::Ast | Ir::Hir => None,
            Ir::Mir(tracing_config)
            | Ir::OptimizedMir(tracing_config)
            | Ir::Lir(tracing_config) => Some(tracing_config),
        }
    }
}

#[derive(Debug, Serialize, Deserialize)]
pub struct UpdateIrNotification {
    pub uri: Url,
}
impl Notification for UpdateIrNotification {
    const METHOD: &'static str = "candy/updateIr";

    type Params = Self;
}

#[async_trait]
impl LanguageFeatures for IrFeatures {
    fn language_id(&self) -> Option<String> {
        None
    }
    fn supported_url_schemes(&self) -> Vec<&'static str> {
        vec!["candy-ir"]
    }

    fn supports_find_definition(&self) -> bool {
        true
    }
    async fn find_definition(
        &self,
        db: &Mutex<Database>,
        uri: Url,
        position: lsp_types::Position,
    ) -> Option<LocationLink> {
        let (origin_selection_range, key, config) = {
            let open_irs = self.open_irs.read().await;
            let open_ir = open_irs.get(&uri).unwrap();
            let offset = open_ir.lsp_position_to_offset(position);

            let (key, result) = open_ir.find_references_entry(offset)?;

            let origin_selection_range = result
                .references
                .iter()
                .find(|it| it.contains(&offset))
                .unwrap_or_else(|| result.definition.as_ref().unwrap());
            let origin_selection_range = open_ir.range_to_lsp_range(origin_selection_range);

            if let Some(definition) = &result.definition {
                let target_range = open_ir.range_to_lsp_range(definition);
                return Some(LocationLink {
                    origin_selection_range: Some(origin_selection_range),
                    target_uri: uri,
                    target_range,
                    target_selection_range: target_range,
                });
            }

            (
                origin_selection_range,
                key.to_owned(),
                open_ir.config.to_owned(),
            )
        };

        let packages_path = {
            let db = db.lock().await;
            db.packages_path.to_owned()
        };

        let packages_path_for_closure = packages_path.clone();
        let find_in_other_ir = async move |config: IrConfig, key: &ReferenceKey| {
            let uri = Url::from_config(&config, &packages_path_for_closure);
            self.ensure_is_open(db, config).await;

            let rich_irs = self.open_irs.read().await;
            let other_ir = rich_irs.get(&uri).unwrap();
            let result = other_ir.ir.references.get(key).unwrap();
            let target_range = other_ir.range_to_lsp_range(result.definition.as_ref().unwrap());

            (uri, target_range)
        };

        let (uri, target_range) = match &key {
            ReferenceKey::Int(_)
            | ReferenceKey::Text(_)
            | ReferenceKey::Symbol(_)
            | ReferenceKey::BuiltinFunction(_) => {
                // These don't have a definition in Candy source code.
                return None;
            }
            ReferenceKey::Module(module) => (
                module_to_url(module, &packages_path).unwrap(),
                lsp_types::Range::default(),
            ),
            ReferenceKey::ModuleWithSpan(module, span) => {
                let db = db.lock().await;
                let range = db.range_to_lsp_range(module.to_owned(), span.to_owned());
                (module_to_url(module, &packages_path).unwrap(), range)
            }
            ReferenceKey::HirId(id) => {
                let config = IrConfig {
                    module: id.module.to_owned(),
                    ir: Ir::Hir,
                };
                find_in_other_ir(config, &key).await
            }
            ReferenceKey::MirId(_) => {
                let config = IrConfig {
                    module: config.module.to_owned(),
                    ir: Ir::Mir(
                        config
                            .ir
                            .tracing_config()
                            .map(|it| it.to_owned())
                            .unwrap_or_else(TracingConfig::off),
                    ),
                };
                find_in_other_ir(config, &key).await
            }
        };
        Some(LocationLink {
            origin_selection_range: Some(origin_selection_range),
            target_uri: uri,
            target_range,
            target_selection_range: target_range,
        })
    }

    fn supports_folding_ranges(&self) -> bool {
        true
    }
    async fn folding_ranges(&self, _db: &Mutex<Database>, uri: Url) -> Vec<FoldingRange> {
        let open_irs = self.open_irs.read().await;
        let open_ir = open_irs.get(&uri).unwrap();
        open_ir.folding_ranges()
    }

    fn supports_references(&self) -> bool {
        true
    }
    async fn references(
        &self,
        _db: &Mutex<Database>,
        uri: Url,
        position: lsp_types::Position,
        only_in_same_document: bool,
        include_declaration: bool,
    ) -> FxHashMap<Url, Vec<Reference>> {
        let open_irs = self.open_irs.read().await;
        let open_ir = open_irs.get(&uri).unwrap();

        let offset = open_ir.lsp_position_to_offset(position);
        let Some((reference_key, _)) = open_ir.find_references_entry(offset) else { return FxHashMap::default(); };
        if only_in_same_document {
            FxHashMap::from_iter([(
                uri,
                open_ir.find_references(reference_key, include_declaration),
            )])
        } else {
            open_irs
                .iter()
                .map(|(uri, ir)| {
                    (
                        uri.to_owned(),
                        ir.find_references(reference_key, include_declaration),
                    )
                })
                .filter(|(_, references)| !references.is_empty())
                .collect()
        }
    }

    fn supports_semantic_tokens(&self) -> bool {
        true
    }
    async fn semantic_tokens(&self, _db: &Mutex<Database>, uri: Url) -> Vec<SemanticToken> {
        let open_irs = self.open_irs.read().await;
        let open_ir = open_irs.get(&uri).unwrap();
        open_ir.semantic_tokens()
    }
}

impl OpenIr {
    fn folding_ranges(&self) -> Vec<FoldingRange> {
        self.ir
            .folding_ranges
            .iter()
            .map(|range| {
                let range = self.range_to_lsp_range(range);
                FoldingRange {
                    start_line: range.start.line,
                    start_character: Some(range.start.character),
                    end_line: range.end.line,
                    end_character: Some(range.end.character),
                    kind: Some(FoldingRangeKind::Region),
                    // TODO: Customize collapsed text
                    collapsed_text: None,
                }
            })
            .collect()
    }

    fn find_references(
        &self,
        reference_key: &ReferenceKey,
        include_declaration: bool,
    ) -> Vec<Reference> {
        let Some(result) = self.ir.references.get(reference_key) else { return vec![]; };

        let mut references = vec![];
        if include_declaration && let Some(definition) = &result.definition {
            references.push(Reference {
                range: self.range_to_lsp_range(definition),
                is_write: true,
            })
        }
        for reference in &result.references {
            references.push(Reference {
                range: self.range_to_lsp_range(reference),
                is_write: true,
            })
        }
        references
    }
    fn find_references_entry(
        &self,
        offset: Offset,
    ) -> Option<(&ReferenceKey, &ReferenceCollection)> {
        self.ir.references.iter().find(|(_, value)| {
            value
                .definition
                .as_ref()
                .map(|it| it.contains(&offset))
                .unwrap_or_default()
                || value.references.iter().any(|it| it.contains(&offset))
        })
    }

    fn semantic_tokens(&self) -> Vec<SemanticToken> {
        let mut builder = SemanticTokensBuilder::new(&self.ir.text, &self.line_start_offsets);
        for annotation in &self.ir.annotations {
            let Some(token_type) = annotation.token_type else { continue; };
            builder.add(
                annotation.range.clone(),
                token_type.to_semantic(),
                annotation
                    .token_modifiers
                    .iter()
                    .map(|it| it.to_semantic())
                    .collect(),
            );
        }
        builder.finish()
    }

    fn lsp_position_to_offset(&self, position: lsp_types::Position) -> Offset {
        lsp_position_to_offset_raw(&self.ir.text, &self.line_start_offsets, position)
    }
    fn range_to_lsp_range(&self, range: &Range<Offset>) -> lsp_types::Range {
        range_to_lsp_range_raw(&self.ir.text, &self.line_start_offsets, range)
    }
}

#[extension_trait]
impl TokenTypeToSemantic for TokenType {
    fn to_semantic(&self) -> SemanticTokenType {
        match self {
            TokenType::Module => SemanticTokenType::Module,
            TokenType::Parameter => SemanticTokenType::Parameter,
            TokenType::Variable => SemanticTokenType::Variable,
            TokenType::Function => SemanticTokenType::Function,
            TokenType::Comment => SemanticTokenType::Comment,
            TokenType::Symbol => SemanticTokenType::Symbol,
            TokenType::Text => SemanticTokenType::Text,
            TokenType::Int => SemanticTokenType::Int,
            TokenType::Address => SemanticTokenType::Address,
        }
    }
}

#[extension_trait]
impl TokenModifierToSemantic for TokenModifier {
    fn to_semantic(&self) -> SemanticTokenModifier {
        match self {
            TokenModifier::Builtin => SemanticTokenModifier::Builtin,
        }
    }
}<|MERGE_RESOLUTION|>--- conflicted
+++ resolved
@@ -1,14 +1,8 @@
 use async_trait::async_trait;
 use candy_frontend::{
-<<<<<<< HEAD
     ast_to_hir::{AstToHir, HirResult},
     cst_to_ast::{AstResult, CstToAst},
     hir_to_mir::{HirToMir, MirResult},
-=======
-    ast_to_hir::AstToHir,
-    cst_to_ast::CstToAst,
-    hir_to_mir::HirToMir,
->>>>>>> c85d5eb7
     mir_optimize::OptimizeMir,
     module::{Module, ModuleKind, PackagesPath},
     position::{line_start_offsets_raw, Offset},
@@ -16,23 +10,10 @@
         ReferenceCollection, ReferenceKey, RichIr, RichIrBuilder, ToRichIr, TokenModifier,
         TokenType,
     },
-<<<<<<< HEAD
     string_to_rcst::{ModuleError, RcstResult, StringToRcst},
-    TracingConfig, TracingMode,
+    TracingConfig,
 };
 use candy_vm::{lir::Lir, mir_to_lir::compile_lir};
-=======
-    string_to_rcst::StringToRcst,
-    TracingConfig,
-};
-use candy_vm::{lir::RichIrForLir, mir_to_lir::MirToLir};
->>>>>>> c85d5eb7
-use enumset::EnumSet;
-use extension_trait::extension_trait;
-use lsp_types::{
-    self, notification::Notification, FoldingRange, FoldingRangeKind, LocationLink, SemanticToken,
-    Url,
-};
 use rustc_hash::FxHashMap;
 use serde::{Deserialize, Serialize};
 use std::{fmt::Debug, hash::Hash, ops::Range, sync::Arc};
@@ -50,6 +31,12 @@
         LspPositionConversion,
     },
 };
+use enumset::EnumSet;
+use extension_trait::extension_trait;
+use lsp_types::{
+    notification::Notification, FoldingRange, FoldingRangeKind, LocationLink, SemanticToken,
+};
+use url::Url;
 
 #[derive(Debug, Eq, PartialEq, Clone, Deserialize, Serialize)]
 #[serde(rename_all = "camelCase")]
@@ -110,7 +97,6 @@
     }
     fn create(&self, db: &Database, config: IrConfig) -> OpenIr {
         let ir = match &config.ir {
-<<<<<<< HEAD
             Ir::Rcst => Self::rich_ir_for_rcst(&config.module, db.rcst(config.module.clone())),
             Ir::Ast => Self::rich_ir_for_ast(&config.module, db.ast(config.module.clone())),
             Ir::Hir => Self::rich_ir_for_hir(&config.module, db.hir(config.module.clone())),
@@ -129,24 +115,6 @@
                 compile_lir(db, config.module.clone(), tracing_config.to_owned()).0,
                 tracing_config,
             ),
-=======
-            Ir::Rcst => RichIr::for_rcst(&config.module, &db.rcst(config.module.clone())),
-            Ir::Ast => db
-                .ast(config.module.clone())
-                .map(|(asts, _)| RichIr::for_ast(&config.module, &asts)),
-            Ir::Hir => db
-                .hir(config.module.clone())
-                .map(|(body, _)| RichIr::for_hir(&config.module, &body)),
-            Ir::Mir(tracing_config) => db
-                .mir(config.module.clone(), tracing_config.to_owned())
-                .map(|mir| RichIr::for_mir(&config.module, &mir, tracing_config)),
-            Ir::OptimizedMir(tracing_config) => db
-                .mir_with_obvious_optimized(config.module.clone(), tracing_config.to_owned())
-                .map(|mir| RichIr::for_optimized_mir(&config.module, &mir, tracing_config)),
-            Ir::Lir(tracing_config) => db
-                .lir(config.module.clone(), tracing_config.to_owned())
-                .map(|lir| RichIr::for_lir(&config.module, &lir, tracing_config)),
->>>>>>> c85d5eb7
         };
 
         let line_start_offsets = line_start_offsets_raw(&ir.text);
@@ -156,8 +124,6 @@
             line_start_offsets,
         }
     }
-<<<<<<< HEAD
-
     fn rich_ir_for_rcst(module: &Module, rcst: RcstResult) -> RichIr {
         let mut builder = RichIrBuilder::default();
         builder.push(
@@ -208,7 +174,7 @@
             EnumSet::empty(),
         );
         builder.push_newline();
-        push_tracing_config(&mut builder, tracing_config);
+        builder.push_tracing_config(tracing_config);
         builder.push_newline();
         match mir {
             Ok((mir, _)) => mir.build_rich_ir(&mut builder),
@@ -228,7 +194,7 @@
             EnumSet::empty(),
         );
         builder.push_newline();
-        push_tracing_config(&mut builder, tracing_config);
+        builder.push_tracing_config(tracing_config);
         builder.push_newline();
         match mir {
             Ok((mir, _)) => mir.build_rich_ir(&mut builder),
@@ -244,7 +210,7 @@
             EnumSet::empty(),
         );
         builder.push_newline();
-        push_tracing_config(&mut builder, tracing_config);
+        builder.push_tracing_config(tracing_config);
         builder.push_newline();
         lir.build_rich_ir(&mut builder);
         builder.finish()
@@ -277,8 +243,6 @@
             }
         }
     }
-=======
->>>>>>> c85d5eb7
 }
 
 #[derive(Debug)]
