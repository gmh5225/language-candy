--- conflicted
+++ resolved
@@ -154,205 +154,8 @@
         self.cursor.line = start.line;
         self.cursor.character = start.character;
     }
-<<<<<<< HEAD
-    fn visit_csts(&mut self, csts: &[Cst], token_type_for_identifier: Option<SemanticTokenType>) {
-        for cst in csts {
-            self.visit_cst(cst, token_type_for_identifier)
-        }
-    }
-    fn visit_cst(&mut self, cst: &Cst, token_type_for_identifier: Option<SemanticTokenType>) {
-        match &cst.kind {
-            CstKind::EqualsSign => self.add_token(cst.span.clone(), SemanticTokenType::Operator),
-            CstKind::Comma
-            | CstKind::Dot
-            | CstKind::Colon
-            | CstKind::ColonEqualsSign
-            | CstKind::Bar
-            | CstKind::OpeningParenthesis
-            | CstKind::ClosingParenthesis
-            | CstKind::OpeningBracket
-            | CstKind::ClosingBracket
-            | CstKind::OpeningCurlyBrace
-            | CstKind::ClosingCurlyBrace => {}
-            CstKind::Arrow => self.add_token(cst.span.clone(), SemanticTokenType::Operator),
-            CstKind::SingleQuote => {} // handled by parent
-            CstKind::DoubleQuote => {} // handled by parent
-            CstKind::Percent => self.add_token(cst.span.clone(), SemanticTokenType::Operator),
-            CstKind::Octothorpe => {} // handled by parent
-            CstKind::Whitespace(_) | CstKind::Newline(_) => {}
-            CstKind::Comment { octothorpe, .. } => {
-                self.visit_cst(octothorpe, None);
-                self.add_token(cst.span.clone(), SemanticTokenType::Comment);
-            }
-            CstKind::TrailingWhitespace { child, whitespace } => {
-                self.visit_cst(child, token_type_for_identifier);
-                self.visit_csts(whitespace, token_type_for_identifier);
-            }
-            CstKind::Identifier { .. } => self.add_token(
-                cst.span.clone(),
-                token_type_for_identifier.unwrap_or(SemanticTokenType::Variable),
-            ),
-            CstKind::Symbol { .. } => self.add_token(cst.span.clone(), SemanticTokenType::Symbol),
-            CstKind::Int { .. } => self.add_token(cst.span.clone(), SemanticTokenType::Number),
-            CstKind::OpeningText {
-                opening_single_quotes,
-                opening_double_quote,
-            } => {
-                for opening_single_quote in opening_single_quotes {
-                    self.add_token(opening_single_quote.span.clone(), SemanticTokenType::String);
-                }
-                self.add_token(opening_double_quote.span.clone(), SemanticTokenType::String);
-            }
-            CstKind::ClosingText {
-                closing_double_quote,
-                closing_single_quotes,
-            } => {
-                self.add_token(closing_double_quote.span.clone(), SemanticTokenType::String);
-                for closing_single_quote in closing_single_quotes {
-                    self.add_token(closing_single_quote.span.clone(), SemanticTokenType::String);
-                }
-            }
-            CstKind::Text {
-                opening,
-                parts,
-                closing,
-            } => {
-                self.visit_cst(opening, None);
-                for part in parts {
-                    self.visit_cst(part, None);
-                }
-                self.visit_cst(closing, None);
-            }
-            CstKind::TextPart(_) => self.add_token(cst.span.clone(), SemanticTokenType::String),
-            CstKind::TextInterpolation {
-                opening_curly_braces,
-                expression,
-                closing_curly_braces,
-            } => {
-                for opening_curly_brace in opening_curly_braces {
-                    self.visit_cst(opening_curly_brace, None);
-                }
-                self.visit_cst(expression, None);
-                for closing_curly_brace in closing_curly_braces {
-                    self.visit_cst(closing_curly_brace, None);
-                }
-            }
-            CstKind::BinaryBar { left, bar, right } => {
-                self.visit_cst(left, None);
-                self.visit_cst(bar, None);
-                self.visit_cst(right, None);
-            }
-            CstKind::Parenthesized {
-                opening_parenthesis,
-                inner,
-                closing_parenthesis,
-            } => {
-                self.visit_cst(opening_parenthesis, None);
-                self.visit_cst(inner, None);
-                self.visit_cst(closing_parenthesis, None);
-            }
-            CstKind::Call {
-                receiver,
-                arguments,
-            } => {
-                self.visit_cst(receiver, Some(SemanticTokenType::Function));
-                self.visit_csts(arguments, None);
-            }
-            CstKind::List {
-                opening_parenthesis,
-                items,
-                closing_parenthesis,
-            } => {
-                self.visit_cst(opening_parenthesis, None);
-                self.visit_csts(items, token_type_for_identifier);
-                self.visit_cst(closing_parenthesis, None);
-            }
-            CstKind::ListItem { value, comma } => {
-                self.visit_cst(value, token_type_for_identifier);
-                if let Some(comma) = comma {
-                    self.visit_cst(comma, None);
-                }
-            }
-            CstKind::Struct {
-                opening_bracket,
-                fields,
-                closing_bracket,
-            } => {
-                self.visit_cst(opening_bracket, None);
-                self.visit_csts(fields, token_type_for_identifier);
-                self.visit_cst(closing_bracket, None);
-            }
-            CstKind::StructField {
-                key_and_colon,
-                value,
-                comma,
-            } => {
-                if let Some(box (key, colon)) = key_and_colon {
-                    self.visit_cst(key, token_type_for_identifier);
-                    self.visit_cst(colon, None);
-                }
-                self.visit_cst(value, token_type_for_identifier);
-                if let Some(comma) = comma {
-                    self.visit_cst(comma, None);
-                }
-            }
-            CstKind::StructAccess { struct_, dot, key } => {
-                self.visit_cst(struct_, None);
-                self.visit_cst(dot, None);
-                self.visit_cst(
-                    key,
-                    Some(token_type_for_identifier.unwrap_or(SemanticTokenType::Symbol)),
-                );
-            }
-            CstKind::Match {
-                expression,
-                percent,
-                cases,
-            } => {
-                self.visit_cst(expression, None);
-                self.visit_cst(percent, None);
-                self.visit_csts(cases, None);
-            }
-            CstKind::MatchCase {
-                pattern,
-                arrow,
-                body,
-            } => {
-                self.visit_cst(pattern, None);
-                self.visit_cst(arrow, None);
-                self.visit_csts(body, None);
-            }
-            CstKind::Lambda {
-                opening_curly_brace,
-                parameters_and_arrow,
-                body,
-                closing_curly_brace,
-            } => {
-                self.visit_cst(opening_curly_brace, None);
-                if let Some((parameters, arrow)) = parameters_and_arrow {
-                    self.visit_csts(parameters, Some(SemanticTokenType::Parameter));
-                    self.visit_cst(arrow, None);
-                }
-                self.visit_csts(body, None);
-                self.visit_cst(closing_curly_brace, None);
-            }
-            CstKind::Assignment {
-                name_or_pattern,
-                parameters,
-                assignment_sign,
-                body,
-            } => {
-                self.visit_cst(name_or_pattern, Some(SemanticTokenType::Variable));
-                self.visit_csts(&parameters[..], Some(SemanticTokenType::Parameter));
-                self.visit_cst(assignment_sign, None);
-                self.visit_csts(body, None);
-            }
-            CstKind::Error { .. } => {}
-        }
-=======
 
     pub fn finish(self) -> Vec<SemanticToken> {
         self.tokens
->>>>>>> 22fe9781
     }
 }