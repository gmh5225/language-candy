use super::{insights::Insight, static_panics::StaticPanicsOfMir};
use crate::{
    database::Database, features_candy::analyzer::insights::ErrorDiagnostic,
    server::AnalyzerClient, utils::LspPositionConversion,
};
use candy_frontend::{
    ast_to_hir::AstToHir, mir_optimize::OptimizeMir, module::Module, TracingConfig, TracingMode,
};
use candy_fuzzer::{FuzzablesFinder, Fuzzer, Status};
use candy_vm::{
    heap::{DisplayWithSymbolTable, Heap},
    lir::Lir,
    mir_to_lir::compile_lir,
    tracer::{evaluated_values::EvaluatedValuesTracer, stack_trace::StackTracer},
    Panic, StateAfterRunWithoutHandles, Vm, VmFinished,
};
use extension_trait::extension_trait;
use itertools::Itertools;
use lsp_types::Diagnostic;
use rand::{prelude::SliceRandom, thread_rng};
use std::rc::Rc;
use tracing::info;

/// A hints finder is responsible for finding hints for a single module.
pub struct ModuleAnalyzer {
    module: Module,
    state: Option<State>, // only None during state transition
}
enum State {
    Initial,
    /// First, we run the module with tracing of evaluated expressions enabled.
    /// This enables us to show hints for constants.
    EvaluateConstants {
        static_panics: Vec<Panic>,
<<<<<<< HEAD
        vm: Vm<Lir, (StackTracer, EvaluatedValuesTracer)>,
=======
        tracer: (StackTracer, EvaluatedValuesTracer),
        vm: Vm<Rc<Lir>, (StackTracer, EvaluatedValuesTracer)>,
>>>>>>> 63eb5935
    },
    /// Next, we run the module again to finds fuzzable functions. This time, we
    /// disable tracing of evaluated expressions, but we enable registration of
    /// fuzzable functions. Thus, the found functions to fuzz have the most
    /// efficient LIR possible.
    FindFuzzables {
        static_panics: Vec<Panic>,
        heap_for_constants: Heap,
        stack_tracer: StackTracer,
        /// We need to keep a reference to this LIR for its constant heap and
        /// symbol table since objects in `evaluated_values` refer to it.
        evaluated_values_lir: Rc<Lir>,
        evaluated_values: EvaluatedValuesTracer,
        lir: Rc<Lir>,
        vm: Vm<Rc<Lir>, FuzzablesFinder>,
    },
    /// Then, the functions are actually fuzzed.
    Fuzz {
        lir: Rc<Lir>,
        static_panics: Vec<Panic>,
        heap_for_constants: Heap,
        stack_tracer: StackTracer,
        evaluated_values_lir: Rc<Lir>,
        evaluated_values: EvaluatedValuesTracer,
        heap_for_fuzzables: Heap,
        fuzzers: Vec<Fuzzer>,
    },
}

impl ModuleAnalyzer {
    pub fn for_module(module: Module) -> Self {
        Self {
            module,
            state: Some(State::Initial),
        }
    }
    pub fn module_changed(&mut self) {
        // PERF: Save some incremental state.
        self.state = Some(State::Initial);
    }

    pub async fn run(&mut self, db: &Database, client: &AnalyzerClient) {
        let state = self.state.take().unwrap();
        let state = self.update_state(db, client, state).await;
        self.state = Some(state);
    }
    async fn update_state(&self, db: &Database, client: &AnalyzerClient, state: State) -> State {
        match state {
            State::Initial => {
                client
                    .update_status(Some(format!("Compiling {}", self.module)))
                    .await;

                let (mir, _, _) = db
                    .optimized_mir(
                        self.module.clone(),
                        TracingConfig {
                            register_fuzzables: TracingMode::OnlyCurrent,
                            calls: TracingMode::Off,
                            evaluated_expressions: TracingMode::Off,
                        },
                    )
                    .unwrap();
                let mut mir = (*mir).clone();
                let mut static_panics = mir.static_panics();
                static_panics.retain(|panic| panic.responsible.module == self.module);

                let tracing = TracingConfig {
                    register_fuzzables: TracingMode::Off,
                    calls: TracingMode::Off,
                    evaluated_expressions: TracingMode::OnlyCurrent,
                };
                let (lir, _) = compile_lir(db, self.module.clone(), tracing);

                let tracer = (
                    StackTracer::default(),
                    EvaluatedValuesTracer::new(self.module.clone()),
                );
<<<<<<< HEAD
                let vm = Vm::for_module(lir, tracer);
=======
                let vm = Vm::for_module(Rc::new(lir), &mut tracer);
>>>>>>> 63eb5935

                State::EvaluateConstants { static_panics, vm }
            }
            State::EvaluateConstants { static_panics, vm } => {
                client
                    .update_status(Some(format!("Evaluating {}", self.module)))
                    .await;

<<<<<<< HEAD
                let (heap, tracer) = match vm.run_n_without_handles(500) {
                    StateAfterRunWithoutHandles::Running(vm) => {
                        return State::EvaluateConstants { static_panics, vm }
                    }
                    StateAfterRunWithoutHandles::Finished(VmFinished { heap, tracer, .. }) => {
                        (heap, tracer)
                    }
                };
=======
                vm.run(&mut RunLimitedNumberOfInstructions::new(500), &mut tracer);
                if !matches!(vm.status(), vm::Status::Done | vm::Status::Panicked(_)) {
                    return State::EvaluateConstants {
                        static_panics,
                        tracer,
                        vm,
                    };
                }

                let evaluated_values_lir = vm.lir().clone();
                let constants_ended = vm.tear_down(&mut tracer);
>>>>>>> 63eb5935
                let (stack_tracer, evaluated_values) = tracer;

                let tracing = TracingConfig {
                    register_fuzzables: TracingMode::OnlyCurrent,
                    calls: TracingMode::Off,
                    evaluated_expressions: TracingMode::Off,
                };
                let (lir, _) = compile_lir(db, self.module.clone(), tracing);
                let lir = Rc::new(lir);

                let vm = Vm::for_module(lir.clone(), FuzzablesFinder::default());
                State::FindFuzzables {
                    static_panics,
                    heap_for_constants: heap,
                    stack_tracer,
                    evaluated_values_lir,
                    evaluated_values,
                    lir,
                    vm,
                }
            }
            State::FindFuzzables {
                static_panics,
                heap_for_constants,
                stack_tracer,
                evaluated_values_lir,
                evaluated_values,
                lir,
                vm,
            } => {
                client
                    .update_status(Some(format!("Evaluating {}", self.module)))
                    .await;

<<<<<<< HEAD
                let (heap, tracer) = match vm.run_n_without_handles(500) {
                    StateAfterRunWithoutHandles::Running(vm) => {
                        return State::FindFuzzables {
                            static_panics,
                            heap_for_constants,
                            stack_tracer,
                            evaluated_values,
                            lir,
                            vm,
                        }
                    }
                    StateAfterRunWithoutHandles::Finished(VmFinished { heap, tracer, .. }) => {
                        (heap, tracer)
                    }
                };
=======
                vm.run(&mut RunLimitedNumberOfInstructions::new(500), &mut tracer);
                if !matches!(vm.status(), vm::Status::Done | vm::Status::Panicked(_)) {
                    return State::FindFuzzables {
                        static_panics,
                        constants_ended,
                        stack_tracer,
                        evaluated_values_lir,
                        evaluated_values,
                        lir,
                        tracer,
                        vm,
                    };
                }
>>>>>>> 63eb5935

                let fuzzers = tracer
                    .fuzzables
                    .iter()
                    .map(|(id, function)| Fuzzer::new(lir.clone(), *function, id.clone()))
                    .collect();
                State::Fuzz {
                    lir,
                    static_panics,
                    heap_for_constants,
                    stack_tracer,
                    evaluated_values_lir,
                    evaluated_values,
                    heap_for_fuzzables: heap,
                    fuzzers,
                }
            }
            State::Fuzz {
                lir,
                static_panics,
                heap_for_constants,
                stack_tracer,
                evaluated_values_lir,
                evaluated_values,
                heap_for_fuzzables,
                mut fuzzers,
            } => {
                let mut running_fuzzers = fuzzers
                    .iter_mut()
                    .filter(|fuzzer| matches!(fuzzer.status(), Status::StillFuzzing { .. }))
                    .collect_vec();
                let Some(fuzzer) = running_fuzzers.choose_mut(&mut thread_rng()) else {
                    client.update_status(None).await;
                    return State::Fuzz {
                        lir,
                        static_panics,
                        heap_for_constants,
                        stack_tracer,
                        evaluated_values_lir,
                        evaluated_values,
                        heap_for_fuzzables,
                        fuzzers,
                    };
                };

                client
                    .update_status(Some(format!("Fuzzing {}", fuzzer.function_id)))
                    .await;

                fuzzer.run(500);

                State::Fuzz {
                    lir,
                    static_panics,
                    heap_for_constants,
                    stack_tracer,
                    evaluated_values_lir,
                    evaluated_values,
                    heap_for_fuzzables,
                    fuzzers,
                }
            }
        }
    }

    pub fn insights(&self, db: &Database) -> Vec<Insight> {
        let mut insights = vec![];

        match self.state.as_ref().unwrap() {
            State::Initial => {}
            State::EvaluateConstants { static_panics, .. } => {
                // TODO: Show incremental constant evaluation hints.
                insights.extend(static_panics.to_insights(db, &self.module));
            }
            State::FindFuzzables {
                static_panics,
                evaluated_values_lir,
                evaluated_values,
                ..
            } => {
                insights.extend(static_panics.to_insights(db, &self.module));
                insights.extend(evaluated_values.values().iter().flat_map(|(id, value)| {
<<<<<<< HEAD
                    Insight::for_value(db, &vm.lir.symbol_table, id.clone(), *value)
=======
                    Insight::for_value(db, &evaluated_values_lir.symbol_table, id.clone(), *value)
>>>>>>> 63eb5935
                }));
            }
            State::Fuzz {
                lir,
                static_panics,
                evaluated_values_lir,
                evaluated_values,
                fuzzers,
                ..
            } => {
                insights.extend(static_panics.to_insights(db, &self.module));
<<<<<<< HEAD
                let symbol_table = &lir.symbol_table;
=======
>>>>>>> 63eb5935
                insights.extend(evaluated_values.values().iter().flat_map(|(id, value)| {
                    Insight::for_value(db, &evaluated_values_lir.symbol_table, id.clone(), *value)
                }));

                for fuzzer in fuzzers {
                    insights.append(&mut Insight::for_fuzzer_status(db, fuzzer));

                    let Status::FoundPanic { input, panic, .. } = fuzzer.status() else {
                        continue;
                    };

                    let id = fuzzer.function_id.clone();
                    if !id.is_same_module_and_any_parent_of(&panic.responsible) {
                        // The function panics internally for an input, but it's
                        // the fault of another function that's called
                        // internally.
                        // TODO: The fuzz case should instead be highlighted in
                        // the used function directly. We don't do that right
                        // now because we assume the fuzzer will find the panic
                        // when fuzzing the faulty function, but we should save
                        // the panicking case (or something like that) in the
                        // future.
                        continue;
                    }
                    if db.hir_to_cst_id(id.clone()).is_none() {
                        panic!(
                            "It looks like the generated code {} is at fault for a panic.",
                            panic.responsible,
                        );
                    }

                    // TODO: In the future, re-run only the failing case with
                    // tracing enabled and also show the arguments to the failing
                    // function in the hint.
                    let call_span = db
                        .hir_id_to_display_span(panic.responsible.clone())
                        .unwrap();
                    insights.push(Insight::Diagnostic(Diagnostic::error(
                        db.range_to_lsp_range(self.module.clone(), call_span),
                        format!(
                            "For `{} {}`, this call panics: {}",
                            fuzzer.function_id.function_name(),
                            input
                                .arguments
                                .iter()
                                .map(|argument| DisplayWithSymbolTable::to_string(
                                    argument,
                                    &fuzzer.lir().symbol_table,
                                ))
                                .join(" "),
                            panic.reason,
                        ),
                    )));
                }
            }
        }

        info!("Insights: {insights:?}");

        insights
    }
}

#[extension_trait]
pub impl StaticPanics for Vec<Panic> {
    fn to_insights(&self, db: &Database, module: &Module) -> Vec<Insight> {
        self.iter()
            .map(|panic| Insight::for_static_panic(db, module.clone(), panic))
            .collect_vec()
    }
}<|MERGE_RESOLUTION|>--- conflicted
+++ resolved
@@ -32,12 +32,8 @@
     /// This enables us to show hints for constants.
     EvaluateConstants {
         static_panics: Vec<Panic>,
-<<<<<<< HEAD
-        vm: Vm<Lir, (StackTracer, EvaluatedValuesTracer)>,
-=======
-        tracer: (StackTracer, EvaluatedValuesTracer),
+        lir: Rc<Lir>,
         vm: Vm<Rc<Lir>, (StackTracer, EvaluatedValuesTracer)>,
->>>>>>> 63eb5935
     },
     /// Next, we run the module again to finds fuzzable functions. This time, we
     /// disable tracing of evaluated expressions, but we enable registration of
@@ -111,46 +107,41 @@
                     evaluated_expressions: TracingMode::OnlyCurrent,
                 };
                 let (lir, _) = compile_lir(db, self.module.clone(), tracing);
+                let lir = Rc::new(lir);
 
                 let tracer = (
                     StackTracer::default(),
                     EvaluatedValuesTracer::new(self.module.clone()),
                 );
-<<<<<<< HEAD
-                let vm = Vm::for_module(lir, tracer);
-=======
-                let vm = Vm::for_module(Rc::new(lir), &mut tracer);
->>>>>>> 63eb5935
-
-                State::EvaluateConstants { static_panics, vm }
-            }
-            State::EvaluateConstants { static_panics, vm } => {
+                let vm = Vm::for_module(lir.clone(), tracer);
+
+                State::EvaluateConstants {
+                    static_panics,
+                    lir,
+                    vm,
+                }
+            }
+            State::EvaluateConstants {
+                static_panics,
+                lir,
+                vm,
+            } => {
                 client
                     .update_status(Some(format!("Evaluating {}", self.module)))
                     .await;
 
-<<<<<<< HEAD
                 let (heap, tracer) = match vm.run_n_without_handles(500) {
                     StateAfterRunWithoutHandles::Running(vm) => {
-                        return State::EvaluateConstants { static_panics, vm }
+                        return State::EvaluateConstants {
+                            static_panics,
+                            lir,
+                            vm,
+                        }
                     }
                     StateAfterRunWithoutHandles::Finished(VmFinished { heap, tracer, .. }) => {
                         (heap, tracer)
                     }
                 };
-=======
-                vm.run(&mut RunLimitedNumberOfInstructions::new(500), &mut tracer);
-                if !matches!(vm.status(), vm::Status::Done | vm::Status::Panicked(_)) {
-                    return State::EvaluateConstants {
-                        static_panics,
-                        tracer,
-                        vm,
-                    };
-                }
-
-                let evaluated_values_lir = vm.lir().clone();
-                let constants_ended = vm.tear_down(&mut tracer);
->>>>>>> 63eb5935
                 let (stack_tracer, evaluated_values) = tracer;
 
                 let tracing = TracingConfig {
@@ -158,17 +149,17 @@
                     calls: TracingMode::Off,
                     evaluated_expressions: TracingMode::Off,
                 };
-                let (lir, _) = compile_lir(db, self.module.clone(), tracing);
-                let lir = Rc::new(lir);
-
-                let vm = Vm::for_module(lir.clone(), FuzzablesFinder::default());
+                let (fuzzing_lir, _) = compile_lir(db, self.module.clone(), tracing);
+                let fuzzing_lir = Rc::new(fuzzing_lir);
+
+                let vm = Vm::for_module(fuzzing_lir.clone(), FuzzablesFinder::default());
                 State::FindFuzzables {
                     static_panics,
                     heap_for_constants: heap,
                     stack_tracer,
-                    evaluated_values_lir,
+                    evaluated_values_lir: lir,
                     evaluated_values,
-                    lir,
+                    lir: fuzzing_lir,
                     vm,
                 }
             }
@@ -185,13 +176,13 @@
                     .update_status(Some(format!("Evaluating {}", self.module)))
                     .await;
 
-<<<<<<< HEAD
                 let (heap, tracer) = match vm.run_n_without_handles(500) {
                     StateAfterRunWithoutHandles::Running(vm) => {
                         return State::FindFuzzables {
                             static_panics,
                             heap_for_constants,
                             stack_tracer,
+                            evaluated_values_lir,
                             evaluated_values,
                             lir,
                             vm,
@@ -201,21 +192,6 @@
                         (heap, tracer)
                     }
                 };
-=======
-                vm.run(&mut RunLimitedNumberOfInstructions::new(500), &mut tracer);
-                if !matches!(vm.status(), vm::Status::Done | vm::Status::Panicked(_)) {
-                    return State::FindFuzzables {
-                        static_panics,
-                        constants_ended,
-                        stack_tracer,
-                        evaluated_values_lir,
-                        evaluated_values,
-                        lir,
-                        tracer,
-                        vm,
-                    };
-                }
->>>>>>> 63eb5935
 
                 let fuzzers = tracer
                     .fuzzables
@@ -298,15 +274,10 @@
             } => {
                 insights.extend(static_panics.to_insights(db, &self.module));
                 insights.extend(evaluated_values.values().iter().flat_map(|(id, value)| {
-<<<<<<< HEAD
-                    Insight::for_value(db, &vm.lir.symbol_table, id.clone(), *value)
-=======
                     Insight::for_value(db, &evaluated_values_lir.symbol_table, id.clone(), *value)
->>>>>>> 63eb5935
                 }));
             }
             State::Fuzz {
-                lir,
                 static_panics,
                 evaluated_values_lir,
                 evaluated_values,
@@ -314,10 +285,6 @@
                 ..
             } => {
                 insights.extend(static_panics.to_insights(db, &self.module));
-<<<<<<< HEAD
-                let symbol_table = &lir.symbol_table;
-=======
->>>>>>> 63eb5935
                 insights.extend(evaluated_values.values().iter().flat_map(|(id, value)| {
                     Insight::for_value(db, &evaluated_values_lir.symbol_table, id.clone(), *value)
                 }));
