--- conflicted
+++ resolved
@@ -12,18 +12,8 @@
 use self::{hint::Hint, hints_finder::HintsFinder};
 use super::AnalyzerClient;
 use crate::database::Database;
-<<<<<<< HEAD
-use candy_frontend::{
-    module::{Module, MutableModuleProviderOwner, PackagesPath},
-    rich_ir::ToRichIr,
-};
+use candy_frontend::module::{Module, MutableModuleProviderOwner, PackagesPath};
 use lsp_types::{notification::Notification, Url};
-=======
-use candy_frontend::module::{Module, MutableModuleProviderOwner, PackagesPath};
-use extension_trait::extension_trait;
-use itertools::Itertools;
-use lsp_types::{notification::Notification, Position, Url};
->>>>>>> edc1742b
 use rand::{seq::IteratorRandom, thread_rng};
 use rustc_hash::FxHashMap;
 use serde::{Deserialize, Serialize};
@@ -123,42 +113,11 @@
         }
     }
 
-<<<<<<< HEAD
     async fn send(&mut self, module: Module, value: T) {
         if self.last_sent.get(&module) != Some(&value) {
-            debug!("Reporting for {}: {value:?}", module.to_rich_ir());
+            debug!("Reporting for {}: {value:?}", module);
             self.last_sent.insert(module.clone(), value.clone());
             (self.sender)(module, value).await;
-=======
-    async fn report_hints(&mut self, module: Module, hints: Vec<Hint>) {
-        if self.last_sent.get(&module) != Some(&hints) {
-            debug!("Reporting hints for {module}: {hints:?}");
-            self.last_sent.insert(module.clone(), hints.clone());
-            self.sender.send((module, hints)).await.unwrap();
-        }
-    }
-}
-
-/// VSCode trims multiple leading spaces to one. That's why we use an
-/// [em quad](https://en.wikipedia.org/wiki/Quad_(typography)) instead, which
-/// seems to have the same width as a normal space in VSCode.
-fn quasi_spaces(n: usize) -> String {
-    format!(" {}", " ".repeat(n))
-}
-
-#[extension_trait]
-impl AlignHints for Vec<Hint> {
-    fn align_hint_columns(&mut self) {
-        assert!(!self.is_empty());
-        let max_indentation = self.iter().map(|it| it.position.character).max().unwrap();
-        for hint in self {
-            let additional_indentation = max_indentation - hint.position.character;
-            hint.text = format!(
-                "{}{}",
-                quasi_spaces(additional_indentation as usize),
-                hint.text
-            );
->>>>>>> edc1742b
         }
     }
 }