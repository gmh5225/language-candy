use super::{utils::IdToEndOfLine, Hint, HintKind};
use candy_frontend::{
    ast::{Assignment, AssignmentBody, AstDb, AstKind},
    ast_to_hir::AstToHir,
    hir::{Expression, HirDb, Id},
    module::{Module, ModuleDb},
    position::PositionConversionDb,
    rich_ir::ToRichIr,
};
use candy_vm::{
    context::RunLimitedNumberOfInstructions,
    fiber::FiberId,
<<<<<<< HEAD
    heap::{Heap, Pointer},
    lir::Lir,
=======
    heap::{Closure, Heap},
    mir_to_lir::MirToLir,
>>>>>>> 7166b010
    tracer::{
        full::{FullTracer, StoredFiberEvent, StoredVmEvent, TimedEvent},
        stack_trace::Call,
    },
    vm::{self, Vm},
};
use itertools::Itertools;
use rand::{prelude::SliceRandom, thread_rng};
<<<<<<< HEAD
use std::{collections::HashMap, rc::Rc};
=======
use rustc_hash::FxHashMap;
>>>>>>> 7166b010
use tracing::{span, Level};

#[derive(Default)]
pub struct ConstantEvaluator {
    evaluators: FxHashMap<Module, Evaluator>,
}
struct Evaluator {
    lir: Rc<Lir>,
    tracer: FullTracer,
    vm: Vm<Rc<Lir>>,
}

impl ConstantEvaluator {
<<<<<<< HEAD
    pub fn update_module(&mut self, module: Module, lir: Rc<Lir>) {
        let tracer = FullTracer::default();
        let vm = Vm::for_module_closure(lir.clone());
        self.evaluators
            .insert(module, Evaluator { lir, tracer, vm });
=======
    pub fn update_module(&mut self, db: &impl MirToLir, module: Module) {
        let tracing = TracingConfig {
            register_fuzzables: TracingMode::OnlyCurrent,
            calls: TracingMode::Off,
            evaluated_expressions: TracingMode::OnlyCurrent,
        };
        let mut heap = Heap::default();
        let closure = Closure::create_from_module(&mut heap, db, module.clone(), tracing).unwrap();

        let mut vm = Vm::default();
        vm.set_up_for_running_module_closure(heap, module.clone(), closure);

        self.evaluators.insert(
            module,
            Evaluator {
                tracer: FullTracer::default(),
                vm,
            },
        );
>>>>>>> 7166b010
    }

    pub fn remove_module(&mut self, module: Module) {
        self.evaluators.remove(&module).unwrap();
    }

    pub fn run(&mut self) -> Option<Module> {
        let mut running_evaluators = self
            .evaluators
            .iter_mut()
            .filter(|(_, evaluator)| matches!(evaluator.vm.status(), vm::Status::CanRun))
            .collect_vec();
        let (module, evaluator) = running_evaluators.choose_mut(&mut thread_rng())?;

        evaluator.vm.run(
            &mut RunLimitedNumberOfInstructions::new(500),
            &mut evaluator.tracer,
        );
        Some(module.clone())
    }

<<<<<<< HEAD
    pub fn get_fuzzable_closures(&self, module: &Module) -> (Rc<Lir>, Heap, Vec<(Id, Pointer)>) {
=======
    pub fn get_fuzzable_closures(&self, module: &Module) -> Vec<(Id, Closure)> {
>>>>>>> 7166b010
        let evaluator = &self.evaluators[module];
        evaluator
            .tracer
            .events
            .iter()
            .filter_map(|event| match &event.event {
                StoredVmEvent::InFiber {
                    event:
                        StoredFiberEvent::FoundFuzzableClosure {
                            definition: id,
                            closure,
                        },
                    ..
                } => Some((id.get().to_owned(), *closure)),
                _ => None,
            })
<<<<<<< HEAD
            .collect();
        (
            evaluator.lir.clone(),
            evaluator.tracer.heap.clone(),
            fuzzable_closures,
        )
=======
            .collect()
>>>>>>> 7166b010
    }

    pub fn get_hints<DB>(&self, db: &DB, module: &Module) -> Vec<Hint>
    where
        DB: AstDb + AstToHir + HirDb + ModuleDb + PositionConversionDb,
    {
        let module_string = module.to_rich_ir().text;
        let span = span!(Level::DEBUG, "Calculating hints", %module_string);
        let _enter = span.enter();

        let evaluator = &self.evaluators[module];
        let mut hints = vec![];

        // TODO: Think about how to highlight the responsible piece of code.
        if let vm::Status::Panicked { reason, .. } = evaluator.vm.status() {
            if let Some(hint) = panic_hint(db, module.clone(), evaluator, reason) {
                hints.push(hint);
            }
        };

        for TimedEvent { event, .. } in &evaluator.tracer.events {
            let StoredVmEvent::InFiber { event, .. } = event else { continue; };
            let StoredFiberEvent::ValueEvaluated { expression, value } = event else { continue; };
            let id = expression.get();
            if &id.module != module {
                continue;
            }

            let Some(hir) = db.find_expression(id.clone()) else { continue; };
            match hir {
                Expression::Reference(_) => {
                    // Could be an assignment.
                    let Some(ast_id) = db.hir_to_ast_id(id.clone()) else { continue; };
                    let Some(ast) = db.find_ast(ast_id) else { continue; };
                    let AstKind::Assignment(Assignment { body, .. }) = &ast.kind else { continue; };
                    let creates_hint = match body {
                        AssignmentBody::Lambda { .. } => true,
                        AssignmentBody::Body { pattern, .. } => {
                            matches!(pattern.kind, AstKind::Identifier(_))
                        }
                    };
                    if !creates_hint {
                        continue;
                    }

                    hints.push(Hint {
                        kind: HintKind::Value,
                        text: value.to_string(),
                        position: db.id_to_end_of_line(id.clone()).unwrap(),
                    });
                }
                Expression::PatternIdentifierReference { .. } => {
                    let body = db.containing_body_of(id.clone());
                    let name = body.identifiers.get(id).unwrap();
                    hints.push(Hint {
                        kind: HintKind::Value,
                        text: format!("{name} = {value}"),
                        position: db.id_to_end_of_line(id.clone()).unwrap(),
                    });
                }
                _ => {}
            }
        }

        hints
    }
}

fn panic_hint<DB>(db: &DB, module: Module, evaluator: &Evaluator, reason: String) -> Option<Hint>
where
    DB: AstToHir + ModuleDb + PositionConversionDb,
{
    // We want to show the hint at the last call site still inside the current
    // module. If there is no call site in this module, then the panic results
    // from a compiler error in a previous stage which is already reported.
    let stack_traces = evaluator.tracer.stack_traces();
    let stack = stack_traces.get(&FiberId::root()).unwrap();
    if stack.len() == 1 {
        // The stack only contains an `InModule` entry. This indicates an error
        // during compilation resulting in a top-level error instruction.
        return None;
    }

    // Find the last call in this module.
    let (
        Call {
            callee, arguments, ..
        },
        call_site,
    ) = stack
        .iter()
        .map(|call| (call, call.call_site.get().to_owned()))
        .find(|(_, call_site)| {
            // Make sure the entry comes from the same file and is not generated
            // code.
            call_site.module == module && db.hir_to_cst_id(call_site.to_owned()).is_some()
        })?;

    let call_info = format!(
        "{callee} {}",
        arguments.iter().map(|it| it.to_string()).join(" "),
    );

    Some(Hint {
        kind: HintKind::Panic,
        text: format!("Calling `{call_info}` panics: {reason}"),
        position: db.id_to_end_of_line(call_site)?,
    })
}<|MERGE_RESOLUTION|>--- conflicted
+++ resolved
@@ -10,13 +10,8 @@
 use candy_vm::{
     context::RunLimitedNumberOfInstructions,
     fiber::FiberId,
-<<<<<<< HEAD
-    heap::{Heap, Pointer},
+    heap::Closure,
     lir::Lir,
-=======
-    heap::{Closure, Heap},
-    mir_to_lir::MirToLir,
->>>>>>> 7166b010
     tracer::{
         full::{FullTracer, StoredFiberEvent, StoredVmEvent, TimedEvent},
         stack_trace::Call,
@@ -25,11 +20,8 @@
 };
 use itertools::Itertools;
 use rand::{prelude::SliceRandom, thread_rng};
-<<<<<<< HEAD
-use std::{collections::HashMap, rc::Rc};
-=======
 use rustc_hash::FxHashMap;
->>>>>>> 7166b010
+use std::sync::Arc;
 use tracing::{span, Level};
 
 #[derive(Default)]
@@ -37,39 +29,17 @@
     evaluators: FxHashMap<Module, Evaluator>,
 }
 struct Evaluator {
-    lir: Rc<Lir>,
+    lir: Arc<Lir>,
     tracer: FullTracer,
-    vm: Vm<Rc<Lir>>,
+    vm: Vm<Arc<Lir>>,
 }
 
 impl ConstantEvaluator {
-<<<<<<< HEAD
-    pub fn update_module(&mut self, module: Module, lir: Rc<Lir>) {
+    pub fn update_module(&mut self, module: Module, lir: Arc<Lir>) {
+        let vm = Vm::for_module(lir.clone());
         let tracer = FullTracer::default();
-        let vm = Vm::for_module_closure(lir.clone());
         self.evaluators
             .insert(module, Evaluator { lir, tracer, vm });
-=======
-    pub fn update_module(&mut self, db: &impl MirToLir, module: Module) {
-        let tracing = TracingConfig {
-            register_fuzzables: TracingMode::OnlyCurrent,
-            calls: TracingMode::Off,
-            evaluated_expressions: TracingMode::OnlyCurrent,
-        };
-        let mut heap = Heap::default();
-        let closure = Closure::create_from_module(&mut heap, db, module.clone(), tracing).unwrap();
-
-        let mut vm = Vm::default();
-        vm.set_up_for_running_module_closure(heap, module.clone(), closure);
-
-        self.evaluators.insert(
-            module,
-            Evaluator {
-                tracer: FullTracer::default(),
-                vm,
-            },
-        );
->>>>>>> 7166b010
     }
 
     pub fn remove_module(&mut self, module: Module) {
@@ -91,13 +61,9 @@
         Some(module.clone())
     }
 
-<<<<<<< HEAD
-    pub fn get_fuzzable_closures(&self, module: &Module) -> (Rc<Lir>, Heap, Vec<(Id, Pointer)>) {
-=======
-    pub fn get_fuzzable_closures(&self, module: &Module) -> Vec<(Id, Closure)> {
->>>>>>> 7166b010
+    pub fn get_fuzzable_closures(&self, module: &Module) -> (Arc<Lir>, Vec<(Id, Closure)>) {
         let evaluator = &self.evaluators[module];
-        evaluator
+        let fuzzable_closures = evaluator
             .tracer
             .events
             .iter()
@@ -112,16 +78,8 @@
                 } => Some((id.get().to_owned(), *closure)),
                 _ => None,
             })
-<<<<<<< HEAD
             .collect();
-        (
-            evaluator.lir.clone(),
-            evaluator.tracer.heap.clone(),
-            fuzzable_closures,
-        )
-=======
-            .collect()
->>>>>>> 7166b010
+        (evaluator.lir.clone(), fuzzable_closures)
     }
 
     pub fn get_hints<DB>(&self, db: &DB, module: &Module) -> Vec<Hint>
