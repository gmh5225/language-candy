--- conflicted
+++ resolved
@@ -127,16 +127,6 @@
         let (server_status_sender, mut server_status_receiver) = mpsc::channel(128);
 
         let (service, client) = LspService::build(|client| {
-<<<<<<< HEAD
-            let features = ServerFeatures {
-                candy: CandyFeatures::new(
-                    packages_path.clone(),
-                    server_status_sender.clone(),
-                    diagnostics_sender.clone(),
-                    hints_sender.clone(),
-                ),
-                ir: IrFeatures::default(),
-=======
             let state = ServerState::Initial {
                 features: ServerFeatures {
                     candy: CandyFeatures::new(
@@ -147,7 +137,6 @@
                     ir: IrFeatures::default(),
                 },
                 debug_session_manager: DebugSessionManager::default(),
->>>>>>> 96c8dda6
             };
 
             let client_for_closure = client.clone();
