use candy_frontend::{
    ast::AstDbStorage,
    ast_to_hir::AstToHirStorage,
    cst::CstDbStorage,
    cst_to_ast::CstToAstStorage,
<<<<<<< HEAD
    hir::{self, HirDbStorage},
    hir_to_mir::HirToMirStorage,
    lir_optimize::OptimizeLirStorage,
=======
    hir::HirDbStorage,
    hir_to_mir::{ExecutionTarget, HirToMirStorage},
>>>>>>> d6a655d1
    mir_optimize::OptimizeMirStorage,
    mir_to_lir::MirToLirStorage,
    module::{
        GetModuleContentQuery, InMemoryModuleProvider, Module, ModuleDbStorage, ModuleKind,
        ModuleProvider, ModuleProviderOwner, MutableModuleProviderOwner, Package,
    },
    position::PositionConversionStorage,
    rcst_to_cst::RcstToCstStorage,
    string_to_rcst::StringToRcstStorage,
    TracingConfig,
};
use candy_vm::{
    byte_code::ByteCode,
<<<<<<< HEAD
    heap::{Heap, HirId, InlineObject, Struct},
    lir_to_byte_code::compile_byte_code,
=======
    heap::{Heap, InlineObject, Struct},
    mir_to_byte_code::compile_byte_code,
>>>>>>> d6a655d1
    tracer::DummyTracer,
    PopulateInMemoryProviderFromFileSystem, Vm, VmFinished,
};
use lazy_static::lazy_static;
use rustc_hash::FxHashMap;
use std::borrow::Borrow;
use tracing::warn;

const TRACING: TracingConfig = TracingConfig::off();
lazy_static! {
    static ref PACKAGE: Package = Package::User("/".into());
    static ref MODULE: Module = Module {
        package: PACKAGE.clone(),
        path: vec!["benchmark".to_string()],
        kind: ModuleKind::Code,
    };
}

#[salsa::database(
    AstDbStorage,
    AstToHirStorage,
    CstDbStorage,
    CstToAstStorage,
    HirDbStorage,
    HirToMirStorage,
    MirToLirStorage,
    ModuleDbStorage,
    OptimizeLirStorage,
    OptimizeMirStorage,
    PositionConversionStorage,
    RcstToCstStorage,
    StringToRcstStorage
)]
#[derive(Default)]
pub struct Database {
    storage: salsa::Storage<Self>,
    module_provider: InMemoryModuleProvider,
}
impl salsa::Database for Database {}
impl ModuleProviderOwner for Database {
    fn get_module_provider(&self) -> &dyn ModuleProvider {
        &self.module_provider
    }
}
impl MutableModuleProviderOwner for Database {
    fn get_in_memory_module_provider(&mut self) -> &mut InMemoryModuleProvider {
        &mut self.module_provider
    }
    fn invalidate_module(&mut self, module: &Module) {
        GetModuleContentQuery.in_db_mut(self).invalidate(module);
    }
}

pub fn setup_and_compile(source_code: &str) -> ByteCode {
    let mut db = setup();
    compile(&mut db, source_code)
}

pub fn setup() -> Database {
    let mut db = Database::default();
    db.module_provider.load_package_from_file_system("Builtins");
    db.module_provider.load_package_from_file_system("Core");
    db.module_provider.add_str(&MODULE, r#"_ = use "Core""#);

    // Load `Core` into the cache.
    let errors = compile_byte_code(
        &db,
        ExecutionTarget::Module(MODULE.clone()),
        TRACING.clone(),
    )
    .1;
    if !errors.is_empty() {
        for error in errors.iter() {
            warn!("{}", error.to_string_with_location(&db));
        }
        panic!("There are errors in the benchmarking code.");
    }

    db
}

pub fn compile(db: &mut Database, source_code: &str) -> ByteCode {
    db.did_open_module(&MODULE, source_code.as_bytes().to_owned());
    compile_byte_code(
        db,
        ExecutionTarget::MainFunction(MODULE.clone()),
        TRACING.clone(),
    )
    .0
}

pub fn run(byte_code: impl Borrow<ByteCode>) -> (Heap, InlineObject) {
    let mut heap = Heap::default();
    let environment = Struct::create(&mut heap, true, &FxHashMap::default());
    let VmFinished { result, .. } =
        Vm::for_main_function(byte_code, &mut heap, environment, DummyTracer)
            .run_forever_without_handles(&mut heap);
    match result {
        Ok(return_value) => (heap, return_value),
        Err(panic) => {
            panic!("The program panicked: {}", panic.reason)
        }
    }
}<|MERGE_RESOLUTION|>--- conflicted
+++ resolved
@@ -3,14 +3,9 @@
     ast_to_hir::AstToHirStorage,
     cst::CstDbStorage,
     cst_to_ast::CstToAstStorage,
-<<<<<<< HEAD
-    hir::{self, HirDbStorage},
-    hir_to_mir::HirToMirStorage,
-    lir_optimize::OptimizeLirStorage,
-=======
     hir::HirDbStorage,
     hir_to_mir::{ExecutionTarget, HirToMirStorage},
->>>>>>> d6a655d1
+    lir_optimize::OptimizeLirStorage,
     mir_optimize::OptimizeMirStorage,
     mir_to_lir::MirToLirStorage,
     module::{
@@ -24,13 +19,8 @@
 };
 use candy_vm::{
     byte_code::ByteCode,
-<<<<<<< HEAD
-    heap::{Heap, HirId, InlineObject, Struct},
+    heap::{Heap, InlineObject, Struct},
     lir_to_byte_code::compile_byte_code,
-=======
-    heap::{Heap, InlineObject, Struct},
-    mir_to_byte_code::compile_byte_code,
->>>>>>> d6a655d1
     tracer::DummyTracer,
     PopulateInMemoryProviderFromFileSystem, Vm, VmFinished,
 };
