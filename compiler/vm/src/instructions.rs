use crate::{
    byte_code::Instruction,
    heap::{Data, Function, Heap, HirId, InlineObject, List, Pointer, Struct, Tag, Text},
    tracer::Tracer,
    vm::{CallHandle, MachineState, Panic},
};
use extension_trait::extension_trait;
use itertools::Itertools;
use tracing::trace;

const TRACE: bool = false;

pub enum InstructionResult {
    Done,
    CallHandle(CallHandle),
    Panic(Panic),
}

impl MachineState {
    pub fn run_instruction(
        &mut self,
        heap: &mut Heap,
        instruction: &Instruction,
        tracer: &mut impl Tracer,
    ) -> InstructionResult {
        if TRACE {
            trace!("Running instruction: {instruction:?}");
            trace!("Instruction pointer: {:?}", self.next_instruction.unwrap());
            trace!(
                "Data stack: {}",
                if self.data_stack.is_empty() {
                    "<empty>".to_string()
                } else {
                    self.data_stack
                        .iter()
                        .map(|it| format!("{it:?}"))
                        .join(", ")
                },
            );
            trace!(
                "Call stack: {}",
                if self.call_stack.is_empty() {
                    "<empty>".to_string()
                } else {
                    self.call_stack
                        .iter()
                        .map(|ip| format!("{ip:?}"))
                        .join(", ")
                },
            );
            trace!("Heap: {heap:?}");
        }

        match instruction {
            Instruction::CreateTag { symbol } => {
                let value = self.pop_from_data_stack();
                let tag = Tag::create_with_value(heap, true, *symbol, value);
                self.push_to_data_stack(tag);
                InstructionResult::Done
            }
            Instruction::CreateList { num_items } => {
                let mut item_addresses = vec![];
                for _ in 0..*num_items {
                    item_addresses.push(self.pop_from_data_stack());
                }
                let items = item_addresses.into_iter().rev().collect_vec();
                let list = List::create(heap, true, &items);
                self.push_to_data_stack(list);
                InstructionResult::Done
            }
            Instruction::CreateStruct { num_fields } => {
                // PERF: Avoid collecting keys and values into a `Vec` before creating the `HashMap`
                let mut key_value_addresses = vec![];
                for _ in 0..(2 * num_fields) {
                    key_value_addresses.push(self.pop_from_data_stack());
                }
                let entries = key_value_addresses.into_iter().rev().tuples().collect();
                let struct_ = Struct::create(heap, true, &entries);
                self.push_to_data_stack(struct_);
                InstructionResult::Done
            }
            Instruction::CreateFunction {
                captured,
                num_args,
                body,
            } => {
                let captured = captured
                    .iter()
                    .map(|offset| {
                        let object = self.get_from_data_stack(*offset);
                        object.dup(heap);
                        object
                    })
                    .collect_vec();
                let function = Function::create(heap, true, &captured, *num_args, *body);
                self.push_to_data_stack(function);
                InstructionResult::Done
            }
            Instruction::PushConstant(constant) => {
                self.push_to_data_stack(*constant);
                InstructionResult::Done
            }
            Instruction::PushFromStack(offset) => {
                let address = self.get_from_data_stack(*offset);
                address.dup(heap);
                self.push_to_data_stack(address);
                InstructionResult::Done
            }
            Instruction::PopMultipleBelowTop(n) => {
                let top = self.pop_from_data_stack();
                for _ in 0..*n {
                    self.pop_from_data_stack().drop(heap);
                }
                self.push_to_data_stack(top);
                InstructionResult::Done
            }
            Instruction::Call { num_args } => {
                let mut arguments = (0..*num_args)
                    .map(|_| self.pop_from_data_stack())
                    .collect_vec();
                // PERF: Build the reverse list in place.
                arguments.reverse();
                let callee = self.pop_from_data_stack();

<<<<<<< HEAD
                self.call(callee, &arguments, symbol_table)
=======
                self.call(heap, callee, &arguments, responsible)
>>>>>>> 425daf2e
            }
            Instruction::TailCall {
                num_locals_to_pop,
                num_args,
            } => {
                let mut arguments = (0..*num_args)
                    .map(|_| self.pop_from_data_stack())
                    .collect_vec();
                // PERF: Built the reverse list in place
                arguments.reverse();
                let callee = self.pop_from_data_stack();
                for _ in 0..*num_locals_to_pop {
                    self.pop_from_data_stack().drop(heap);
                }

                // Tail calling a function is basically just a normal call, but
                // pretending we are our caller.
                self.next_instruction = self.call_stack.pop();
<<<<<<< HEAD
                self.call(callee, &arguments, symbol_table)
=======
                self.call(heap, callee, &arguments, responsible)
>>>>>>> 425daf2e
            }
            Instruction::Return => {
                self.next_instruction = self.call_stack.pop();
                InstructionResult::Done
            }
            Instruction::Panic => {
                let responsible_for_panic = self.pop_from_data_stack();
                let reason = self.pop_from_data_stack();

                let Ok(reason) = Text::try_from(reason) else {
                    // Panic expressions only occur inside the needs function
                    // where we have validated the inputs before calling the
                    // instructions, or when lowering compiler errors from the
                    // HIR to the MIR.
                    panic!("We should never generate byte code where the reason is not a text.");
                };
                let responsible: HirId = responsible_for_panic.try_into().unwrap();

                InstructionResult::Panic(Panic {
                    reason: reason.get().to_string(),
                    responsible: responsible.get().clone(),
                })
            }
            Instruction::TraceCallStarts { num_args } => {
                let mut args = vec![];
                for _ in 0..*num_args {
                    args.push(self.pop_from_data_stack());
                }
                let callee = self.pop_from_data_stack();

                args.reverse();
<<<<<<< HEAD
                tracer.call_started(&mut self.heap, callee, args);
=======
                tracer.call_started(heap, call_site, callee, args, responsible);
>>>>>>> 425daf2e
                InstructionResult::Done
            }
            Instruction::TraceCallEnds => {
                let return_value = self.pop_from_data_stack();

                tracer.call_ended(heap, return_value);
                InstructionResult::Done
            }
            Instruction::TraceExpressionEvaluated => {
                let value = self.pop_from_data_stack();
                let expression = self.pop_from_data_stack().try_into().unwrap();

                tracer.value_evaluated(heap, expression, value);
                InstructionResult::Done
            }
            Instruction::TraceFoundFuzzableFunction => {
                let function = self.pop_from_data_stack().try_into().expect(
                "Instruction TraceFoundFuzzableFunction executed, but stack top is not a function.",
            );
                let definition = self.pop_from_data_stack().try_into().unwrap();

                tracer.found_fuzzable_function(heap, definition, function);
                InstructionResult::Done
            }
        }
    }

    pub fn call(
        &mut self,
        heap: &mut Heap,
        callee: InlineObject,
        arguments: &[InlineObject],
<<<<<<< HEAD
        symbol_table: &SymbolTable,
    ) -> InstructionResult {
        match callee.into() {
            Data::Function(function) => self.call_function(function, arguments),
            Data::Builtin(builtin) => {
                callee.drop(&mut self.heap);
                self.run_builtin_function(builtin.get(), arguments, symbol_table)
            }
            Data::Handle(handle) => {
                let responsible: HirId = (*arguments.last().unwrap()).try_into().unwrap();
                if arguments.len() != handle.argument_count() {
=======
        responsible: HirId,
    ) -> InstructionResult {
        match callee.into() {
            Data::Function(function) => self.call_function(heap, function, arguments, responsible),
            Data::Builtin(builtin) => {
                callee.drop(heap);
                self.run_builtin_function(heap, builtin.get(), arguments, responsible)
            }
            Data::Handle(handle) => {
                let parameter_count = handle.argument_count();
                let argument_count = arguments.len();
                if argument_count != parameter_count {
>>>>>>> 425daf2e
                    return InstructionResult::Panic(Panic {
                        reason: format!(
                            "A function expected {} {}, but you called it with {} {}.",
                            parameter_count,
                            if parameter_count == 1 { "parameter" } else { "parameters" },
                            argument_count,
                            if argument_count == 1 { "argument" } else { "arguments" },
                        ),
                        responsible: responsible.get().clone(),
                    });
                }
                InstructionResult::CallHandle(CallHandle {
                    handle,
                    arguments: arguments.to_vec(),
<<<<<<< HEAD
                })
            }
=======
                    responsible,
                })
            },
>>>>>>> 425daf2e
            Data::Tag(tag) => {
                let responsible: HirId = (*arguments.last().unwrap()).try_into().unwrap();
                if tag.has_value() {
                    return InstructionResult::Panic(Panic {
                        reason: "A tag's value cannot be overwritten by calling it. Use `tag.withValue` instead.".to_string(),
                        responsible: responsible.get().clone(),
                    });
                }

                if let [value] = arguments {
                    let tag = Tag::create_with_value(heap, true, tag.symbol(), *value);
                    self.push_to_data_stack(tag);
                    value.dup(heap);
                    InstructionResult::Done
                } else {
                    InstructionResult::Panic(Panic {
                        reason: format!(
                            "A tag can only hold exactly one value, but you called it with {} arguments.",
                            arguments.len(),
                        ),
                        responsible: responsible.get().clone(),
                })
                }
            }
<<<<<<< HEAD
            _ => {
                let responsible: HirId = (*arguments.last().unwrap()).try_into().unwrap();
                InstructionResult::Panic(Panic {
                    reason: format!(
                        "You can only call functions, builtins, tags, and handles, but you tried to call {}.",
                        DisplayWithSymbolTable::to_string(&callee, symbol_table),
                    ),
                    responsible: responsible.get().clone(),
                })
            }
=======
            _ => InstructionResult::Panic(Panic {
                reason: format!(
                    "You can only call functions, builtins, tags, and handles, but you tried to call {callee}.",
                ),
                responsible: responsible.get().clone(),
            }),
>>>>>>> 425daf2e
        }
    }
    pub fn call_function(
        &mut self,
        heap: &mut Heap,
        function: Function,
        arguments: &[InlineObject],
    ) -> InstructionResult {
        let expected_num_args = function.argument_count();
        if arguments.len() != expected_num_args {
            let responsible: HirId = (*arguments.last().unwrap()).try_into().unwrap();
            return InstructionResult::Panic(Panic {
                reason: format!(
                    "A function expected {expected_num_args} parameters, but you called it with {} arguments.",
                    arguments.len(),
                ),
                responsible: responsible.get().clone(),
            });
        }

        if let Some(next_instruction) = self.next_instruction {
            self.call_stack.push(next_instruction);
        }
        let captured = function.captured();
        for captured in captured {
            captured.dup(heap);
        }
        self.data_stack.extend_from_slice(captured);
        self.data_stack.extend_from_slice(arguments);
        self.next_instruction = Some(function.body());
        InstructionResult::Done
    }

    fn get_from_data_stack(&self, offset: usize) -> InlineObject {
        self.data_stack[self.data_stack.len() - 1 - offset]
    }
    fn push_to_data_stack(&mut self, value: impl Into<InlineObject>) {
        self.data_stack.push(value.into());
    }
    fn pop_from_data_stack(&mut self) -> InlineObject {
        self.data_stack.pop().expect("Data stack is empty.")
    }
}

#[extension_trait]
impl NthLast for Vec<Pointer> {
    fn nth_last(&mut self, index: usize) -> Pointer {
        self[self.len() - 1 - index]
    }
}<|MERGE_RESOLUTION|>--- conflicted
+++ resolved
@@ -122,11 +122,7 @@
                 arguments.reverse();
                 let callee = self.pop_from_data_stack();
 
-<<<<<<< HEAD
-                self.call(callee, &arguments, symbol_table)
-=======
-                self.call(heap, callee, &arguments, responsible)
->>>>>>> 425daf2e
+                self.call(heap, callee, &arguments)
             }
             Instruction::TailCall {
                 num_locals_to_pop,
@@ -145,11 +141,7 @@
                 // Tail calling a function is basically just a normal call, but
                 // pretending we are our caller.
                 self.next_instruction = self.call_stack.pop();
-<<<<<<< HEAD
-                self.call(callee, &arguments, symbol_table)
-=======
-                self.call(heap, callee, &arguments, responsible)
->>>>>>> 425daf2e
+                self.call(heap, callee, &arguments)
             }
             Instruction::Return => {
                 self.next_instruction = self.call_stack.pop();
@@ -179,13 +171,10 @@
                     args.push(self.pop_from_data_stack());
                 }
                 let callee = self.pop_from_data_stack();
+                let call_site = self.pop_from_data_stack().try_into().unwrap();
 
                 args.reverse();
-<<<<<<< HEAD
-                tracer.call_started(&mut self.heap, callee, args);
-=======
-                tracer.call_started(heap, call_site, callee, args, responsible);
->>>>>>> 425daf2e
+                tracer.call_started(heap, call_site, callee, args);
                 InstructionResult::Done
             }
             Instruction::TraceCallEnds => {
@@ -218,39 +207,33 @@
         heap: &mut Heap,
         callee: InlineObject,
         arguments: &[InlineObject],
-<<<<<<< HEAD
-        symbol_table: &SymbolTable,
     ) -> InstructionResult {
         match callee.into() {
-            Data::Function(function) => self.call_function(function, arguments),
-            Data::Builtin(builtin) => {
-                callee.drop(&mut self.heap);
-                self.run_builtin_function(builtin.get(), arguments, symbol_table)
-            }
-            Data::Handle(handle) => {
-                let responsible: HirId = (*arguments.last().unwrap()).try_into().unwrap();
-                if arguments.len() != handle.argument_count() {
-=======
-        responsible: HirId,
-    ) -> InstructionResult {
-        match callee.into() {
-            Data::Function(function) => self.call_function(heap, function, arguments, responsible),
+            Data::Function(function) => self.call_function(heap, function, arguments),
             Data::Builtin(builtin) => {
                 callee.drop(heap);
-                self.run_builtin_function(heap, builtin.get(), arguments, responsible)
+                self.run_builtin_function(heap, builtin.get(), arguments)
             }
             Data::Handle(handle) => {
                 let parameter_count = handle.argument_count();
                 let argument_count = arguments.len();
                 if argument_count != parameter_count {
->>>>>>> 425daf2e
+                    let responsible: HirId = arguments.last().unwrap().clone().try_into().unwrap();
                     return InstructionResult::Panic(Panic {
                         reason: format!(
                             "A function expected {} {}, but you called it with {} {}.",
                             parameter_count,
-                            if parameter_count == 1 { "parameter" } else { "parameters" },
+                            if parameter_count == 1 {
+                                "parameter"
+                            } else {
+                                "parameters"
+                            },
                             argument_count,
-                            if argument_count == 1 { "argument" } else { "arguments" },
+                            if argument_count == 1 {
+                                "argument"
+                            } else {
+                                "arguments"
+                            },
                         ),
                         responsible: responsible.get().clone(),
                     });
@@ -258,14 +241,8 @@
                 InstructionResult::CallHandle(CallHandle {
                     handle,
                     arguments: arguments.to_vec(),
-<<<<<<< HEAD
                 })
             }
-=======
-                    responsible,
-                })
-            },
->>>>>>> 425daf2e
             Data::Tag(tag) => {
                 let responsible: HirId = (*arguments.last().unwrap()).try_into().unwrap();
                 if tag.has_value() {
@@ -290,25 +267,15 @@
                 })
                 }
             }
-<<<<<<< HEAD
             _ => {
                 let responsible: HirId = (*arguments.last().unwrap()).try_into().unwrap();
                 InstructionResult::Panic(Panic {
                     reason: format!(
-                        "You can only call functions, builtins, tags, and handles, but you tried to call {}.",
-                        DisplayWithSymbolTable::to_string(&callee, symbol_table),
+                        "You can only call functions, builtins, tags, and handles, but you tried to call {callee}.",
                     ),
                     responsible: responsible.get().clone(),
                 })
             }
-=======
-            _ => InstructionResult::Panic(Panic {
-                reason: format!(
-                    "You can only call functions, builtins, tags, and handles, but you tried to call {callee}.",
-                ),
-                responsible: responsible.get().clone(),
-            }),
->>>>>>> 425daf2e
         }
     }
     pub fn call_function(
