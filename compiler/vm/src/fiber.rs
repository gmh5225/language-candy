--- conflicted
+++ resolved
@@ -1,10 +1,3 @@
-<<<<<<< HEAD
-=======
-use std::fmt::{self, Debug};
-
-use crate::{channel::ChannelId, heap::Tag};
-
->>>>>>> acf9b84d
 use super::{
     channel::{Capacity, Packet},
     context::{ExecutionController, UseProvider},
@@ -14,7 +7,7 @@
 };
 use crate::{
     channel::ChannelId,
-    heap::{HirId, InlineObject, Int, List, Pointer, ReceivePort, SendPort, Struct, Symbol},
+    heap::{HirId, InlineObject, Int, List, Pointer, ReceivePort, SendPort, Struct, Tag},
 };
 use candy_frontend::{
     hir::{self, Id},
@@ -180,30 +173,18 @@
     pub fn complete_channel_create(&mut self, channel: ChannelId) {
         assert!(matches!(self.status, Status::CreatingChannel { .. }));
 
-<<<<<<< HEAD
         let fields = [
             ("SendPort", SendPort::create(&mut self.heap, channel)),
             ("ReceivePort", ReceivePort::create(&mut self.heap, channel)),
         ];
         let struct_ = Struct::create_with_symbol_keys(&mut self.heap, fields);
         self.push_to_data_stack(struct_);
-=======
-        let send_port_tag = self.heap.create_tag("SendPort".to_string(), None);
-        let receive_port_tag = self.heap.create_tag("ReceivePort".to_string(), None);
-        let send_port = self.heap.create_send_port(channel);
-        let receive_port = self.heap.create_receive_port(channel);
-        self.data_stack
-            .push(self.heap.create_struct(FxHashMap::from_iter([
-                (send_port_tag, send_port),
-                (receive_port_tag, receive_port),
-            ])));
->>>>>>> acf9b84d
         self.status = Status::Running;
     }
     pub fn complete_send(&mut self) {
         assert!(matches!(self.status, Status::Sending { .. }));
 
-        let nothing = Symbol::create_nothing(&mut self.heap);
+        let nothing = Tag::create_nothing(&mut self.heap);
         self.push_to_data_stack(nothing);
         self.status = Status::Running;
     }
@@ -336,13 +317,8 @@
                 self.push_to_data_stack(text);
             }
             Instruction::CreateSymbol(symbol) => {
-<<<<<<< HEAD
-                let symbol = Symbol::create(&mut self.heap, &symbol);
-                self.push_to_data_stack(symbol);
-=======
-                let address = self.heap.create_tag(symbol, None);
-                self.data_stack.push(address);
->>>>>>> acf9b84d
+                let tag = Tag::create_from_str(&mut self.heap, &symbol, None);
+                self.push_to_data_stack(tag);
             }
             Instruction::CreateList { num_items } => {
                 let mut item_addresses = vec![];
@@ -511,38 +487,33 @@
                 callee.drop(&mut self.heap);
                 self.run_builtin_function(builtin.get(), arguments, responsible);
             }
-            Data::Tag(Tag { symbol, value }) => {
-                if value.is_some() {
+            Data::Tag(tag) => {
+                if tag.has_value() {
                     self.panic(
                         "A tag's value cannot be overwritten by calling it. Use `tag.withValue` instead.".to_string(),
-                        self.heap.get_hir_id(responsible),
+                        responsible.get().to_owned(),
                     );
                     return;
                 }
 
-                if let [value] = arguments.as_slice() {
-                    let tag = self.heap.create_tag(symbol.to_string(), *value);
-                    self.data_stack.push(tag);
-                    self.heap.dup(*value);
+                if let [value] = arguments {
+                    let tag = Tag::create(&mut self.heap, tag.symbol(), *value);
+                    self.push_to_data_stack(tag);
+                    value.dup(&mut self.heap);
                 } else {
                     self.panic(
                         format!(
                             "A tag can only hold exactly one value, but you called it with {} arguments.",
                             arguments.len(),
                         ),
-                        self.heap.get_hir_id(responsible),
+                        responsible.get().to_owned(),
                     );
                 }
             }
             _ => {
                 self.panic(
                     format!(
-<<<<<<< HEAD
-                        "You can only call closures and builtins, but you tried to call {callee}.",
-=======
-                        "You can only call closures, builtins and tags, but you tried to call {}.",
-                        callee.format(&self.heap),
->>>>>>> acf9b84d
+                        "You can only call closures, builtins and tags, but you tried to call {callee}.",
                     ),
                     responsible.get().to_owned(),
                 );
