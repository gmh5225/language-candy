use super::{
    channel::{Capacity, Packet},
    context::ExecutionController,
    heap::{Data, Function, Heap, Text},
    lir::Instruction,
};
use crate::{
    channel::ChannelId,
    heap::{HeapObject, HirId, InlineObject, List, Pointer, ReceivePort, SendPort, Struct, Tag},
    tracer::{FiberEnded, FiberEndedReason, FiberTracer},
    Lir,
};
use candy_frontend::{
    hir::{self, Id},
    id::CountableId,
    module::Module,
};
use derive_more::{Deref, From};
use itertools::Itertools;
use rustc_hash::FxHashMap;
use std::fmt::{self, Debug};
use tracing::trace;

const TRACE: bool = false;

#[derive(Clone, Copy, PartialEq, Eq, Hash)]
pub struct FiberId(usize);
impl CountableId for FiberId {
    fn from_usize(id: usize) -> Self {
        Self(id)
    }
    fn to_usize(&self) -> usize {
        self.0
    }
}
impl Debug for FiberId {
    fn fmt(&self, f: &mut fmt::Formatter<'_>) -> fmt::Result {
        write!(f, "fiber_{:x}", self.0)
    }
}

/// A fiber represents an execution thread of a program. It's a stack-based
/// machine that runs instructions from a LIR. Fibers are owned by a `Vm`.
<<<<<<< HEAD
#[derive(Clone)]
pub struct Fiber<'h> {
    pub status: Status<'h>,
    next_instruction: Option<InstructionPointer<'h>>,
    pub data_stack: Vec<InlineObject<'h>>,
    pub call_stack: Vec<InstructionPointer<'h>>,
    pub import_stack: Vec<Module>,
    pub heap: Heap<'h>,
=======
pub struct Fiber<T: FiberTracer> {
    pub status: Status,
    next_instruction: Option<InstructionPointer>,
    pub data_stack: Vec<InlineObject>,
    pub call_stack: Vec<InstructionPointer>,
    pub heap: Heap,

    // TODO: Remove this as soon as refcounting can be optional for objects.
    // Then, refcounting for all constant objects could be made optional and
    // they could really be shared among all fibers.
    constant_mapping: FxHashMap<HeapObject, HeapObject>,

    pub tracer: T,
>>>>>>> 3f647b7e
}

#[derive(Clone, Debug)]
pub enum Status<'h> {
    Running,
<<<<<<< HEAD
    CreatingChannel {
        capacity: Capacity,
    },
    Sending {
        channel: ChannelId,
        packet: Packet<'h>,
    },
    Receiving {
        channel: ChannelId,
    },
    InParallelScope {
        body: Closure<'h>,
    },
    InTry {
        body: Closure<'h>,
    },
=======
    CreatingChannel { capacity: Capacity },
    Sending { channel: ChannelId, packet: Packet },
    Receiving { channel: ChannelId },
    InParallelScope { body: Function },
    InTry { body: Function },
>>>>>>> 3f647b7e
    Done,
    Panicked(Panic),
}

<<<<<<< HEAD
#[derive(Debug, Clone, Copy, PartialEq, Eq, Hash)]
pub struct InstructionPointer<'h> {
    /// Pointer to the closure object that is currently running code.
    closure: Closure<'h>,

    /// Index of the next instruction to run.
    instruction: usize,
}
impl<'h> InstructionPointer<'h> {
    fn start_of_closure(closure: Closure<'h>) -> Self {
        Self {
            closure,
            instruction: 0,
        }
=======
#[derive(Clone, Copy, Deref, Eq, From, Hash, PartialEq)]
pub struct InstructionPointer(usize);
impl InstructionPointer {
    pub fn null_pointer() -> Self {
        Self(0)
>>>>>>> 3f647b7e
    }
    fn next(&self) -> Self {
        Self(self.0 + 1)
    }
}
impl Debug for InstructionPointer {
    fn fmt(&self, f: &mut fmt::Formatter<'_>) -> fmt::Result {
        write!(f, "ip-{}", self.0)
    }
}

<<<<<<< HEAD
pub enum ExecutionResult<'h> {
    Finished(Packet<'h>),
    Panicked { reason: String, responsible: Id },
}

impl<'h> Fiber<'h> {
    fn new_with_heap(heap: Heap<'h>) -> Self {
=======
pub struct ExecutionEnded<T: FiberTracer> {
    pub heap: Heap,
    pub constant_mapping: FxHashMap<HeapObject, HeapObject>,
    tracer: T,
    pub reason: ExecutionEndedReason,
}
#[derive(Clone, Debug)]
pub enum ExecutionEndedReason {
    Finished(InlineObject),
    Panicked(Panic),
}
#[derive(Clone, Debug)]
pub struct Panic {
    pub reason: String,
    pub responsible: Id,
    pub panicked_child: Option<FiberId>,
}
impl Panic {
    pub fn new(reason: String, responsible: Id) -> Self {
        Self {
            reason,
            responsible,
            panicked_child: None,
        }
    }
    pub fn new_without_responsible(reason: String) -> Self {
        Self::new(reason, Id::complicated_responsibility())
    }
}

impl<T: FiberTracer> Fiber<T> {
    fn new_with_heap(
        heap: Heap,
        constant_mapping: FxHashMap<HeapObject, HeapObject>,
        tracer: T,
    ) -> Self {
>>>>>>> 3f647b7e
        Self {
            status: Status::Done,
            next_instruction: None,
            data_stack: vec![],
            call_stack: vec![],
            heap,
            constant_mapping,
            tracer,
        }
    }
<<<<<<< HEAD
    pub fn new_for_running_closure(
        heap: Heap<'h>,
        closure: Closure<'h>,
        arguments: &[InlineObject<'h>],
        responsible: hir::Id,
=======
    pub fn for_function(
        heap: Heap,
        constant_mapping: FxHashMap<HeapObject, HeapObject>,
        function: Function,
        arguments: &[InlineObject],
        responsible: HirId,
        tracer: T,
>>>>>>> 3f647b7e
    ) -> Self {
        let mut fiber = Self::new_with_heap(heap, constant_mapping, tracer);

        let platform_id = HirId::create(&mut fiber.heap, hir::Id::platform());
        fiber.tracer.call_started(
            &mut fiber.heap,
            platform_id,
            function.into(),
            arguments.to_vec(),
            platform_id,
        );
        platform_id.drop(&mut fiber.heap);

        fiber.status = Status::Running;
        fiber.call_function(function, arguments, responsible);

        fiber
    }
    pub fn for_module_function(
        mut heap: Heap,
        constant_mapping: FxHashMap<HeapObject, HeapObject>,
        module: Module,
        function: Function,
        tracer: T,
    ) -> Self {
        assert_eq!(
            function.captured_len(),
            0,
            "Function is not a module function (it captures stuff).",
        );
        assert_eq!(
            function.argument_count(),
            0,
            "Function is not a module function (it has arguments).",
        );
        let responsible = HirId::create(&mut heap, Id::new(module, vec![]));
        Self::for_function(heap, constant_mapping, function, &[], responsible, tracer)
    }

<<<<<<< HEAD
    pub fn tear_down(mut self) -> ExecutionResult<'h> {
        match self.status {
            Status::Done => {
                let object = self.pop_from_data_stack();
                ExecutionResult::Finished(Packet {
                    heap: self.heap,
                    object,
                })
            }
            Status::Panicked {
                reason,
                responsible,
            } => ExecutionResult::Panicked {
                reason,
                responsible,
            },
=======
    pub fn tear_down(mut self) -> ExecutionEnded<T> {
        let reason = match self.status {
            Status::Done => ExecutionEndedReason::Finished(self.pop_from_data_stack()),
            Status::Panicked(panic) => ExecutionEndedReason::Panicked(panic),
>>>>>>> 3f647b7e
            _ => panic!("Called `tear_down` on a fiber that's still running."),
        };
        ExecutionEnded {
            heap: self.heap,
            constant_mapping: self.constant_mapping,
            tracer: self.tracer,
            reason,
        }
    }
    pub fn adopt_finished_child(&mut self, child_id: FiberId, ended: ExecutionEnded<T>) {
        self.heap.adopt(ended.heap);
        let reason = match ended.reason {
            ExecutionEndedReason::Finished(return_value) => {
                FiberEndedReason::Finished(return_value)
            }
            ExecutionEndedReason::Panicked(panic) => FiberEndedReason::Panicked(panic),
        };
        self.tracer.child_fiber_ended(FiberEnded {
            id: child_id,
            heap: &mut self.heap,
            tracer: ended.tracer,
            reason,
        });
    }

    pub fn status(&self) -> Status<'h> {
        self.status.clone()
    }

    // If the status of this fiber is something else than `Status::Running`
    // after running, then the VM that manages this fiber is expected to perform
    // some action and to then call the corresponding `complete_*` method before
    // calling `run` again.

    pub fn complete_channel_create(&mut self, channel: ChannelId) {
        assert!(matches!(self.status, Status::CreatingChannel { .. }));

        let fields = [
            ("SendPort", SendPort::create(&mut self.heap, channel)),
            ("ReceivePort", ReceivePort::create(&mut self.heap, channel)),
        ];
        let struct_ = Struct::create_with_symbol_keys(&mut self.heap, fields);
        self.push_to_data_stack(struct_);
        self.status = Status::Running;
    }
    pub fn complete_send(&mut self) {
        assert!(matches!(self.status, Status::Sending { .. }));

        let nothing = Tag::create_nothing(&mut self.heap);
        self.push_to_data_stack(nothing);
        self.status = Status::Running;
    }
    pub fn complete_receive(&mut self, packet: Packet) {
        assert!(matches!(self.status, Status::Receiving { .. }));

        let object = packet.object.clone_to_heap(&mut self.heap);
        self.push_to_data_stack(object);
        self.status = Status::Running;
    }
    pub fn complete_parallel_scope(&mut self, result: Result<InlineObject, Panic>) {
        assert!(matches!(self.status, Status::InParallelScope { .. }));

        match result {
            Ok(object) => {
                self.push_to_data_stack(object);
                self.status = Status::Running;
            }
            Err(panic) => self.panic(panic),
        }
    }
    pub fn complete_try(&mut self, ended_reason: &ExecutionEndedReason) {
        assert!(matches!(self.status, Status::InTry { .. }));

        let result = match ended_reason {
            ExecutionEndedReason::Finished(return_value) => Ok(*return_value),
            ExecutionEndedReason::Panicked(panic) => {
                Err(Text::create(&mut self.heap, &panic.reason).into())
            }
        };
        let result = Struct::create_result(&mut self.heap, result);
        self.push_to_data_stack(result);
        self.status = Status::Running;
    }

    fn get_from_data_stack(&self, offset: usize) -> InlineObject {
        self.data_stack[self.data_stack.len() - 1 - offset]
    }
    #[allow(unused_parens)]
    pub fn panic(&mut self, panic: Panic) {
        assert!(!matches!(
            self.status,
            (Status::Done | Status::Panicked { .. }),
        ));

        self.heap.reset_reference_counts();
        self.tracer.dup_all_stored_objects(&mut self.heap);
        self.heap.drop_all_unreferenced();

        self.status = Status::Panicked(panic);
    }

    pub fn run(&mut self, lir: &Lir, execution_controller: &mut dyn ExecutionController) {
        assert!(
            matches!(self.status, Status::Running),
            "Called Fiber::run on a fiber that is not ready to run."
        );
        while matches!(self.status, Status::Running)
            && execution_controller.should_continue_running()
        {
            let Some(next_instruction) = self.next_instruction else {
                self.status = Status::Done;
                self.tracer.call_ended(
                    &mut self.heap,
                    *self.data_stack.last().unwrap(),
                );
                break;
            };

            let instruction = lir
                .instructions
                .get(*next_instruction)
                .expect("invalid instruction pointer")
                .clone(); // PERF: Can we avoid this clone?
            self.next_instruction = Some(next_instruction.next());

            self.run_instruction(instruction);
            execution_controller.instruction_executed();
        }
    }
    pub fn run_instruction(&mut self, instruction: Instruction) {
        if TRACE {
            trace!("Running instruction: {instruction:?}");
            let next_instruction = self.next_instruction.unwrap();
            trace!("Instruction pointer: {:?}", next_instruction);
            trace!(
                "Data stack: {}",
                if self.data_stack.is_empty() {
                    "<empty>".to_string()
                } else {
                    self.data_stack
                        .iter()
                        .map(|it| format!("{it:?}"))
                        .join(", ")
                },
            );
            trace!(
                "Call stack: {}",
                if self.call_stack.is_empty() {
                    "<empty>".to_string()
                } else {
                    self.call_stack
                        .iter()
                        .map(|ip| format!("{ip:?}"))
                        .join(", ")
                },
            );
            trace!("Heap: {:?}", self.heap);
        }

        match instruction {
            Instruction::CreateList { num_items } => {
                let mut item_addresses = vec![];
                for _ in 0..num_items {
                    item_addresses.push(self.pop_from_data_stack());
                }
                let items = item_addresses.into_iter().rev().collect_vec();
                let list = List::create(&mut self.heap, &items);
                self.push_to_data_stack(list);
            }
            Instruction::CreateStruct { num_fields } => {
                // PERF: Avoid collecting keys and values into a `Vec` before creating the `HashMap`
                let mut key_value_addresses = vec![];
                for _ in 0..(2 * num_fields) {
                    key_value_addresses.push(self.pop_from_data_stack());
                }
                let entries = key_value_addresses.into_iter().rev().tuples().collect();
                let struct_ = Struct::create(&mut self.heap, &entries);
                self.push_to_data_stack(struct_);
            }
            Instruction::CreateFunction {
                captured,
                num_args,
                body,
            } => {
                let captured = captured
                    .iter()
                    .map(|offset| {
                        let object = self.get_from_data_stack(*offset);
                        object.dup(&mut self.heap);
                        object
                    })
                    .collect_vec();
                let function = Function::create(&mut self.heap, &captured, num_args, body);
                self.push_to_data_stack(function);
            }
            Instruction::PushConstant(constant) => {
                let constant = match HeapObject::try_from(constant) {
                    Ok(heap_object) => self.constant_mapping[&heap_object].into(),
                    Err(_) => constant,
                };
                constant.dup(&mut self.heap);
                self.push_to_data_stack(constant);
            }
            Instruction::PushFromStack(offset) => {
                let address = self.get_from_data_stack(offset);
                address.dup(&mut self.heap);
                self.push_to_data_stack(address);
            }
            Instruction::PopMultipleBelowTop(n) => {
                let top = self.pop_from_data_stack();
                for _ in 0..n {
                    self.pop_from_data_stack().drop(&mut self.heap);
                }
                self.push_to_data_stack(top);
            }
            Instruction::Call { num_args } => {
                let responsible = self.pop_from_data_stack().try_into().unwrap();
                let mut arguments = (0..num_args)
                    .map(|_| self.pop_from_data_stack())
                    .collect_vec();
                // PERF: Built the reverse list in place
                arguments.reverse();
                let callee = self.pop_from_data_stack();

                self.call(callee, &arguments, responsible);
            }
            Instruction::TailCall {
                num_locals_to_pop,
                num_args,
            } => {
                let responsible = self.pop_from_data_stack().try_into().unwrap();
                let mut arguments = (0..num_args)
                    .map(|_| self.pop_from_data_stack())
                    .collect_vec();
                // PERF: Built the reverse list in place
                arguments.reverse();
                let callee = self.pop_from_data_stack();
                for _ in 0..num_locals_to_pop {
                    self.pop_from_data_stack().drop(&mut self.heap);
                }

                // Tail calling a function is basically just a normal call, but
                // pretending we are our caller.
                self.next_instruction = self.call_stack.pop();
                self.call(callee, &arguments, responsible);
            }
            Instruction::Return => {
                self.next_instruction = self.call_stack.pop();
            }
            Instruction::Panic => {
                let responsible_for_panic = self.pop_from_data_stack();
                let reason = self.pop_from_data_stack();

                let Ok(reason) = Text::try_from(reason) else {
                    // Panic expressions only occur inside the needs function
                    // where we have validated the inputs before calling the
                    // instructions, or when lowering compiler errors from the
                    // HIR to the MIR.
                    panic!("We should never generate a LIR where the reason is not a text.");
                };
                let responsible: HirId = responsible_for_panic.try_into().unwrap();

                self.panic(Panic::new(
                    reason.get().to_owned(),
                    responsible.get().to_owned(),
                ));
            }
            Instruction::TraceCallStarts { num_args } => {
                let responsible = self.pop_from_data_stack().try_into().unwrap();
                let mut args = vec![];
                for _ in 0..num_args {
                    args.push(self.pop_from_data_stack());
                }
                let callee = self.pop_from_data_stack();
                let call_site = self.pop_from_data_stack().try_into().unwrap();

                args.reverse();
                self.tracer
                    .call_started(&mut self.heap, call_site, callee, args, responsible);
            }
            Instruction::TraceCallEnds => {
                let return_value = self.pop_from_data_stack();

                self.tracer.call_ended(&mut self.heap, return_value);
            }
            Instruction::TraceExpressionEvaluated => {
                let value = self.pop_from_data_stack();
                let expression = self.pop_from_data_stack().try_into().unwrap();

                self.tracer
                    .value_evaluated(&mut self.heap, expression, value);
            }
            Instruction::TraceFoundFuzzableFunction => {
                let function = self.pop_from_data_stack().try_into().expect("Instruction TraceFoundFuzzableFunction executed, but stack top is not a function.");
                let definition = self.pop_from_data_stack().try_into().unwrap();

                self.tracer
                    .found_fuzzable_function(&mut self.heap, definition, function);
            }
        }
    }

    pub fn call(&mut self, callee: InlineObject, arguments: &[InlineObject], responsible: HirId) {
        match callee.into() {
            Data::Function(function) => self.call_function(function, arguments, responsible),
            Data::Builtin(builtin) => {
                callee.drop(&mut self.heap);
                self.run_builtin_function(builtin.get(), arguments, responsible);
            }
            Data::Tag(tag) => {
                if tag.has_value() {
                    self.panic(Panic::new(
                        "A tag's value cannot be overwritten by calling it. Use `tag.withValue` instead.".to_string(),
                        responsible.get().to_owned(),)
                    );
                    return;
                }

                if let [value] = arguments {
                    let tag = Tag::create(&mut self.heap, tag.symbol(), *value);
                    self.push_to_data_stack(tag);
                    value.dup(&mut self.heap);
                } else {
                    self.panic(Panic::new(
                        format!(
                            "A tag can only hold exactly one value, but you called it with {} arguments.",
                            arguments.len(),
                        ),
                        responsible.get().to_owned(),
                    ));
                }
            }
            _ => {
                self.panic(Panic::new(
                    format!(
                        "You can only call functions, builtins and tags, but you tried to call {callee}.",
                    ),
                    responsible.get().to_owned(),
                ));
            }
        };
    }
    pub fn call_function(
        &mut self,
        function: Function,
        arguments: &[InlineObject],
        responsible: HirId,
    ) {
        let expected_num_args = function.argument_count();
        if arguments.len() != expected_num_args {
            self.panic(Panic::new(
                format!(
                    "A function expected {expected_num_args} parameters, but you called it with {} arguments.",
                    arguments.len(),
                ),
                responsible.get().to_owned(),)
            );
            return;
        }

        if let Some(next_instruction) = self.next_instruction {
            self.call_stack.push(next_instruction);
        }
        let captured = function.captured();
        for captured in captured {
            captured.dup(&mut self.heap);
        }
        self.data_stack.extend_from_slice(captured);
        self.data_stack.extend_from_slice(arguments);
        self.push_to_data_stack(responsible);
        self.next_instruction = Some(function.body());
    }

    fn push_to_data_stack(&mut self, value: impl Into<InlineObject>) {
        self.data_stack.push(value.into());
    }
    fn pop_from_data_stack(&mut self) -> InlineObject {
        self.data_stack.pop().expect("Data stack is empty.")
    }
}

trait NthLast {
    fn nth_last(&mut self, index: usize) -> Pointer;
}
impl NthLast for Vec<Pointer> {
    fn nth_last(&mut self, index: usize) -> Pointer {
        self[self.len() - 1 - index]
    }
}<|MERGE_RESOLUTION|>--- conflicted
+++ resolved
@@ -41,36 +41,24 @@
 
 /// A fiber represents an execution thread of a program. It's a stack-based
 /// machine that runs instructions from a LIR. Fibers are owned by a `Vm`.
-<<<<<<< HEAD
-#[derive(Clone)]
-pub struct Fiber<'h> {
+pub struct Fiber<'h, T: FiberTracer> {
     pub status: Status<'h>,
     next_instruction: Option<InstructionPointer<'h>>,
     pub data_stack: Vec<InlineObject<'h>>,
     pub call_stack: Vec<InstructionPointer<'h>>,
-    pub import_stack: Vec<Module>,
     pub heap: Heap<'h>,
-=======
-pub struct Fiber<T: FiberTracer> {
-    pub status: Status,
-    next_instruction: Option<InstructionPointer>,
-    pub data_stack: Vec<InlineObject>,
-    pub call_stack: Vec<InstructionPointer>,
-    pub heap: Heap,
 
     // TODO: Remove this as soon as refcounting can be optional for objects.
     // Then, refcounting for all constant objects could be made optional and
     // they could really be shared among all fibers.
-    constant_mapping: FxHashMap<HeapObject, HeapObject>,
+    constant_mapping: FxHashMap<HeapObject<'h>, HeapObject<'h>>,
 
     pub tracer: T,
->>>>>>> 3f647b7e
 }
 
 #[derive(Clone, Debug)]
 pub enum Status<'h> {
     Running,
-<<<<<<< HEAD
     CreatingChannel {
         capacity: Capacity,
     },
@@ -82,44 +70,20 @@
         channel: ChannelId,
     },
     InParallelScope {
-        body: Closure<'h>,
+        body: Function<'h>,
     },
     InTry {
-        body: Closure<'h>,
+        body: Function<'h>,
     },
-=======
-    CreatingChannel { capacity: Capacity },
-    Sending { channel: ChannelId, packet: Packet },
-    Receiving { channel: ChannelId },
-    InParallelScope { body: Function },
-    InTry { body: Function },
->>>>>>> 3f647b7e
     Done,
     Panicked(Panic),
 }
 
-<<<<<<< HEAD
-#[derive(Debug, Clone, Copy, PartialEq, Eq, Hash)]
-pub struct InstructionPointer<'h> {
-    /// Pointer to the closure object that is currently running code.
-    closure: Closure<'h>,
-
-    /// Index of the next instruction to run.
-    instruction: usize,
-}
-impl<'h> InstructionPointer<'h> {
-    fn start_of_closure(closure: Closure<'h>) -> Self {
-        Self {
-            closure,
-            instruction: 0,
-        }
-=======
 #[derive(Clone, Copy, Deref, Eq, From, Hash, PartialEq)]
 pub struct InstructionPointer(usize);
 impl InstructionPointer {
     pub fn null_pointer() -> Self {
         Self(0)
->>>>>>> 3f647b7e
     }
     fn next(&self) -> Self {
         Self(self.0 + 1)
@@ -131,24 +95,15 @@
     }
 }
 
-<<<<<<< HEAD
-pub enum ExecutionResult<'h> {
-    Finished(Packet<'h>),
-    Panicked { reason: String, responsible: Id },
-}
-
-impl<'h> Fiber<'h> {
-    fn new_with_heap(heap: Heap<'h>) -> Self {
-=======
-pub struct ExecutionEnded<T: FiberTracer> {
-    pub heap: Heap,
-    pub constant_mapping: FxHashMap<HeapObject, HeapObject>,
+pub struct ExecutionEnded<'h, T: FiberTracer> {
+    pub heap: Heap<'h>,
+    pub constant_mapping: FxHashMap<HeapObject<'h>, HeapObject<'h>>,
     tracer: T,
-    pub reason: ExecutionEndedReason,
+    pub reason: ExecutionEndedReason<'h>,
 }
 #[derive(Clone, Debug)]
-pub enum ExecutionEndedReason {
-    Finished(InlineObject),
+pub enum ExecutionEndedReason<'h> {
+    Finished(InlineObject<'h>),
     Panicked(Panic),
 }
 #[derive(Clone, Debug)]
@@ -170,13 +125,12 @@
     }
 }
 
-impl<T: FiberTracer> Fiber<T> {
+impl<'h, T: FiberTracer> Fiber<'h, T> {
     fn new_with_heap(
         heap: Heap,
         constant_mapping: FxHashMap<HeapObject, HeapObject>,
         tracer: T,
     ) -> Self {
->>>>>>> 3f647b7e
         Self {
             status: Status::Done,
             next_instruction: None,
@@ -187,21 +141,13 @@
             tracer,
         }
     }
-<<<<<<< HEAD
-    pub fn new_for_running_closure(
+    pub fn for_function(
         heap: Heap<'h>,
-        closure: Closure<'h>,
+        constant_mapping: FxHashMap<HeapObject<'h>, HeapObject<'h>>,
+        function: Function<'h>,
         arguments: &[InlineObject<'h>],
-        responsible: hir::Id,
-=======
-    pub fn for_function(
-        heap: Heap,
-        constant_mapping: FxHashMap<HeapObject, HeapObject>,
-        function: Function,
-        arguments: &[InlineObject],
-        responsible: HirId,
+        responsible: HirId<'h>,
         tracer: T,
->>>>>>> 3f647b7e
     ) -> Self {
         let mut fiber = Self::new_with_heap(heap, constant_mapping, tracer);
 
@@ -241,29 +187,10 @@
         Self::for_function(heap, constant_mapping, function, &[], responsible, tracer)
     }
 
-<<<<<<< HEAD
-    pub fn tear_down(mut self) -> ExecutionResult<'h> {
-        match self.status {
-            Status::Done => {
-                let object = self.pop_from_data_stack();
-                ExecutionResult::Finished(Packet {
-                    heap: self.heap,
-                    object,
-                })
-            }
-            Status::Panicked {
-                reason,
-                responsible,
-            } => ExecutionResult::Panicked {
-                reason,
-                responsible,
-            },
-=======
-    pub fn tear_down(mut self) -> ExecutionEnded<T> {
+    pub fn tear_down(mut self) -> ExecutionEnded<'h, T> {
         let reason = match self.status {
             Status::Done => ExecutionEndedReason::Finished(self.pop_from_data_stack()),
             Status::Panicked(panic) => ExecutionEndedReason::Panicked(panic),
->>>>>>> 3f647b7e
             _ => panic!("Called `tear_down` on a fiber that's still running."),
         };
         ExecutionEnded {
