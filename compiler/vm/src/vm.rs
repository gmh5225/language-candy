--- conflicted
+++ resolved
@@ -235,61 +235,6 @@
     }
 }
 
-<<<<<<< HEAD
-=======
-#[must_use]
-pub enum StateAfterRunWithoutHandles<L: Borrow<Lir>, T: Tracer> {
-    Running(Vm<L, T>),
-    Finished(VmFinished<T>),
-}
-impl<L, T> StateAfterRunWithoutHandles<L, T>
-where
-    L: Borrow<Lir>,
-    T: Tracer,
-{
-    fn unwrap_from(state: StateAfterRun<L, T>) -> Self {
-        match state {
-            StateAfterRun::Running(vm) => Self::Running(vm),
-            StateAfterRun::CallingHandle(_) => panic!("A handle was called."),
-            StateAfterRun::Finished(finished) => Self::Finished(finished),
-        }
-    }
-}
-impl<L, T> Vm<L, T>
-where
-    L: Borrow<Lir>,
-    T: Tracer,
-{
-    pub fn run_without_handles(self) -> StateAfterRunWithoutHandles<L, T> {
-        StateAfterRunWithoutHandles::unwrap_from(self.run())
-    }
-
-    pub fn run_n_without_handles(
-        self,
-        max_instructions: usize,
-    ) -> StateAfterRunWithoutHandles<L, T> {
-        StateAfterRunWithoutHandles::unwrap_from(self.run_n(max_instructions))
-    }
-}
-
-impl<L, T> Vm<L, T>
-where
-    L: Borrow<Lir>,
-    T: Tracer,
-{
-    /// Runs this VM until completion. Only call this if you are sure the VM
-    /// won't call any handles.
-    pub fn run_forever_without_handles(self) -> VmFinished<T> {
-        match self.run_forever() {
-            StateAfterRunForever::CallingHandle(_) => {
-                panic!("A handle was called.")
-            }
-            StateAfterRunForever::Finished(finished) => finished,
-        }
-    }
-}
-
->>>>>>> 066facef
 #[extension_trait]
 impl<K: Eq + Hash, V> ReplaceHashMapValue<K, V> for HashMap<K, V> {
     fn replace<F: FnOnce(V) -> V>(&mut self, key: K, replacer: F) {
