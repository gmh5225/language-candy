use std::{
    borrow::Borrow,
    collections::{HashMap, HashSet},
    fmt::{self, Debug, Formatter},
    hash::Hash,
    marker::PhantomData,
};

use candy_frontend::{
    hir::Id,
    id::{CountableId, IdGenerator},
};
use itertools::Itertools;
use rand::{seq::SliceRandom, thread_rng};

use crate::{
    channel::{Channel, ChannelId, Completer, Packet, Performer},
    context::{CombiningExecutionController, ExecutionController, RunLimitedNumberOfInstructions},
    fiber::{self, ExecutionEnded, ExecutionEndedReason, Fiber, FiberId, Panic},
    heap::{Data, Function, Heap, HeapObject, HirId, InlineObject, SendPort, Struct, Tag},
    lir::Lir,
    tracer::{FiberEnded, FiberEndedReason, FiberTracer, Tracer},
};
use extension_trait::extension_trait;
use rustc_hash::FxHashMap;

#[derive(Clone, Copy, PartialEq, Eq, Hash)]
pub struct OperationId(usize);
impl CountableId for OperationId {
    fn from_usize(id: usize) -> Self {
        Self(id)
    }
    fn to_usize(&self) -> usize {
        self.0
    }
}
impl fmt::Debug for OperationId {
    fn fmt(&self, f: &mut fmt::Formatter<'_>) -> fmt::Result {
        write!(f, "operation_{:x}", self.0)
    }
}

/// A VM represents a Candy program that thinks it's currently running. Because
/// VMs are first-class Rust structs, they enable other code to store "freezed"
/// programs and to remain in control about when and for how long code runs.
pub struct Vm<'c: 'h, 'h, L: Borrow<Lir<'c>>, T: Tracer<'h>> {
    lir: L,
    phantom: PhantomData<Heap<'c>>,
    fibers: HashMap<FiberId, FiberTree<'c, 'h, T::ForFiber>>,

    channels: HashMap<ChannelId, ChannelLike<'h>>,
    pub completed_operations: HashMap<OperationId, CompletedOperation<'h>>,
    pub unreferenced_channels: HashSet<ChannelId>,

    operation_id_generator: IdGenerator<OperationId>,
    fiber_id_generator: IdGenerator<FiberId>,
    channel_id_generator: IdGenerator<ChannelId>,
}

<<<<<<< HEAD
enum FiberTree<'c, 'h, T: FiberTracer<'h>> {
=======
pub enum FiberTree<T: FiberTracer> {
>>>>>>> f715813f
    /// This tree is currently focused on running a single fiber.
    Single(Single<'c, 'h, T>),

    /// The fiber of this tree entered a `core.parallel` scope so that it's now
    /// paused and waits for the parallel scope to end. Instead of the main
    /// former single fiber, the tree now runs the function passed to
    /// `core.parallel` as well as any other spawned children.
    Parallel(Parallel<'c, 'h, T>),

    Try(Try<'c, 'h, T>),
}

/// Single fibers are the leaves of the fiber tree.
<<<<<<< HEAD
struct Single<'c, 'h, T: FiberTracer<'h>> {
    fiber: Fiber<'c, 'h, T>,
=======
pub struct Single<T: FiberTracer> {
    pub fiber: Fiber<T>,
>>>>>>> f715813f
    parent: Option<FiberId>,
}

/// When a parallel section is entered, the fiber that started the section is
/// paused. Instead, the children of the parallel section are run. Initially,
/// there's only one child – the function given to the parallel builtin
/// function. Using the nursery parameter (a nursery can be thought of as a
/// pointer to a parallel section), you can also spawn other fibers. In contrast
/// to the first child, those children also have an explicit send port where the
/// function's result is sent to.
<<<<<<< HEAD
struct Parallel<'c, 'h, T: FiberTracer<'h>> {
    paused_fiber: Single<'c, 'h, T>,
=======
pub struct Parallel<T: FiberTracer> {
    pub paused_fiber: Single<T>,
>>>>>>> f715813f
    children: HashMap<FiberId, ChildKind>,
    return_value: Option<InlineObject<'h>>, // will later contain the body's return value
    nursery: ChannelId,
}
#[derive(Clone)]
enum ChildKind {
    InitialChild,
    SpawnedChild(ChannelId),
}

<<<<<<< HEAD
struct Try<'c, 'h, T: FiberTracer<'h>> {
    paused_fiber: Single<'c, 'h, T>,
=======
pub struct Try<T: FiberTracer> {
    pub paused_fiber: Single<T>,
>>>>>>> f715813f
    child: FiberId,
}

enum ChannelLike<'h> {
    Channel(Channel<'h>),
    Nursery(FiberId),
}

pub enum CompletedOperation<'h> {
    Sent,
    Received { packet: Packet<'h> },
}

#[derive(Clone, Debug)]
pub enum Status {
    CanRun,
    WaitingForOperations,
    Done,
    Panicked(Panic),
}

impl FiberId {
    pub fn root() -> Self {
        FiberId::from_usize(0)
    }
}

impl<'c: 'h, 'h, L: Borrow<Lir<'c>>, T: Tracer<'h>> Vm<'c, 'h, L, T> {
    pub fn uninitialized(lir: L) -> Self {
        Self {
            lir,
            phantom: PhantomData,
            fibers: HashMap::new(),
            channels: HashMap::new(),
            completed_operations: Default::default(),
            unreferenced_channels: Default::default(),
            operation_id_generator: Default::default(),
            channel_id_generator: Default::default(),
            fiber_id_generator: IdGenerator::start_at(FiberId::root().to_usize()),
        }
    }
    pub fn initialize_for_function(
        &mut self,
        heap: Heap<'h>,
        constant_mapping: FxHashMap<HeapObject<'c>, HeapObject<'h>>,
        function: Function<'h>,
        arguments: &[InlineObject<'h>],
        responsible: HirId<'h>,
        tracer: &mut T,
    ) {
        assert!(self.fibers.is_empty());

        let fiber = Fiber::for_function(
            heap,
            constant_mapping,
            function,
            arguments,
            responsible,
            tracer.root_fiber_created(),
        );
        self.fibers.insert(
            self.fiber_id_generator.generate(),
            FiberTree::Single(Single {
                fiber,
                parent: None,
            }),
        );
    }

    pub fn for_function(
        lir: L,
        heap: Heap<'h>,
        constant_mapping: FxHashMap<HeapObject<'c>, HeapObject<'h>>,
        function: Function<'h>,
        arguments: &[InlineObject<'h>],
        responsible: HirId<'h>,
        tracer: &mut T,
    ) -> Self {
        let mut this = Self::uninitialized(lir);
        this.initialize_for_function(
            heap,
            constant_mapping,
            function,
            arguments,
            responsible,
            tracer,
        );
        this
    }

    pub fn for_module(lir: L, tracer: &mut T) -> Self {
        let actual_lir = lir.borrow();
        let (heap, constant_mapping) = actual_lir.constant_heap.clone();

        let function = constant_mapping[&actual_lir.module_function]
            .try_into()
            .unwrap();
        let responsible = constant_mapping[&actual_lir.responsible_module]
            .try_into()
            .unwrap();

        Self::for_function(
            lir,
            heap,
            constant_mapping,
            function,
            &[],
            responsible,
            tracer,
        )
    }

    pub fn tear_down(mut self) -> ExecutionEnded<'c, 'h, T::ForFiber> {
        let tree = self.fibers.remove(&FiberId::root()).unwrap();
        let single = tree.into_single().unwrap();
        single.fiber.tear_down()
    }

    pub fn status(&self) -> Status {
        self.status_of(FiberId::root())
    }
    fn status_of(&self, fiber: FiberId) -> Status {
        match &self.fibers[&fiber] {
            FiberTree::Single(Single { fiber, .. }) => match &fiber.status {
                fiber::Status::Running => Status::CanRun,
                fiber::Status::Sending { .. } | fiber::Status::Receiving { .. } => {
                    Status::WaitingForOperations
                }
                fiber::Status::CreatingChannel { .. }
                | fiber::Status::InParallelScope { .. }
                | fiber::Status::InTry { .. } => unreachable!(),
                fiber::Status::Done => Status::Done,
                fiber::Status::Panicked(panic) => Status::Panicked(panic.clone()),
            },
            FiberTree::Parallel(Parallel { children, .. }) => {
                for child_fiber in children.keys() {
                    match self.status_of(*child_fiber) {
                        Status::CanRun => return Status::CanRun,
                        Status::WaitingForOperations => {}
                        Status::Done | Status::Panicked { .. } => unreachable!(),
                    };
                }
                // The section is still running, otherwise it would have been
                // removed. Thus, there was at least one child and all children
                // were waiting for operations.
                Status::WaitingForOperations
            }
            FiberTree::Try(Try { child, .. }) => self.status_of(*child),
        }
    }
    fn can_run(&self) -> bool {
        matches!(self.status(), Status::CanRun)
    }

    pub fn fibers(&self) -> &HashMap<FiberId, FiberTree<T::ForFiber>> {
        &self.fibers
    }
    pub fn fiber(&self, id: FiberId) -> Option<&FiberTree<T::ForFiber>> {
        self.fibers.get(&id)
    }

    /// Can be called at any time from outside the VM to create a channel that
    /// can be used to communicate with the outside world.
    pub fn create_channel(&mut self, capacity: usize) -> ChannelId {
        let id = self.channel_id_generator.generate();
        self.channels
            .insert(id, ChannelLike::Channel(Channel::new(capacity)));
        id
    }

    // This will be used as soon as the outside world tries to send something
    // into the VM.
    #[allow(dead_code)]
    pub fn send(&mut self, channel: ChannelId, packet: Packet<'h>) -> OperationId {
        let operation_id = self.operation_id_generator.generate();
        self.send_to_channel(Performer::External(operation_id), channel, packet);
        operation_id
    }

    pub fn receive(&mut self, channel: ChannelId) -> OperationId {
        let operation_id = self.operation_id_generator.generate();
        self.receive_from_channel(Performer::External(operation_id), channel);
        operation_id
    }

    pub fn free_unreferenced_channels(&mut self) {
        for channel in self.unreferenced_channels.iter().copied().collect_vec() {
            self.free_channel(channel);
        }
    }

    /// May only be called if the channel is in the `unreferenced_channels`.
    pub fn free_channel(&mut self, channel: ChannelId) {
        assert!(self.unreferenced_channels.contains(&channel));
        self.channels.remove(&channel);
        self.unreferenced_channels.remove(&channel);
    }

    pub fn run(&mut self, execution_controller: &mut impl ExecutionController, tracer: &mut T) {
        while self.can_run() && execution_controller.should_continue_running() {
            self.run_raw(
                &mut CombiningExecutionController::new(
                    execution_controller,
                    &mut RunLimitedNumberOfInstructions::new(100),
                ),
                tracer,
            );
        }
    }
    fn run_raw(&mut self, execution_controller: &mut impl ExecutionController, tracer: &mut T) {
        assert!(
            self.can_run(),
            "Called `Vm::run(…)` on a VM that is not ready to run."
        );

        // Choose a random fiber to run.
        let mut fiber_id = FiberId::root();
        let fiber = loop {
            match self.fibers.get_mut(&fiber_id).unwrap() {
                FiberTree::Single(Single { fiber, .. }) => break fiber,
                FiberTree::Parallel(Parallel { children, .. }) => {
                    let children_as_vec = children.iter().collect_vec();
                    let random_child = children_as_vec.choose(&mut thread_rng()).unwrap();
                    fiber_id = *random_child.0
                }
                FiberTree::Try(Try { child, .. }) => fiber_id = *child,
            }
        };
        if !matches!(fiber.status(), fiber::Status::Running) {
            return;
        }

        tracer.fiber_execution_started(fiber_id);
        fiber.run(self.lir.borrow(), execution_controller);

        let is_finished = match fiber.status() {
            fiber::Status::Running => false,
            fiber::Status::CreatingChannel { capacity } => {
                let channel_id = self.channel_id_generator.generate();
                self.channels
                    .insert(channel_id, ChannelLike::Channel(Channel::new(capacity)));
                fiber.complete_channel_create(channel_id);
                tracer.channel_created(channel_id);
                false
            }
            fiber::Status::Sending { channel, packet } => {
                self.send_to_channel(Performer::Fiber(fiber_id), channel, packet);
                false
            }
            fiber::Status::Receiving { channel } => {
                self.receive_from_channel(Performer::Fiber(fiber_id), channel);
                false
            }
            fiber::Status::InParallelScope { body } => {
                let nursery_id = self.channel_id_generator.generate();
                self.channels
                    .insert(nursery_id, ChannelLike::Nursery(fiber_id));

                let first_child_id = {
                    let id = self.fiber_id_generator.generate();

                    let (mut heap, mapping) = self.lir.borrow().constant_heap.clone();
                    let body = Data::from(body.clone_to_heap(&mut heap))
                        .try_into()
                        .unwrap();
                    let responsible =
                        HirId::create(&mut fiber.heap, Id::complicated_responsibility());
                    let nursery_send_port = SendPort::create(&mut heap, nursery_id);

                    let child_tracer = fiber.tracer.child_fiber_created(id);
                    self.fibers.insert(
                        id,
                        FiberTree::Single(Single {
                            fiber: Fiber::for_function(
                                heap,
                                mapping,
                                body,
                                &[nursery_send_port],
                                responsible,
                                child_tracer,
                            ),
                            parent: Some(fiber_id),
                        }),
                    );
                    id
                };

                self.fibers.replace(fiber_id, |tree| {
                    let single = tree.into_single().unwrap();
                    FiberTree::Parallel(Parallel {
                        paused_fiber: single,
                        children: HashMap::from([(first_child_id, ChildKind::InitialChild)]),
                        return_value: None,
                        nursery: nursery_id,
                    })
                });

                false
            }
            fiber::Status::InTry { body } => {
                let child_id = {
                    let id = self.fiber_id_generator.generate();
                    let (mut heap, mapping) = self.lir.borrow().constant_heap.clone();
                    let body = Data::from(body.clone_to_heap(&mut heap))
                        .try_into()
                        .unwrap();
                    let responsible =
                        HirId::create(&mut fiber.heap, Id::complicated_responsibility());

                    let child_tracer = fiber.tracer.child_fiber_created(id);
                    self.fibers.insert(
                        id,
                        FiberTree::Single(Single {
                            fiber: Fiber::for_function(
                                heap,
                                mapping,
                                body,
                                &[],
                                responsible,
                                child_tracer,
                            ),
                            parent: Some(fiber_id),
                        }),
                    );
                    id
                };

                self.fibers.replace(fiber_id, |tree| {
                    let single = tree.into_single().unwrap();
                    FiberTree::Try(Try {
                        paused_fiber: single,
                        child: child_id,
                    })
                });

                false
            }
            fiber::Status::Done | fiber::Status::Panicked { .. } => true,
        };

        if is_finished && fiber_id != FiberId::root() {
            let single = self
                .fibers
                .remove(&fiber_id)
                .unwrap()
                .into_single()
                .unwrap();
            let mut ended = single.fiber.tear_down();
            let parent = single
                .parent
                .expect("We already checked we're not the root fiber.");

            match self.fibers.get_mut(&parent).unwrap() {
                FiberTree::Single(_) => unreachable!("Single fibers can't have children."),
                FiberTree::Parallel(parallel) => {
                    let child = parallel.children.remove(&fiber_id).unwrap();

                    let parallel_result = match &ended.reason {
                        ExecutionEndedReason::Finished(return_value) => {
                            let is_finished = parallel.children.is_empty();
                            match child {
                                ChildKind::InitialChild => {
                                    parallel.return_value = Some(*return_value)
                                }
                                ChildKind::SpawnedChild(return_channel) => {
                                    self.send_to_channel(
                                        Performer::Nursery,
                                        return_channel,
                                        (*return_value).into(),
                                    );
                                    return_value.drop(&mut ended.heap);
                                }
                            }

                            if is_finished {
                                Some(Ok(()))
                            } else {
                                None
                            }
                        }
                        ExecutionEndedReason::Panicked(panic) => Some(Err(panic.to_owned())),
                    };

                    self.fibers
                        .get_mut(&parent)
                        .unwrap()
                        .as_parallel_mut()
                        .unwrap()
                        .paused_fiber
                        .fiber
                        .adopt_finished_child(fiber_id, ended);

                    if let Some(parallel_result) = parallel_result {
                        self.finish_parallel(parent, parallel_result)
                    }
                }
                FiberTree::Try(Try { child, .. }) => {
                    let child_id = *child;
                    self.fibers.replace(parent, |tree| {
                        let mut paused_fiber = tree.into_try().unwrap().paused_fiber;

                        let reason = ended.reason.clone();
                        paused_fiber.fiber.adopt_finished_child(child_id, ended);
                        paused_fiber.fiber.complete_try(&reason);
                        FiberTree::Single(paused_fiber)
                    });
                }
            }
        }

        let all_channels = self.channels.keys().copied().collect::<HashSet<_>>();
        let mut known_channels = HashSet::new();
        for fiber in self.fibers.values() {
            if let Some(single) = fiber.as_single() {
                known_channels.extend(single.fiber.heap.known_channels());
            }
        }
        // Because we don't track yet which channels have leaked to the outside
        // world, any channel may be re-sent into the VM from the outside even
        // after no fibers remember it. Rather than removing it directly, we
        // communicate to the outside that no fiber references it anymore. If
        // the outside doesn't intend to re-use the channel, it should call
        // `free_channel`.
        self.unreferenced_channels = all_channels
            .difference(&known_channels)
            .filter(|channel| {
                // Note that nurseries are automatically removed when their
                // parallel scope is exited.
                matches!(self.channels.get(channel).unwrap(), ChannelLike::Channel(_))
            })
            .copied()
            .collect();
    }
    fn finish_parallel(&mut self, parallel_id: FiberId, result: Result<(), Panic>) {
        let parallel = self
            .fibers
            .get_mut(&parallel_id)
            .unwrap()
            .as_parallel_mut()
            .unwrap();

        for child_id in parallel.children.clone().into_keys() {
            self.cancel(parallel_id, child_id);
        }

        self.fibers.replace(parallel_id, |tree| {
            let Parallel {
                mut paused_fiber,
                nursery,
                return_value,
                ..
            } = tree.into_parallel().unwrap();
            self.channels.remove(&nursery).unwrap();
            paused_fiber
                .fiber
                .complete_parallel_scope(result.map(|_| return_value.unwrap()));
            FiberTree::Single(paused_fiber)
        });
    }
    fn cancel(&mut self, parent_id: FiberId, fiber_id: FiberId) {
        let fiber_tree = self.fibers.remove(&fiber_id).unwrap();
        match &fiber_tree {
            FiberTree::Single(_) => {}
            FiberTree::Parallel(Parallel {
                children, nursery, ..
            }) => {
                self.channels.remove(nursery).unwrap().to_nursery().unwrap();

                for child_fiber in children.keys() {
                    self.cancel(fiber_id, *child_fiber);
                }
            }
            FiberTree::Try(Try { child, .. }) => self.cancel(fiber_id, *child),
        }

        let parent = self.fibers.get_mut(&parent_id).unwrap().fiber_mut();
        parent.tracer.child_fiber_ended(FiberEnded {
            id: fiber_id,
            heap: &mut parent.heap,
            tracer: fiber_tree.into_fiber().tracer,
            reason: FiberEndedReason::Canceled,
        });
    }

    fn send_to_channel(&mut self, performer: Performer, channel_id: ChannelId, packet: Packet<'h>) {
        let channel = match self.channels.get_mut(&channel_id) {
            Some(channel) => channel,
            None => {
                // The channel was a nursery that died.
                if let Performer::Fiber(fiber) = performer {
                    let tree = self.fibers.get_mut(&fiber).unwrap();
                    tree.as_single_mut()
                        .unwrap()
                        .fiber
                        .panic(Panic::new_without_responsible(
                            "The nursery is already dead because the parallel section ended."
                                .to_string(),
                        ));
                }
                return;
            }
        };
        match channel {
            ChannelLike::Channel(channel) => {
                let mut completer = InternalCompleter {
                    fibers: &mut self.fibers,
                    completed_operations: &mut self.completed_operations,
                };
                channel.send(&mut completer, performer, packet);
            }
            ChannelLike::Nursery(parent_id) => {
                let parent_id = *parent_id;

                match Self::parse_spawn_packet(packet) {
                    Some((_packet_heap, function_to_spawn, return_channel)) => {
                        let (mut heap, constant_mapping) = self.lir.borrow().constant_heap.clone();
                        let function_to_spawn: Function = function_to_spawn
                            .clone_to_heap(&mut heap)
                            .try_into()
                            .unwrap();
                        let responsible =
                            HirId::create(&mut heap, Id::complicated_responsibility());
                        let child_id = self.fiber_id_generator.generate();

                        let parent = self
                            .fibers
                            .get_mut(&parent_id)
                            .unwrap()
                            .as_parallel_mut()
                            .unwrap();
                        let child_tracer = parent
                            .paused_fiber
                            .fiber
                            .tracer
                            .child_fiber_created(child_id);
                        self.fibers.insert(
                            child_id,
                            FiberTree::Single(Single {
                                fiber: Fiber::for_function(
                                    heap,
                                    constant_mapping,
                                    function_to_spawn,
                                    &[],
                                    responsible,
                                    child_tracer,
                                ),
                                parent: Some(parent_id),
                            }),
                        );

                        self.fibers
                            .get_mut(&parent_id)
                            .unwrap()
                            .as_parallel_mut()
                            .unwrap()
                            .children
                            .insert(child_id, ChildKind::SpawnedChild(return_channel));
                    }
                    None => self.finish_parallel(
                        parent_id,
                        Err(Panic::new_without_responsible(
                            "A nursery received an invalid message.".to_string(),
                        )),
                    ),
                }

                InternalCompleter {
                    fibers: &mut self.fibers,
                    completed_operations: &mut self.completed_operations,
                }
                .complete_send(performer);
            }
        }
    }
    fn parse_spawn_packet(packet: Packet) -> Option<(Heap, Function, ChannelId)> {
        let Packet { mut heap, object } = packet;
        let arguments: Struct = object.try_into().ok()?;

        let function_tag = Tag::create_from_str(&mut heap, "Function", None);
        let function: Function = arguments.get(**function_tag)?.try_into().ok()?;
        if function.argument_count() > 0 {
            return None;
        }

        let return_channel_tag = Tag::create_from_str(&mut heap, "ReturnChannel", None);
        let return_channel: SendPort = arguments.get(**return_channel_tag)?.try_into().ok()?;

        Some((heap, function, return_channel.channel_id()))
    }

    fn receive_from_channel(&mut self, performer: Performer, channel: ChannelId) {
        let mut completer = InternalCompleter {
            fibers: &mut self.fibers,
            completed_operations: &mut self.completed_operations,
        };
        match self.channels.get_mut(&channel).unwrap() {
            ChannelLike::Channel(channel) => {
                channel.receive(&mut completer, performer);
            }
            ChannelLike::Nursery { .. } => unreachable!("Nurseries are only sent stuff."),
        }
    }
}

struct InternalCompleter<'a, 'c, 'h, T: FiberTracer<'h>> {
    fibers: &'a mut HashMap<FiberId, FiberTree<'c, 'h, T>>,
    completed_operations: &'a mut HashMap<OperationId, CompletedOperation<'h>>,
}
impl<'a, 'c, 'h, T: FiberTracer<'h>> Completer<'h> for InternalCompleter<'a, 'c, 'h, T> {
    fn complete_send(&mut self, performer: Performer) {
        match performer {
            Performer::Fiber(fiber) => {
                let tree = self.fibers.get_mut(&fiber).unwrap();
                tree.as_single_mut().unwrap().fiber.complete_send();
            }
            Performer::Nursery => {}
            Performer::External(id) => {
                self.completed_operations
                    .insert(id, CompletedOperation::Sent);
            }
        }
    }

    fn complete_receive(&mut self, performer: Performer, packet: Packet<'h>) {
        match performer {
            Performer::Fiber(fiber) => {
                let tree = self.fibers.get_mut(&fiber).unwrap();
                tree.as_single_mut().unwrap().fiber.complete_receive(packet);
            }
            Performer::Nursery => {}
            Performer::External(id) => {
                self.completed_operations
                    .insert(id, CompletedOperation::Received { packet });
            }
        }
    }
}

impl ChannelLike<'_> {
    fn to_nursery(&self) -> Option<FiberId> {
        match self {
            ChannelLike::Nursery(fiber) => Some(*fiber),
            _ => None,
        }
    }
}
impl<'c, 'h, T: FiberTracer<'h>> FiberTree<'c, 'h, T> {
    fn into_fiber(self) -> Fiber<'c, 'h, T> {
        match self {
            FiberTree::Single(single) => single.fiber,
            FiberTree::Parallel(parallel) => parallel.paused_fiber.fiber,
            FiberTree::Try(try_) => try_.paused_fiber.fiber,
        }
    }
<<<<<<< HEAD
    fn fiber_mut(&mut self) -> &mut Fiber<'c, 'h, T> {
=======
    pub fn fiber_ref(&self) -> &Fiber<T> {
        match self {
            FiberTree::Single(single) => &single.fiber,
            FiberTree::Parallel(parallel) => &parallel.paused_fiber.fiber,
            FiberTree::Try(try_) => &try_.paused_fiber.fiber,
        }
    }
    pub fn fiber_mut(&mut self) -> &mut Fiber<T> {
>>>>>>> f715813f
        match self {
            FiberTree::Single(single) => &mut single.fiber,
            FiberTree::Parallel(parallel) => &mut parallel.paused_fiber.fiber,
            FiberTree::Try(try_) => &mut try_.paused_fiber.fiber,
        }
    }

    // TODO: Use macros to generate these.
    fn into_single(self) -> Option<Single<'c, 'h, T>> {
        match self {
            FiberTree::Single(single) => Some(single),
            _ => None,
        }
    }
    fn as_single(&self) -> Option<&Single<'c, 'h, T>> {
        match self {
            FiberTree::Single(single) => Some(single),
            _ => None,
        }
    }
    fn as_single_mut(&mut self) -> Option<&mut Single<'c, 'h, T>> {
        match self {
            FiberTree::Single(single) => Some(single),
            _ => None,
        }
    }

    fn into_parallel(self) -> Option<Parallel<'c, 'h, T>> {
        match self {
            FiberTree::Parallel(parallel) => Some(parallel),
            _ => None,
        }
    }
    fn as_parallel_mut(&mut self) -> Option<&mut Parallel<'c, 'h, T>> {
        match self {
            FiberTree::Parallel(parallel) => Some(parallel),
            _ => None,
        }
    }

    fn into_try(self) -> Option<Try<'c, 'h, T>> {
        match self {
            FiberTree::Try(try_) => Some(try_),
            _ => None,
        }
    }
}

impl<'c, 'h, L: Borrow<Lir<'c>>, T: Tracer<'h>> Debug for Vm<'c, 'h, L, T> {
    fn fmt(&self, f: &mut Formatter<'_>) -> fmt::Result {
        f.debug_struct("Vm")
            .field("fibers", &self.fibers)
            .field("channels", &self.channels)
            .finish()
    }
}
impl<'h, T: FiberTracer<'h>> Debug for FiberTree<'_, 'h, T> {
    fn fmt(&self, f: &mut Formatter<'_>) -> fmt::Result {
        match self {
            Self::Single(Single { fiber, parent }) => f
                .debug_struct("SingleFiber")
                .field("status", &fiber.status())
                .field("parent", parent)
                .finish(),
            Self::Parallel(Parallel {
                children, nursery, ..
            }) => f
                .debug_struct("ParallelSection")
                .field("children", children)
                .field("nursery", nursery)
                .finish(),
            Self::Try(Try { child, .. }) => f.debug_struct("Try").field("child", child).finish(),
        }
    }
}
impl Debug for ChildKind {
    fn fmt(&self, f: &mut Formatter<'_>) -> fmt::Result {
        match self {
            ChildKind::InitialChild => write!(f, "is initial child"),
            ChildKind::SpawnedChild(return_channel) => write!(f, "returns to {:?}", return_channel),
        }
    }
}
impl Debug for ChannelLike<'_> {
    fn fmt(&self, f: &mut Formatter<'_>) -> fmt::Result {
        match self {
            Self::Channel(channel) => channel.fmt(f),
            Self::Nursery(fiber) => f.debug_tuple("Nursery").field(fiber).finish(),
        }
    }
}

#[extension_trait]
impl<K: Eq + Hash, V> ReplaceHashMapValue<K, V> for HashMap<K, V> {
    fn replace<F: FnOnce(V) -> V>(&mut self, key: K, replacer: F) {
        let value = self.remove(&key).unwrap();
        let value = replacer(value);
        self.insert(key, value);
    }
}<|MERGE_RESOLUTION|>--- conflicted
+++ resolved
@@ -57,11 +57,7 @@
     channel_id_generator: IdGenerator<ChannelId>,
 }
 
-<<<<<<< HEAD
-enum FiberTree<'c, 'h, T: FiberTracer<'h>> {
-=======
-pub enum FiberTree<T: FiberTracer> {
->>>>>>> f715813f
+pub enum FiberTree<'c, 'h, T: FiberTracer<'h>> {
     /// This tree is currently focused on running a single fiber.
     Single(Single<'c, 'h, T>),
 
@@ -75,13 +71,8 @@
 }
 
 /// Single fibers are the leaves of the fiber tree.
-<<<<<<< HEAD
-struct Single<'c, 'h, T: FiberTracer<'h>> {
-    fiber: Fiber<'c, 'h, T>,
-=======
-pub struct Single<T: FiberTracer> {
-    pub fiber: Fiber<T>,
->>>>>>> f715813f
+pub struct Single<'c, 'h, T: FiberTracer<'h>> {
+    pub fiber: Fiber<'c, 'h, T>,
     parent: Option<FiberId>,
 }
 
@@ -92,13 +83,8 @@
 /// pointer to a parallel section), you can also spawn other fibers. In contrast
 /// to the first child, those children also have an explicit send port where the
 /// function's result is sent to.
-<<<<<<< HEAD
-struct Parallel<'c, 'h, T: FiberTracer<'h>> {
-    paused_fiber: Single<'c, 'h, T>,
-=======
-pub struct Parallel<T: FiberTracer> {
-    pub paused_fiber: Single<T>,
->>>>>>> f715813f
+pub struct Parallel<'c, 'h, T: FiberTracer<'h>> {
+    pub paused_fiber: Single<'c, 'h, T>,
     children: HashMap<FiberId, ChildKind>,
     return_value: Option<InlineObject<'h>>, // will later contain the body's return value
     nursery: ChannelId,
@@ -109,13 +95,8 @@
     SpawnedChild(ChannelId),
 }
 
-<<<<<<< HEAD
-struct Try<'c, 'h, T: FiberTracer<'h>> {
-    paused_fiber: Single<'c, 'h, T>,
-=======
-pub struct Try<T: FiberTracer> {
-    pub paused_fiber: Single<T>,
->>>>>>> f715813f
+pub struct Try<'c, 'h, T: FiberTracer<'h>> {
+    pub paused_fiber: Single<'c, 'h, T>,
     child: FiberId,
 }
 
@@ -770,18 +751,14 @@
             FiberTree::Try(try_) => try_.paused_fiber.fiber,
         }
     }
-<<<<<<< HEAD
-    fn fiber_mut(&mut self) -> &mut Fiber<'c, 'h, T> {
-=======
-    pub fn fiber_ref(&self) -> &Fiber<T> {
+    pub fn fiber_ref(&self) -> &Fiber<'c, 'h, T> {
         match self {
             FiberTree::Single(single) => &single.fiber,
             FiberTree::Parallel(parallel) => &parallel.paused_fiber.fiber,
             FiberTree::Try(try_) => &try_.paused_fiber.fiber,
         }
     }
-    pub fn fiber_mut(&mut self) -> &mut Fiber<T> {
->>>>>>> f715813f
+    pub fn fiber_mut(&mut self) -> &mut Fiber<'c, 'h, T> {
         match self {
             FiberTree::Single(single) => &mut single.fiber,
             FiberTree::Parallel(parallel) => &mut parallel.paused_fiber.fiber,
