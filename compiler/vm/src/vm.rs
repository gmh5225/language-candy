--- conflicted
+++ resolved
@@ -19,7 +19,7 @@
         UseProvider,
     },
     fiber::{self, ExecutionResult, Fiber, FiberId},
-    heap::{Closure, Data, Heap, InlineObject, SendPort, Struct, Symbol},
+    heap::{Closure, Data, Heap, InlineObject, SendPort, Struct, Tag},
     tracer::Tracer,
 };
 
@@ -646,32 +646,14 @@
         let Packet { mut heap, object } = packet;
         let arguments: Struct = object.try_into().ok()?;
 
-<<<<<<< HEAD
-        let closure_symbol = Symbol::create(&mut heap, "Closure");
-        let closure: Closure = arguments.get(**closure_symbol)?.try_into().ok()?;
+        let closure_tag = Tag::create_from_str(&mut heap, "Closure", None);
+        let closure: Closure = arguments.get(**closure_tag)?.try_into().ok()?;
         if closure.argument_count() > 0 {
             return None;
         }
 
-        let return_channel_symbol = Symbol::create(&mut heap, "ReturnChannel");
-        let return_channel: SendPort = arguments.get(**return_channel_symbol)?.try_into().ok()?;
-=======
-        let closure_tag = heap.create_tag("Closure".to_string(), None);
-        let closure_address = arguments.get(&heap, closure_tag)?;
-        let closure: Closure = heap.get(closure_address).data.clone().try_into().ok()?;
-        if closure.num_args > 0 {
-            return None;
-        }
-
-        let return_channel_tag = heap.create_tag("ReturnChannel".to_string(), None);
-        let return_channel_address = arguments.get(&heap, return_channel_tag)?;
-        let return_channel: SendPort = heap
-            .get(return_channel_address)
-            .data
-            .clone()
-            .try_into()
-            .ok()?;
->>>>>>> acf9b84d
+        let return_channel_tag = Tag::create_from_str(&mut heap, "ReturnChannel", None);
+        let return_channel: SendPort = arguments.get(**return_channel_tag)?.try_into().ok()?;
 
         Some((heap, closure, return_channel.channel_id()))
     }
