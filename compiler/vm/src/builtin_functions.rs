--- conflicted
+++ resolved
@@ -16,11 +16,7 @@
 use tracing::{info, span, Level};
 use unicode_segmentation::UnicodeSegmentation;
 
-<<<<<<< HEAD
-impl<'h> Fiber<'h> {
-=======
-impl<FT: FiberTracer> Fiber<FT> {
->>>>>>> 3f647b7e
+impl<'h, FT: FiberTracer> Fiber<'h, FT> {
     pub(super) fn run_builtin_function(
         &mut self,
         builtin_function: BuiltinFunction,
@@ -98,13 +94,8 @@
 enum SuccessfulBehavior<'h> {
     Return(InlineObject<'h>),
     DivergeControlFlow {
-<<<<<<< HEAD
-        closure: Closure<'h>,
+        function: Function<'h>,
         responsible: HirId<'h>,
-=======
-        function: Function,
-        responsible: HirId,
->>>>>>> 3f647b7e
     },
     CreateChannel {
         capacity: Capacity,
@@ -117,17 +108,10 @@
         channel: ChannelId,
     },
     Parallel {
-<<<<<<< HEAD
-        body: Closure<'h>,
+        body: Function<'h>,
     },
     Try {
-        body: Closure<'h>,
-=======
-        body: Function,
-    },
-    Try {
-        body: Function,
->>>>>>> 3f647b7e
+        body: Function<'h>,
     },
 }
 use derive_more::Deref;
@@ -225,15 +209,9 @@
         })
     }
 
-<<<<<<< HEAD
     fn function_run(&mut self, args: &[InlineObject], responsible: HirId) -> BuiltinResult<'h> {
-        unpack!(self, args, |closure: Closure| {
-            closure.should_take_no_arguments()?;
-=======
-    fn function_run(&mut self, args: &[InlineObject], responsible: HirId) -> BuiltinResult {
         unpack!(self, args, |function: Function| {
             function.should_take_no_arguments()?;
->>>>>>> 3f647b7e
             DivergeControlFlow {
                 function: *function,
                 responsible,
@@ -241,15 +219,9 @@
         })
     }
 
-<<<<<<< HEAD
     fn get_argument_count(&mut self, args: &[InlineObject]) -> BuiltinResult<'h> {
-        unpack_and_later_drop!(self, args, |closure: Closure| {
-            Return(Int::create(self, closure.argument_count()).into())
-=======
-    fn get_argument_count(&mut self, args: &[InlineObject]) -> BuiltinResult {
         unpack_and_later_drop!(self, args, |function: Function| {
             Return(Int::create(self, function.argument_count()).into())
->>>>>>> 3f647b7e
         })
     }
 
@@ -411,13 +383,8 @@
         })
     }
 
-<<<<<<< HEAD
     fn parallel(&mut self, args: &[InlineObject]) -> BuiltinResult<'h> {
-        unpack!(self, args, |body_taking_nursery: Closure| {
-=======
-    fn parallel(&mut self, args: &[InlineObject]) -> BuiltinResult {
         unpack!(self, args, |body_taking_nursery: Function| {
->>>>>>> 3f647b7e
             if body_taking_nursery.argument_count() != 1 {
                 return Err("`parallel` expects a function taking a nursery.".to_string());
             }
@@ -578,13 +545,8 @@
         })
     }
 
-<<<<<<< HEAD
     fn try_(&mut self, args: &[InlineObject]) -> BuiltinResult<'h> {
-        unpack!(self, args, |body: Closure| { Try { body: *body } })
-=======
-    fn try_(&mut self, args: &[InlineObject]) -> BuiltinResult {
         unpack!(self, args, |body: Function| { Try { body: *body } })
->>>>>>> 3f647b7e
     }
 
     fn type_of(&mut self, args: &[InlineObject]) -> BuiltinResult<'h> {
@@ -608,11 +570,7 @@
     }
 }
 
-<<<<<<< HEAD
-impl Closure<'_> {
-=======
-impl Function {
->>>>>>> 3f647b7e
+impl Function<'_> {
     fn should_take_no_arguments(&self) -> Result<(), String> {
         match self.argument_count() {
             0 => Ok(()),
