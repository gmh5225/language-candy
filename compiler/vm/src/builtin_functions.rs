--- conflicted
+++ resolved
@@ -427,18 +427,8 @@
                 .map(|&it| {
                     Int::try_from(it)
                         .ok()
-<<<<<<< HEAD
                         .and_then(Int::try_get)
-                        .ok_or_else(|| {
-                            format!(
-                                "Value is not a byte: {}.",
-                                DisplayWithSymbolTable::to_string(&it, symbol_table),
-                            )
-                        })
-=======
-                        .and_then(|it| it.try_get())
                         .ok_or_else(|| format!("Value is not a byte: {it}.",))
->>>>>>> e65ab0bb
                 })
                 .try_collect()?;
             Return(Text::create_from_utf8(self, true, &bytes).into())
