use crate::{
    heap::{
<<<<<<< HEAD
        Data, DisplayWithSymbolTable, Function, Heap, HirId, InlineObject, Int, List, Struct,
        SymbolId, SymbolTable, Tag, Text,
=======
        Data, DisplayWithSymbolTable, Function, Heap, HirId, InlineObject, Int, List, ReceivePort,
        SendPort, Struct, SymbolId, SymbolTable, Tag, Text, ToDebugText,
>>>>>>> 81fc3a64
    },
    instructions::InstructionResult,
    vm::{CallHandle, MachineState, Panic},
};
<<<<<<< HEAD
use candy_frontend::builtin_functions::BuiltinFunction;
use derive_more::Deref;
=======
use candy_frontend::{
    builtin_functions::BuiltinFunction,
    format::{MaxLength, Precedence},
};
>>>>>>> 81fc3a64
use itertools::Itertools;
use num_bigint::BigInt;
use paste::paste;
use std::str::FromStr;
use tracing::{info, span, Level};

impl MachineState {
    pub(super) fn run_builtin_function(
        &mut self,
        builtin_function: BuiltinFunction,
        args: &[InlineObject],
        responsible: HirId,
        symbol_table: &SymbolTable,
    ) -> InstructionResult {
        let result = span!(Level::TRACE, "Running builtin").in_scope(|| match &builtin_function {
            BuiltinFunction::Equals => self.heap.equals(args),
            BuiltinFunction::FunctionRun => self.heap.function_run(args, responsible),
            BuiltinFunction::GetArgumentCount => self.heap.get_argument_count(args),
            BuiltinFunction::IfElse => self.heap.if_else(args, responsible),
            BuiltinFunction::IntAdd => self.heap.int_add(args),
            BuiltinFunction::IntBitLength => self.heap.int_bit_length(args),
            BuiltinFunction::IntBitwiseAnd => self.heap.int_bitwise_and(args),
            BuiltinFunction::IntBitwiseOr => self.heap.int_bitwise_or(args),
            BuiltinFunction::IntBitwiseXor => self.heap.int_bitwise_xor(args),
            BuiltinFunction::IntCompareTo => self.heap.int_compare_to(args),
            BuiltinFunction::IntDivideTruncating => self.heap.int_divide_truncating(args),
            BuiltinFunction::IntModulo => self.heap.int_modulo(args),
            BuiltinFunction::IntMultiply => self.heap.int_multiply(args),
            BuiltinFunction::IntParse => self.heap.int_parse(args),
            BuiltinFunction::IntRemainder => self.heap.int_remainder(args),
            BuiltinFunction::IntShiftLeft => self.heap.int_shift_left(args),
            BuiltinFunction::IntShiftRight => self.heap.int_shift_right(args),
            BuiltinFunction::IntSubtract => self.heap.int_subtract(args),
            BuiltinFunction::ListFilled => self.heap.list_filled(args),
            BuiltinFunction::ListGet => self.heap.list_get(args),
            BuiltinFunction::ListInsert => self.heap.list_insert(args),
            BuiltinFunction::ListLength => self.heap.list_length(args),
            BuiltinFunction::ListRemoveAt => self.heap.list_remove_at(args),
            BuiltinFunction::ListReplace => self.heap.list_replace(args),
            BuiltinFunction::Print => self.heap.print(args),
            BuiltinFunction::StructGet => self.heap.struct_get(args),
            BuiltinFunction::StructGetKeys => self.heap.struct_get_keys(args),
            BuiltinFunction::StructHasKey => self.heap.struct_has_key(args),
            BuiltinFunction::TagGetValue => self.heap.tag_get_value(args),
            BuiltinFunction::TagHasValue => self.heap.tag_has_value(args),
            BuiltinFunction::TagWithoutValue => self.heap.tag_without_value(args),
            BuiltinFunction::TextCharacters => self.heap.text_characters(args),
            BuiltinFunction::TextConcatenate => self.heap.text_concatenate(args),
            BuiltinFunction::TextContains => self.heap.text_contains(args),
            BuiltinFunction::TextEndsWith => self.heap.text_ends_with(args),
            BuiltinFunction::TextFromUtf8 => self.heap.text_from_utf8(symbol_table, args),
            BuiltinFunction::TextGetRange => self.heap.text_get_range(args),
            BuiltinFunction::TextIsEmpty => self.heap.text_is_empty(args),
            BuiltinFunction::TextLength => self.heap.text_length(args),
            BuiltinFunction::TextStartsWith => self.heap.text_starts_with(args),
            BuiltinFunction::TextTrimEnd => self.heap.text_trim_end(args),
            BuiltinFunction::TextTrimStart => self.heap.text_trim_start(args),
<<<<<<< HEAD
            BuiltinFunction::ToDebugText => self.heap.to_debug_text(args),
=======
            BuiltinFunction::ToDebugText => self.heap.to_debug_text(args, symbol_table),
            BuiltinFunction::Try => self.heap.try_(args),
>>>>>>> 81fc3a64
            BuiltinFunction::TypeOf => self.heap.type_of(args),
        });

        match result {
            Ok(Return(value)) => {
                self.data_stack.push(value);
                InstructionResult::Done
            }
            Ok(DivergeControlFlow {
                function,
                responsible,
            }) => self.call_function(function, &[], responsible),
            Ok(CallHandle(call)) => InstructionResult::CallHandle(call),
            Err(reason) => InstructionResult::Panic(Panic {
                reason,
                responsible: responsible.get().to_owned(),
            }),
        }
    }
}

type BuiltinResult = Result<SuccessfulBehavior, String>;
enum SuccessfulBehavior {
    Return(InlineObject),
    DivergeControlFlow {
        function: Function,
        responsible: HirId,
    },
    CallHandle(CallHandle),
}

impl From<SuccessfulBehavior> for BuiltinResult {
    fn from(ok: SuccessfulBehavior) -> Self {
        Ok(ok)
    }
}

macro_rules! unpack {
    ( $heap:expr, $args:expr, |$( $arg:ident: $type:ty ),+| $body:block ) => {
        {
            let ( $( $arg, )+ ) = if let [$( $arg, )+] = $args {
                ( $( *$arg, )+ )
            } else {
                panic!("A builtin function was called with the wrong number of arguments.");
            };
            let ( $( $arg, )+ ): ( $( UnpackedData<$type>, )+ ) = ( $(
                UnpackedData {
                    object: $arg,
                    data: $arg.try_into().unwrap(),
                },
            )+ );

            $body.into()
        }
    };
}
macro_rules! unpack_and_later_drop {
    ( $heap:expr, $args:expr, |$( $arg:ident: $type:ty ),+| $body:block ) => {
        {
            let ( $( $arg, )+ ) = if let [$( $arg, )+] = $args {
                ( $( *$arg, )+ )
            } else {
                panic!("A builtin function was called with the wrong number of arguments.");
            };
            let ( $( $arg, )+ ): ( $( UnpackedData<$type>, )+ ) = ( $(
                UnpackedData {
                    object: $arg,
                    data: $arg.try_into().unwrap(),
                },
            )+ );

            // Structs are called `struct_`, so we sometimes generate
            // identifiers containing a double underscore.
            #[allow(non_snake_case)]
            $( let paste!([< $arg _object >]) = $arg.object; )+

            let result = $body;

            $( paste!([< $arg _object >]).drop($heap); )+
            result.into()
        }
    };
}

use SuccessfulBehavior::*;

impl Heap {
    fn equals(&mut self, args: &[InlineObject]) -> BuiltinResult {
        unpack_and_later_drop!(self, args, |a: Any, b: Any| {
            Return(Tag::create_bool(**a == **b).into())
        })
    }

    fn function_run(&mut self, args: &[InlineObject], responsible: HirId) -> BuiltinResult {
        unpack!(self, args, |function: Any| {
            match **function {
                Data::Builtin(_) => {
                    // TODO: Replace with `unreachable!()` once we have guards
                    // for argument counts on the Candy side – there are no
                    // builtins without arguments.
                    return Err("`function.run` called with builtin".to_string());
                }
                Data::Function(function) => DivergeControlFlow {
                    function,
                    responsible,
                },
                Data::Handle(handle) => CallHandle(CallHandle {
                    handle,
                    arguments: vec![],
                    responsible,
                }),
                _ => return Err("`function.run` expects a function or handle".to_string()),
            }
        })
    }
    fn get_argument_count(&mut self, args: &[InlineObject]) -> BuiltinResult {
        unpack_and_later_drop!(self, args, |function: Any| {
            let count = match **function {
                Data::Builtin(builtin) => builtin.get().num_parameters(),
                Data::Function(function) => function.argument_count(),
                Data::Handle(handle) => handle.argument_count(),
                _ => return Err("`function.run` expects a function or handle".to_string()),
            };
            Return(Int::create(self, true, count).into())
        })
    }

    fn if_else(&mut self, args: &[InlineObject], responsible: HirId) -> BuiltinResult {
        unpack!(self, args, |condition: bool,
                             then: Function,
                             else_: Function| {
            let (run, dont_run) = if *condition {
                (then, else_)
            } else {
                (else_, then)
            };

            condition.object.drop(self);
            dont_run.object.drop(self);

            DivergeControlFlow {
                function: *run,
                responsible,
            }
        })
    }

    fn int_add(&mut self, args: &[InlineObject]) -> BuiltinResult {
        unpack_and_later_drop!(self, args, |a: Int, b: Int| {
            Return(a.add(self, *b).into())
        })
    }
    fn int_bit_length(&mut self, args: &[InlineObject]) -> BuiltinResult {
        unpack_and_later_drop!(self, args, |a: Int| { Return(a.bit_length(self).into()) })
    }
    fn int_bitwise_and(&mut self, args: &[InlineObject]) -> BuiltinResult {
        unpack_and_later_drop!(self, args, |a: Int, b: Int| {
            Return(a.bitwise_and(self, *b).into())
        })
    }
    fn int_bitwise_or(&mut self, args: &[InlineObject]) -> BuiltinResult {
        unpack_and_later_drop!(self, args, |a: Int, b: Int| {
            Return(a.bitwise_or(self, *b).into())
        })
    }
    fn int_bitwise_xor(&mut self, args: &[InlineObject]) -> BuiltinResult {
        unpack_and_later_drop!(self, args, |a: Int, b: Int| {
            Return(a.bitwise_xor(self, *b).into())
        })
    }
    fn int_compare_to(&mut self, args: &[InlineObject]) -> BuiltinResult {
        unpack_and_later_drop!(self, args, |a: Int, b: Int| {
            Return(a.compare_to(*b).into())
        })
    }
    fn int_divide_truncating(&mut self, args: &[InlineObject]) -> BuiltinResult {
        unpack_and_later_drop!(self, args, |dividend: Int, divisor: Int| {
            Return(dividend.int_divide_truncating(self, *divisor).into())
        })
    }
    fn int_modulo(&mut self, args: &[InlineObject]) -> BuiltinResult {
        unpack_and_later_drop!(self, args, |dividend: Int, divisor: Int| {
            Return(dividend.modulo(self, *divisor).into())
        })
    }
    fn int_multiply(&mut self, args: &[InlineObject]) -> BuiltinResult {
        unpack_and_later_drop!(self, args, |factor_a: Int, factor_b: Int| {
            Return(factor_a.multiply(self, *factor_b).into())
        })
    }
    fn int_parse(&mut self, args: &[InlineObject]) -> BuiltinResult {
        unpack_and_later_drop!(self, args, |text: Text| {
            let result = match BigInt::from_str(text.get()) {
                Ok(int) => Ok(Int::create_from_bigint(self, true, int).into()),
                Err(err) => Err(Text::create(self, true, &ToString::to_string(&err)).into()),
            };
            Return(Tag::create_result(self, true, result).into())
        })
    }
    fn int_remainder(&mut self, args: &[InlineObject]) -> BuiltinResult {
        unpack_and_later_drop!(self, args, |dividend: Int, divisor: Int| {
            Return(dividend.remainder(self, *divisor).into())
        })
    }
    fn int_shift_left(&mut self, args: &[InlineObject]) -> BuiltinResult {
        unpack_and_later_drop!(self, args, |value: Int, amount: Int| {
            Return(value.shift_left(self, *amount).into())
        })
    }
    fn int_shift_right(&mut self, args: &[InlineObject]) -> BuiltinResult {
        unpack_and_later_drop!(self, args, |value: Int, amount: Int| {
            Return(value.shift_right(self, *amount).into())
        })
    }
    fn int_subtract(&mut self, args: &[InlineObject]) -> BuiltinResult {
        unpack_and_later_drop!(self, args, |minuend: Int, subtrahend: Int| {
            Return(minuend.subtract(self, *subtrahend).into())
        })
    }

    fn list_filled(&mut self, args: &[InlineObject]) -> BuiltinResult {
        unpack!(self, args, |length: Int, item: Any| {
            let length_usize = length.try_get().unwrap();
            length.object.drop(self);

            let item_object = item.object;
            if length_usize == 0 {
                item.object.drop(self);
            } else {
                item.object.dup_by(self, length_usize - 1);
            }

            Return(List::create(self, true, &vec![item_object; length_usize]).into())
        })
    }
    fn list_get(&mut self, args: &[InlineObject]) -> BuiltinResult {
        unpack_and_later_drop!(self, args, |list: List, index: Int| {
            let index = index.try_get().unwrap();
            let item = list.get(index);
            item.dup(self);
            Return(item)
        })
    }
    fn list_insert(&mut self, args: &[InlineObject]) -> BuiltinResult {
        unpack!(self, args, |list: List, index: Int, item: Any| {
            let index_usize = index.try_get().unwrap();
            index.object.drop(self);

            let new_list = list.insert(self, index_usize, item.object).into();
            list.object.drop(self);
            Return(new_list)
        })
    }
    fn list_length(&mut self, args: &[InlineObject]) -> BuiltinResult {
        unpack_and_later_drop!(self, args, |list: List| {
            Return(Int::create(self, true, list.len()).into())
        })
    }
    fn list_remove_at(&mut self, args: &[InlineObject]) -> BuiltinResult {
        unpack_and_later_drop!(self, args, |list: List, index: Int| {
            Return(list.remove(self, index.try_get().unwrap()).into())
        })
    }
    fn list_replace(&mut self, args: &[InlineObject]) -> BuiltinResult {
        unpack!(self, args, |list: List, index: Int, new_item: Any| {
            let index_usize = index.try_get().unwrap();
            index.object.drop(self);

            list.get(index_usize).drop(self);

            let new_list = list.replace(self, index_usize, new_item.object).into();
            list.object.drop(self);
            Return(new_list)
        })
    }

    fn print(&mut self, args: &[InlineObject]) -> BuiltinResult {
        unpack_and_later_drop!(self, args, |message: Text| {
            info!("{}", message.get());
            Return(Tag::create_nothing().into())
        })
    }

    fn struct_get(&mut self, args: &[InlineObject]) -> BuiltinResult {
        unpack_and_later_drop!(self, args, |struct_: Struct, key: Any| {
            let value = struct_.get(key.object).unwrap();
            value.dup(self);
            Return(value)
        })
    }
    fn struct_get_keys(&mut self, args: &[InlineObject]) -> BuiltinResult {
        unpack_and_later_drop!(self, args, |struct_: Struct| {
            Return(List::create(self, true, struct_.keys()).into())
        })
    }
    fn struct_has_key(&mut self, args: &[InlineObject]) -> BuiltinResult {
        unpack_and_later_drop!(self, args, |struct_: Struct, key: Any| {
            Return(Tag::create_bool(struct_.contains(key.object)).into())
        })
    }

    fn tag_get_value(&mut self, args: &[InlineObject]) -> BuiltinResult {
        unpack_and_later_drop!(self, args, |tag: Tag| {
            let value = tag.value().unwrap();
            value.dup(self);
            Return(value)
        })
    }
    fn tag_has_value(&mut self, args: &[InlineObject]) -> BuiltinResult {
        unpack_and_later_drop!(self, args, |tag: Tag| {
            Return(Tag::create_bool(tag.value().is_some()).into())
        })
    }
    fn tag_without_value(&mut self, args: &[InlineObject]) -> BuiltinResult {
        unpack_and_later_drop!(self, args, |tag: Tag| {
            Return(tag.without_value().into())
        })
    }

    fn text_characters(&mut self, args: &[InlineObject]) -> BuiltinResult {
        unpack_and_later_drop!(self, args, |text: Text| {
            Return(text.characters(self).into())
        })
    }
    fn text_concatenate(&mut self, args: &[InlineObject]) -> BuiltinResult {
        unpack_and_later_drop!(self, args, |a: Text, b: Text| {
            Return(a.concatenate(self, *b).into())
        })
    }
    fn text_contains(&mut self, args: &[InlineObject]) -> BuiltinResult {
        unpack_and_later_drop!(self, args, |text: Text, pattern: Text| {
            Return(text.contains(*pattern).into())
        })
    }
    fn text_ends_with(&mut self, args: &[InlineObject]) -> BuiltinResult {
        unpack_and_later_drop!(self, args, |text: Text, suffix: Text| {
            Return(text.ends_with(*suffix).into())
        })
    }
    fn text_from_utf8(
        &mut self,
        symbol_table: &SymbolTable,
        args: &[InlineObject],
    ) -> BuiltinResult {
        unpack_and_later_drop!(self, args, |bytes: List| {
            // TODO: Remove `u8` checks once we have `needs` ensuring that the bytes are valid.
            let bytes: Vec<_> = bytes
                .items()
                .iter()
                .map(|&it| {
                    Int::try_from(it)
                        .ok()
                        .and_then(|it| it.try_get())
                        .ok_or_else(|| {
                            format!(
                                "Value is not a byte: {}.",
                                DisplayWithSymbolTable::to_string(&it, symbol_table),
                            )
                        })
                })
                .try_collect()?;
            Return(Text::create_from_utf8(self, true, &bytes).into())
        })
    }
    fn text_get_range(&mut self, args: &[InlineObject]) -> BuiltinResult {
        unpack_and_later_drop!(
            self,
            args,
            |text: Text, start_inclusive: Int, end_exclusive: Int| {
                Return(
                    text.get_range(self, *start_inclusive..*end_exclusive)
                        .into(),
                )
            }
        )
    }
    fn text_is_empty(&mut self, args: &[InlineObject]) -> BuiltinResult {
        unpack_and_later_drop!(self, args, |text: Text| { Return(text.is_empty().into()) })
    }
    fn text_length(&mut self, args: &[InlineObject]) -> BuiltinResult {
        unpack_and_later_drop!(self, args, |text: Text| {
            Return(text.length(self).into())
        })
    }
    fn text_starts_with(&mut self, args: &[InlineObject]) -> BuiltinResult {
        unpack_and_later_drop!(self, args, |text: Text, prefix: Text| {
            Return(text.starts_with(*prefix).into())
        })
    }
    fn text_trim_end(&mut self, args: &[InlineObject]) -> BuiltinResult {
        unpack_and_later_drop!(self, args, |text: Text| {
            Return(text.trim_end(self).into())
        })
    }
    fn text_trim_start(&mut self, args: &[InlineObject]) -> BuiltinResult {
        unpack_and_later_drop!(self, args, |text: Text| {
            Return(text.trim_start(self).into())
        })
    }

    #[allow(clippy::wrong_self_convention)]
    fn to_debug_text(
        &mut self,
        args: &[InlineObject],
        symbol_table: &SymbolTable,
    ) -> BuiltinResult {
        unpack_and_later_drop!(self, args, |value: Any| {
            let formatted =
                value
                    .object
                    .to_debug_text(Precedence::Low, MaxLength::Unlimited, symbol_table);
            Return(Text::create(self, true, &formatted).into())
        })
    }

    fn type_of(&mut self, args: &[InlineObject]) -> BuiltinResult {
        unpack_and_later_drop!(self, args, |value: Any| {
            let type_symbol_id = match **value {
                Data::Int(_) => SymbolId::INT,
                Data::Text(_) => SymbolId::TEXT,
                Data::Tag(_) => SymbolId::TAG,
                Data::List(_) => SymbolId::LIST,
                Data::Struct(_) => SymbolId::STRUCT,
                Data::HirId(_) => panic!(
                    "HIR ID shouldn't occurr in Candy programs except in VM-controlled places."
                ),
                Data::Function(_) => SymbolId::FUNCTION,
                Data::Builtin(_) => SymbolId::BUILTIN,
                Data::Handle(_) => SymbolId::FUNCTION,
            };
            Return(Tag::create(type_symbol_id).into())
        })
    }
}

#[derive(Deref)]
struct UnpackedData<T> {
    object: InlineObject,

    #[deref]
    data: T,
}

#[derive(Deref)]
struct Any {
    data: Data,
}
impl TryInto<Any> for InlineObject {
    type Error = String;

    fn try_into(self) -> Result<Any, Self::Error> {
        Ok(Any { data: self.into() })
    }
}<|MERGE_RESOLUTION|>--- conflicted
+++ resolved
@@ -1,25 +1,16 @@
 use crate::{
     heap::{
-<<<<<<< HEAD
         Data, DisplayWithSymbolTable, Function, Heap, HirId, InlineObject, Int, List, Struct,
-        SymbolId, SymbolTable, Tag, Text,
-=======
-        Data, DisplayWithSymbolTable, Function, Heap, HirId, InlineObject, Int, List, ReceivePort,
-        SendPort, Struct, SymbolId, SymbolTable, Tag, Text, ToDebugText,
->>>>>>> 81fc3a64
+        SymbolId, SymbolTable, Tag, Text, ToDebugText,
     },
     instructions::InstructionResult,
     vm::{CallHandle, MachineState, Panic},
 };
-<<<<<<< HEAD
-use candy_frontend::builtin_functions::BuiltinFunction;
-use derive_more::Deref;
-=======
 use candy_frontend::{
     builtin_functions::BuiltinFunction,
     format::{MaxLength, Precedence},
 };
->>>>>>> 81fc3a64
+use derive_more::Deref;
 use itertools::Itertools;
 use num_bigint::BigInt;
 use paste::paste;
@@ -77,12 +68,7 @@
             BuiltinFunction::TextStartsWith => self.heap.text_starts_with(args),
             BuiltinFunction::TextTrimEnd => self.heap.text_trim_end(args),
             BuiltinFunction::TextTrimStart => self.heap.text_trim_start(args),
-<<<<<<< HEAD
-            BuiltinFunction::ToDebugText => self.heap.to_debug_text(args),
-=======
             BuiltinFunction::ToDebugText => self.heap.to_debug_text(args, symbol_table),
-            BuiltinFunction::Try => self.heap.try_(args),
->>>>>>> 81fc3a64
             BuiltinFunction::TypeOf => self.heap.type_of(args),
         });
 
