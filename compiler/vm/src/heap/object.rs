--- conflicted
+++ resolved
@@ -1,10 +1,3 @@
-<<<<<<< HEAD
-use super::{pointer::Pointer, Heap};
-use crate::{channel::ChannelId, fiber::InstructionPointer};
-use candy_frontend::{builtin_functions::BuiltinFunction, hir::Id};
-use derive_more::Deref;
-use itertools::Itertools;
-=======
 use super::{
     object_heap::{
         closure::HeapClosure, hir_id::HeapHirId, int::HeapInt, list::HeapList, struct_::HeapStruct,
@@ -20,13 +13,11 @@
 };
 use crate::{
     channel::ChannelId,
-    lir::{Instruction, Lir},
-    mir_to_lir::MirToLir,
+    fiber::InstructionPointer,
     utils::{impl_debug_display_via_debugdisplay, DebugDisplay},
 };
-use candy_frontend::{builtin_functions::BuiltinFunction, hir::Id, module::Module, TracingConfig};
+use candy_frontend::{builtin_functions::BuiltinFunction, hir::Id};
 use derive_more::{Deref, From};
->>>>>>> 7166b010
 use num_bigint::BigInt;
 use rustc_hash::FxHashMap;
 use std::{
@@ -105,18 +96,10 @@
 
 // Int
 
-<<<<<<< HEAD
-#[derive(Clone)]
-pub struct Closure {
-    pub captured: Vec<Pointer>,
-    pub num_args: usize,
-    pub body: InstructionPointer,
-=======
 #[derive(Clone, Copy, Eq, From, Hash, PartialEq)]
 pub enum Int {
     Inline(InlineInt),
     Heap(HeapInt),
->>>>>>> 7166b010
 }
 
 impl Int {
@@ -333,16 +316,6 @@
     }
 }
 
-<<<<<<< HEAD
-#[derive(Clone)]
-pub struct SendPort {
-    pub channel: ChannelId,
-}
-#[derive(Clone)]
-pub struct ReceivePort {
-    pub channel: ChannelId,
-}
-=======
 impls_via_0!(Text);
 impl_try_froms!(Text, "Expected a text.");
 impl_try_from_heap_object!(Text, "Expected a text.");
@@ -409,28 +382,15 @@
         heap: &mut Heap,
         captured: &[InlineObject],
         argument_count: usize,
-        instructions: Vec<Instruction>,
+        body: InstructionPointer,
     ) -> Self {
-        HeapClosure::create(heap, captured, argument_count, instructions).into()
-    }
-    pub fn create_from_module_lir(heap: &mut Heap, lir: Lir) -> Self {
-        Self::create(heap, &[], 0, lir.instructions)
-    }
-    pub fn create_from_module(
-        heap: &mut Heap,
-        db: &impl MirToLir,
-        module: Module,
-        tracing: TracingConfig,
-    ) -> Option<Self> {
-        let lir = db.lir(module, tracing)?;
-        Some(Self::create_from_module_lir(heap, lir.as_ref().to_owned()))
+        HeapClosure::create(heap, captured, argument_count, body).into()
     }
 }
 
 impls_via_0!(Closure);
 impl_try_froms!(Closure, "Expected a closure.");
 impl_try_from_heap_object!(Closure, "Expected a closure.");
->>>>>>> 7166b010
 
 // HIR ID
 
