--- conflicted
+++ resolved
@@ -5,12 +5,8 @@
 use super::{
     object_heap::HeapObject, Data, DisplayWithSymbolTable, Heap, OrdWithSymbolTable, SymbolTable,
 };
-<<<<<<< HEAD
 use crate::handle::HandleId;
-=======
-use crate::channel::ChannelId;
 use candy_frontend::format::{format_value, FormatValue, MaxLength, Precedence};
->>>>>>> 81fc3a64
 use enum_dispatch::enum_dispatch;
 use extension_trait::extension_trait;
 use itertools::Itertools;
@@ -243,10 +239,7 @@
                         .collect_vec(),
                 )),
                 Data::HirId(_) => unreachable!(),
-                Data::Function(_) => FormatValue::Function,
-                Data::Builtin(_) => FormatValue::Function,
-                Data::SendPort(_) => FormatValue::SendPort,
-                Data::ReceivePort(_) => FormatValue::ReceivePort,
+                Data::Function(_) | Data::Builtin(_) | Data::Handle(_) => FormatValue::Function,
             })
         })
         .unwrap()
