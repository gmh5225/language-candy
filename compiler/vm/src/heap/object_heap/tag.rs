use super::{utils::heap_object_impls, HeapObjectTrait};
use crate::{
    heap::{object_heap::HeapObject, Heap, InlineObject, Text},
    utils::{impl_debug_display_via_debugdisplay, DebugDisplay},
};
use derive_more::Deref;
use rustc_hash::FxHashMap;
use std::{
    cmp::Ordering,
    fmt::{self, Formatter},
    hash::{Hash, Hasher},
    num::NonZeroU64,
    ptr::NonNull,
    str,
};

#[derive(Clone, Copy, Deref)]
pub struct HeapTag(HeapObject);

impl HeapTag {
    pub fn new_unchecked(object: HeapObject) -> Self {
        Self(object)
    }
    pub fn create(heap: &mut Heap, symbol: Text, value: impl Into<Option<InlineObject>>) -> Self {
        let value = value.into();
        let tag = Self(heap.allocate(HeapObject::KIND_TAG, 2 * HeapObject::WORD_SIZE));
        unsafe {
            *tag.symbol_pointer().as_mut() = symbol.into();
            *tag.value_pointer().as_mut() = value.map_or(0, |value| value.raw_word().get());
        };
        tag
    }

    fn symbol_pointer(self) -> NonNull<InlineObject> {
        self.content_word_pointer(0).cast()
    }
    pub fn symbol(self) -> Text {
        let symbol = unsafe { *self.symbol_pointer().as_ref() };
        symbol.try_into().unwrap()
    }

    fn value_pointer(self) -> NonNull<u64> {
        self.content_word_pointer(1)
    }
    pub fn has_value(self) -> bool {
        unsafe { *self.value_pointer().as_ref() != 0 }
    }
    pub fn value(self) -> Option<InlineObject> {
        let value = unsafe { *self.value_pointer().as_ref() };
        NonZeroU64::new(value).map(InlineObject::new)
    }
}

impl DebugDisplay for HeapTag {
    fn fmt(&self, f: &mut Formatter, is_debug: bool) -> fmt::Result {
<<<<<<< HEAD
=======
        // We can always use the display formatter since the symbol has a constrained charset.
>>>>>>> 3f647b7e
        write!(f, "{}", self.symbol().get())?;

        if let Some(value) = self.value() {
            write!(f, " (")?;
            DebugDisplay::fmt(&value, f, is_debug)?;
            write!(f, ")")?;
        }
        Ok(())
    }
}
impl_debug_display_via_debugdisplay!(HeapTag);

impl Eq for HeapTag {}
impl PartialEq for HeapTag {
    fn eq(&self, other: &Self) -> bool {
        self.symbol() == other.symbol() && self.value() == other.value()
    }
}

impl Hash for HeapTag {
    fn hash<H: Hasher>(&self, state: &mut H) {
        self.symbol().hash(state);
        if let Some(value) = self.value() {
            value.hash(state);
        }
    }
}

impl Ord for HeapTag {
    fn cmp(&self, other: &Self) -> Ordering {
        self.symbol()
            .cmp(&other.symbol())
            .then_with(|| self.value().cmp(&other.value()))
    }
}
impl PartialOrd for HeapTag {
    fn partial_cmp(&self, other: &Self) -> Option<Ordering> {
        Some(self.cmp(other))
    }
}

heap_object_impls!(HeapTag);

impl HeapObjectTrait for HeapTag {
    fn content_size(self) -> usize {
        2 * HeapObject::WORD_SIZE
    }

    fn clone_content_to_heap_with_mapping(
        self,
        heap: &mut Heap,
        clone: HeapObject,
        address_map: &mut FxHashMap<HeapObject, HeapObject>,
    ) {
        let symbol = self.symbol().clone_to_heap_with_mapping(heap, address_map);
        let value = self
            .value()
            .map(|it| it.clone_to_heap_with_mapping(heap, address_map));
        let clone = Self(clone);
        unsafe {
            *clone.symbol_pointer().as_mut() = symbol.into();
            *clone.value_pointer().as_mut() = value.map_or(0, |it| it.raw_word().get());
        };
    }

    fn drop_children(self, heap: &mut Heap) {
        self.symbol().drop(heap);
        if let Some(value) = self.value() {
            value.drop(heap);
        }
    }

    fn deallocate_external_stuff(self) {}
}<|MERGE_RESOLUTION|>--- conflicted
+++ resolved
@@ -53,10 +53,7 @@
 
 impl DebugDisplay for HeapTag {
     fn fmt(&self, f: &mut Formatter, is_debug: bool) -> fmt::Result {
-<<<<<<< HEAD
-=======
         // We can always use the display formatter since the symbol has a constrained charset.
->>>>>>> 3f647b7e
         write!(f, "{}", self.symbol().get())?;
 
         if let Some(value) = self.value() {
