pub use self::{
<<<<<<< HEAD
    object::{
        Builtin, Closure, Data, HirId, Int, List, ReceivePort, SendPort, Struct, Symbol, Text,
    },
    object_heap::{HeapData, HeapObject, HeapObjectTrait},
    object_inline::{
        int::I64BitLength, InlineData, InlineObject, InlineObjectSliceCloneToHeap,
        InlineObjectTrait,
    },
=======
    object::{Builtin, Closure, Data, Int, List, Object, ReceivePort, SendPort, Struct, Tag, Text},
>>>>>>> acf9b84d
    pointer::Pointer,
};
use crate::channel::ChannelId;
use derive_more::{DebugCustom, Deref, Pointer};
use rustc_hash::FxHashMap;
use sorted_vec::SortedSet;
use std::{
    alloc::{self, Allocator, Layout},
    cmp::Ordering,
    fmt::{self, Debug, Formatter},
};

mod object;
mod object_heap;
mod object_inline;
mod pointer;

#[derive(Clone, Default)]
pub struct Heap {
    objects: SortedSet<ObjectInHeap>,
    channel_refcounts: FxHashMap<ChannelId, usize>,
}

impl Heap {
    pub fn allocate(&mut self, header_word: u64, content_size: usize) -> HeapObject {
        let layout = Layout::from_size_align(
            2 * HeapObject::WORD_SIZE + content_size,
            HeapObject::WORD_SIZE,
        )
        .unwrap();

        // TODO: Handle allocation failure by stopping the fiber.
        let pointer = alloc::Global
            .allocate(layout)
            .expect("Not enough memory.")
            .cast();
        unsafe { *pointer.as_ptr() = header_word };
        let object = HeapObject(pointer);
        object.set_reference_count(1);
        self.objects.replace(ObjectInHeap(object));
        object
    }
    /// Don't call this method directly, call [drop] or [free] instead!
    pub(super) fn deallocate(&mut self, object: HeapData) {
        let layout = Layout::from_size_align(
            2 * HeapObject::WORD_SIZE + object.content_size(),
            HeapObject::WORD_SIZE,
        )
        .unwrap();
        self.objects.remove_item(&ObjectInHeap(*object));
        unsafe { alloc::Global.deallocate(object.address().cast(), layout) };
    }

    pub(self) fn notify_port_created(&mut self, channel_id: ChannelId) {
        self.channel_refcounts
            .entry(channel_id)
            .and_modify(|count| *count += 1)
            .or_insert(1);
    }
    pub(self) fn dup_channel_by(&mut self, channel_id: ChannelId, amount: usize) {
        *self.channel_refcounts.entry(channel_id).or_insert_with(|| {
            panic!("Called `dup_channel_by`, but {channel_id:?} doesn't exist.")
        }) += amount;
    }
    pub(self) fn drop_channel(&mut self, channel_id: ChannelId) {
        let channel_refcount = self
            .channel_refcounts
            .entry(channel_id)
            .or_insert_with(|| panic!("Called `drop_channel`, but {channel_id:?} doesn't exist."));
        *channel_refcount -= 1;
        if *channel_refcount == 0 {
            self.channel_refcounts.remove(&channel_id).unwrap();
        }
    }

    pub fn iter(&self) -> impl Iterator<Item = HeapObject> + '_ {
        self.objects.iter().map(|it| **it)
    }

    pub fn known_channels(&self) -> impl IntoIterator<Item = ChannelId> + '_ {
        self.channel_refcounts.keys().copied()
    }
}

<<<<<<< HEAD
impl Debug for Heap {
    fn fmt(&self, f: &mut Formatter) -> fmt::Result {
        writeln!(f, "{{")?;
        for &object in self.objects.iter() {
            let reference_count = object.reference_count();
            writeln!(
                f,
                "  {object:p} ({reference_count} {}): {object:?}",
                if reference_count == 1 { "ref" } else { "refs" },
            )?;
=======
        let is_new = !address_map.contains_key(&address);
        if is_new {
            address_map.insert(address, other.reserve_address());
            for child in self.get(address).children() {
                self.prepare_object_cloning(address_map, additional_refcounts, other, child);
            }
        }
    }
    fn map_data(address_map: &FxHashMap<Pointer, Pointer>, data: &Data) -> Data {
        match data {
            Data::Int(int) => Data::Int(int.clone()),
            Data::Text(text) => Data::Text(text.clone()),
            Data::Tag(Tag { symbol, value }) => Data::Tag(Tag {
                symbol: symbol.clone(),
                value: value.as_ref().map(|value| address_map[value]),
            }),
            Data::List(List { items }) => Data::List(List {
                items: items.iter().map(|item| address_map[item]).collect(),
            }),
            Data::Struct(struct_) => Data::Struct(Struct {
                fields: struct_
                    .fields
                    .iter()
                    .map(|(hash, key, value)| (*hash, address_map[key], address_map[value]))
                    .collect(),
            }),
            Data::HirId(id) => Data::HirId(id.clone()),
            Data::Closure(closure) => Data::Closure(Closure {
                captured: closure
                    .captured
                    .iter()
                    .map(|address| address_map[address])
                    .collect(),
                num_args: closure.num_args,
                body: closure.body.clone(),
            }),
            Data::Builtin(builtin) => Data::Builtin(builtin.clone()),
            Data::SendPort(port) => Data::SendPort(SendPort::new(port.channel)),
            Data::ReceivePort(port) => Data::ReceivePort(ReceivePort::new(port.channel)),
>>>>>>> acf9b84d
        }
        write!(f, "}}")
    }
}

/// For tracking objects allocated in the heap, we don't want deep equality, but
/// only care about the addresses.
#[derive(Clone, Copy, DebugCustom, Deref, Pointer)]
struct ObjectInHeap(HeapObject);

impl Eq for ObjectInHeap {}
impl PartialEq for ObjectInHeap {
    fn eq(&self, other: &Self) -> bool {
        self.0.address() == other.0.address()
    }
}

<<<<<<< HEAD
impl Ord for ObjectInHeap {
    fn cmp(&self, other: &Self) -> Ordering {
        self.0.address().cmp(&other.0.address())
    }
}
impl PartialOrd for ObjectInHeap {
    fn partial_cmp(&self, other: &Self) -> Option<Ordering> {
        Some(self.cmp(other))
=======
    pub fn create_int(&mut self, int: BigInt) -> Pointer {
        self.create(Data::Int(Int { value: int }))
    }
    pub fn create_text(&mut self, text: String) -> Pointer {
        self.create(Data::Text(Text { value: text }))
    }
    pub fn create_tag(&mut self, symbol: String, value: impl Into<Option<Pointer>>) -> Pointer {
        self.create(Data::Tag(Tag {
            symbol,
            value: value.into(),
        }))
    }
    pub fn create_struct(&mut self, fields: FxHashMap<Pointer, Pointer>) -> Pointer {
        self.create(Data::Struct(Struct::from_fields(self, fields)))
    }
    pub fn create_hir_id(&mut self, id: Id) -> Pointer {
        self.create(Data::HirId(id))
    }
    pub fn create_closure(&mut self, closure: Closure) -> Pointer {
        self.create(Data::Closure(closure))
    }
    pub fn create_builtin(&mut self, builtin: BuiltinFunction) -> Pointer {
        self.create(Data::Builtin(Builtin { function: builtin }))
    }
    pub fn create_send_port(&mut self, channel: ChannelId) -> Pointer {
        self.channel_refcounts
            .entry(channel)
            .and_modify(|count| *count += 1)
            .or_insert(1);
        self.create(Data::SendPort(SendPort::new(channel)))
    }
    pub fn create_receive_port(&mut self, channel: ChannelId) -> Pointer {
        self.channel_refcounts
            .entry(channel)
            .and_modify(|count| *count += 1)
            .or_insert(1);
        self.create(Data::ReceivePort(ReceivePort::new(channel)))
    }
    pub fn create_nothing(&mut self) -> Pointer {
        self.create_tag("Nothing".to_string(), None)
    }
    pub fn create_list(&mut self, items: Vec<Pointer>) -> Pointer {
        self.create(Data::List(List { items }))
    }
    pub fn create_bool(&mut self, value: bool) -> Pointer {
        self.create_tag(if value { "True" } else { "False" }.to_string(), None)
    }
    pub fn create_result(&mut self, result: Result<Pointer, Pointer>) -> Pointer {
        let (type_, value) = match result {
            Ok(it) => ("Ok".to_string(), it),
            Err(it) => ("Error".to_string(), it),
        };
        // TODO: Simplify using tags
        let fields = FxHashMap::from_iter([
            (
                self.create_tag("Type".to_string(), None),
                self.create_tag(type_, None),
            ),
            (self.create_tag("Value".to_string(), None), value),
        ]);
        self.create_struct(fields)
    }
    pub fn create_ordering(&mut self, ordering: Ordering) -> Pointer {
        self.create_tag(
            match ordering {
                Ordering::Less => "Less",
                Ordering::Equal => "Equal",
                Ordering::Greater => "Greater",
            }
            .to_string(),
            None,
        )
>>>>>>> acf9b84d
    }
}<|MERGE_RESOLUTION|>--- conflicted
+++ resolved
@@ -1,16 +1,10 @@
 pub use self::{
-<<<<<<< HEAD
-    object::{
-        Builtin, Closure, Data, HirId, Int, List, ReceivePort, SendPort, Struct, Symbol, Text,
-    },
+    object::{Builtin, Closure, Data, HirId, Int, List, ReceivePort, SendPort, Struct, Tag, Text},
     object_heap::{HeapData, HeapObject, HeapObjectTrait},
     object_inline::{
         int::I64BitLength, InlineData, InlineObject, InlineObjectSliceCloneToHeap,
         InlineObjectTrait,
     },
-=======
-    object::{Builtin, Closure, Data, Int, List, Object, ReceivePort, SendPort, Struct, Tag, Text},
->>>>>>> acf9b84d
     pointer::Pointer,
 };
 use crate::channel::ChannelId;
@@ -95,7 +89,6 @@
     }
 }
 
-<<<<<<< HEAD
 impl Debug for Heap {
     fn fmt(&self, f: &mut Formatter) -> fmt::Result {
         writeln!(f, "{{")?;
@@ -106,47 +99,6 @@
                 "  {object:p} ({reference_count} {}): {object:?}",
                 if reference_count == 1 { "ref" } else { "refs" },
             )?;
-=======
-        let is_new = !address_map.contains_key(&address);
-        if is_new {
-            address_map.insert(address, other.reserve_address());
-            for child in self.get(address).children() {
-                self.prepare_object_cloning(address_map, additional_refcounts, other, child);
-            }
-        }
-    }
-    fn map_data(address_map: &FxHashMap<Pointer, Pointer>, data: &Data) -> Data {
-        match data {
-            Data::Int(int) => Data::Int(int.clone()),
-            Data::Text(text) => Data::Text(text.clone()),
-            Data::Tag(Tag { symbol, value }) => Data::Tag(Tag {
-                symbol: symbol.clone(),
-                value: value.as_ref().map(|value| address_map[value]),
-            }),
-            Data::List(List { items }) => Data::List(List {
-                items: items.iter().map(|item| address_map[item]).collect(),
-            }),
-            Data::Struct(struct_) => Data::Struct(Struct {
-                fields: struct_
-                    .fields
-                    .iter()
-                    .map(|(hash, key, value)| (*hash, address_map[key], address_map[value]))
-                    .collect(),
-            }),
-            Data::HirId(id) => Data::HirId(id.clone()),
-            Data::Closure(closure) => Data::Closure(Closure {
-                captured: closure
-                    .captured
-                    .iter()
-                    .map(|address| address_map[address])
-                    .collect(),
-                num_args: closure.num_args,
-                body: closure.body.clone(),
-            }),
-            Data::Builtin(builtin) => Data::Builtin(builtin.clone()),
-            Data::SendPort(port) => Data::SendPort(SendPort::new(port.channel)),
-            Data::ReceivePort(port) => Data::ReceivePort(ReceivePort::new(port.channel)),
->>>>>>> acf9b84d
         }
         write!(f, "}}")
     }
@@ -164,7 +116,6 @@
     }
 }
 
-<<<<<<< HEAD
 impl Ord for ObjectInHeap {
     fn cmp(&self, other: &Self) -> Ordering {
         self.0.address().cmp(&other.0.address())
@@ -173,79 +124,5 @@
 impl PartialOrd for ObjectInHeap {
     fn partial_cmp(&self, other: &Self) -> Option<Ordering> {
         Some(self.cmp(other))
-=======
-    pub fn create_int(&mut self, int: BigInt) -> Pointer {
-        self.create(Data::Int(Int { value: int }))
-    }
-    pub fn create_text(&mut self, text: String) -> Pointer {
-        self.create(Data::Text(Text { value: text }))
-    }
-    pub fn create_tag(&mut self, symbol: String, value: impl Into<Option<Pointer>>) -> Pointer {
-        self.create(Data::Tag(Tag {
-            symbol,
-            value: value.into(),
-        }))
-    }
-    pub fn create_struct(&mut self, fields: FxHashMap<Pointer, Pointer>) -> Pointer {
-        self.create(Data::Struct(Struct::from_fields(self, fields)))
-    }
-    pub fn create_hir_id(&mut self, id: Id) -> Pointer {
-        self.create(Data::HirId(id))
-    }
-    pub fn create_closure(&mut self, closure: Closure) -> Pointer {
-        self.create(Data::Closure(closure))
-    }
-    pub fn create_builtin(&mut self, builtin: BuiltinFunction) -> Pointer {
-        self.create(Data::Builtin(Builtin { function: builtin }))
-    }
-    pub fn create_send_port(&mut self, channel: ChannelId) -> Pointer {
-        self.channel_refcounts
-            .entry(channel)
-            .and_modify(|count| *count += 1)
-            .or_insert(1);
-        self.create(Data::SendPort(SendPort::new(channel)))
-    }
-    pub fn create_receive_port(&mut self, channel: ChannelId) -> Pointer {
-        self.channel_refcounts
-            .entry(channel)
-            .and_modify(|count| *count += 1)
-            .or_insert(1);
-        self.create(Data::ReceivePort(ReceivePort::new(channel)))
-    }
-    pub fn create_nothing(&mut self) -> Pointer {
-        self.create_tag("Nothing".to_string(), None)
-    }
-    pub fn create_list(&mut self, items: Vec<Pointer>) -> Pointer {
-        self.create(Data::List(List { items }))
-    }
-    pub fn create_bool(&mut self, value: bool) -> Pointer {
-        self.create_tag(if value { "True" } else { "False" }.to_string(), None)
-    }
-    pub fn create_result(&mut self, result: Result<Pointer, Pointer>) -> Pointer {
-        let (type_, value) = match result {
-            Ok(it) => ("Ok".to_string(), it),
-            Err(it) => ("Error".to_string(), it),
-        };
-        // TODO: Simplify using tags
-        let fields = FxHashMap::from_iter([
-            (
-                self.create_tag("Type".to_string(), None),
-                self.create_tag(type_, None),
-            ),
-            (self.create_tag("Value".to_string(), None), value),
-        ]);
-        self.create_struct(fields)
-    }
-    pub fn create_ordering(&mut self, ordering: Ordering) -> Pointer {
-        self.create_tag(
-            match ordering {
-                Ordering::Less => "Less",
-                Ordering::Equal => "Equal",
-                Ordering::Greater => "Greater",
-            }
-            .to_string(),
-            None,
-        )
->>>>>>> acf9b84d
     }
 }