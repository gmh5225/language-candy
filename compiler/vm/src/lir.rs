<<<<<<< HEAD
use crate::heap::{Function, HirId, InlineData, InlineObject, SymbolId, SymbolTable};
use crate::{fiber::InstructionPointer, heap::Heap};
use candy_frontend::hir;
=======
use crate::heap::{
    DisplayWithSymbolTable, Function, HirId, InlineData, InlineObject, SymbolId, SymbolTable,
};
use crate::{fiber::InstructionPointer, heap::Heap};
use candy_frontend::hir;
use candy_frontend::rich_ir::ReferenceKey;
>>>>>>> fa869f51
use candy_frontend::{
    mir::Id,
    module::Module,
    rich_ir::{RichIr, RichIrBuilder, ToRichIr, TokenType},
    TracingConfig,
};
use enumset::EnumSet;
use extension_trait::extension_trait;
use itertools::Itertools;
use pad::{Alignment, PadStr};
use rustc_hash::FxHashSet;
use std::ops::Range;
use strum::{EnumDiscriminants, IntoStaticStr};

pub struct Lir {
    pub module: Module,
    pub constant_heap: Heap,
    pub symbol_table: SymbolTable,
    pub instructions: Vec<Instruction>,
    pub(super) origins: Vec<FxHashSet<hir::Id>>,
    pub module_function: Function,
    pub responsible_module: HirId,
}

pub type StackOffset = usize; // 0 is the last item, 1 the one before that, etc.

#[derive(Clone, Debug, EnumDiscriminants, Eq, Hash, IntoStaticStr, PartialEq)]
#[strum_discriminants(derive(Hash, IntoStaticStr), strum(serialize_all = "camelCase"))]
pub enum Instruction {
    /// Pops 1 argument, pushes a tag.
    ///
    /// a, value -> a, tag
    CreateTag {
        symbol_id: SymbolId,
    },

    /// Pops num_items items, pushes a list.
    ///
    /// a, item, item, ..., item -> a, pointer to list
    CreateList {
        num_items: usize,
    },

    /// Pops 2 * num_fields items, pushes a struct.
    ///
    /// a, key, value, key, value, ..., key, value -> a, pointer to struct
    CreateStruct {
        num_fields: usize,
    },

    /// Pushes a function.
    ///
    /// a -> a, pointer to function
    CreateFunction {
        captured: Vec<StackOffset>,
        num_args: usize, // excluding responsible parameter
        body: InstructionPointer,
    },

    /// Pushes a pointer onto the stack. MIR instructions that create
    /// compile-time known values are compiled to this instruction.
    PushConstant(InlineObject),

    /// Pushes an item from back in the stack on the stack again.
    PushFromStack(StackOffset),

    /// Leaves the top stack item untouched, but removes n below.
    PopMultipleBelowTop(usize),

    /// Sets up the data stack for a function execution and then changes the
    /// instruction pointer to the first instruction.
    ///
    /// a, function, arg1, arg2, ..., argN, responsible -> a, caller, captured vars, arg1, arg2, ..., argN, responsible
    ///
    /// Later, when the function returns (perhaps many instructions after this
    /// one), the stack will contain the result:
    ///
    /// a, function, arg1, arg2, ..., argN, responsible ~> a, return value from function
    Call {
        num_args: usize, // excluding the responsible argument
    },

    /// Like `Call`, but after popping the stack entries for the call itself, it
    /// also pops the given number of local stack entries before actually
    /// executing the call.
    TailCall {
        num_locals_to_pop: usize,
        num_args: usize, // excluding the responsible argument
    },

    /// Returns from the current function to the original caller. Leaves the
    /// data stack untouched, but pops a caller from the call stack and returns
    /// the instruction pointer to continue where the current function was
    /// called.
    Return,

    /// Panics. Because the panic instruction only occurs inside the generated
    /// needs function, the reason is already guaranteed to be a text.
    ///
    /// a, reason, responsible -> 💥
    Panic,

    /// a, HIR ID, function, arg1, arg2, ..., argN, responsible -> a
    TraceCallStarts {
        num_args: usize,
    },

    // a, return value -> a
    TraceCallEnds,

    /// a, HIR ID, value -> a
    TraceExpressionEvaluated,

    /// a, HIR ID, function -> a
    TraceFoundFuzzableFunction,
}

impl Instruction {
    /// Applies the instruction's effect on the stack. After calling it, the
    /// stack will be in the same state as when the control flow continues after
    /// this instruction.
    pub fn apply_to_stack(&self, stack: &mut Vec<Id>, result: Id) {
        match self {
            Instruction::CreateTag { .. } => {
                stack.pop();
                stack.push(result);
            }
            Instruction::CreateList { num_items } => {
                stack.pop_multiple(*num_items);
                stack.push(result);
            }
            Instruction::CreateStruct { num_fields } => {
                stack.pop_multiple(2 * num_fields); // fields
                stack.push(result);
            }
            Instruction::CreateFunction { .. } => {
                stack.push(result);
            }
            Instruction::PushConstant(_) => {
                stack.push(result);
            }
            Instruction::PushFromStack(_) => {
                stack.push(result);
            }
            Instruction::PopMultipleBelowTop(n) => {
                let top = stack.pop().unwrap();
                stack.pop_multiple(*n);
                stack.push(top);
            }
            Instruction::Call { num_args } => {
                stack.pop(); // responsible
                stack.pop_multiple(*num_args);
                stack.pop(); // function/builtin
                stack.push(result); // return value
            }
            Instruction::TailCall {
                num_locals_to_pop,
                num_args,
            } => {
                stack.pop(); // responsible
                stack.pop_multiple(*num_args);
                stack.pop(); // function/builtin
                stack.pop_multiple(*num_locals_to_pop);
                stack.push(result); // return value
            }
            Instruction::Return => {
                // Only modifies the call stack and the instruction pointer.
                // Leaves the return value untouched on the stack.
            }
            Instruction::Panic => {
                stack.pop(); // responsible
                stack.pop(); // reason
                stack.push(result);
            }
            Instruction::TraceCallStarts { num_args } => {
                stack.pop(); // HIR ID
                stack.pop(); // responsible
                stack.pop_multiple(*num_args);
                stack.pop(); // callee
            }
            Instruction::TraceCallEnds => {
                stack.pop(); // return value
            }
            Instruction::TraceExpressionEvaluated => {
                stack.pop(); // HIR ID
                stack.pop(); // value
            }
            Instruction::TraceFoundFuzzableFunction => {
                stack.pop(); // HIR ID
                stack.pop(); // value
            }
        }
    }
}

trait StackExt {
    fn pop_multiple(&mut self, n: usize);
}
impl StackExt for Vec<Id> {
    fn pop_multiple(&mut self, n: usize) {
        for _ in 0..n {
            self.pop();
        }
    }
}

impl Lir {
    pub fn functions_behind(&self, ip: InstructionPointer) -> &FxHashSet<hir::Id> {
        &self.origins[*ip]
    }
    pub fn range_of_function(&self, function: &hir::Id) -> Range<InstructionPointer> {
        let start = self
            .origins
            .iter()
            .position(|origins| origins.contains(function))
            .unwrap();
        let end = start
            + self
                .origins
                .iter()
                .skip(start)
                .take_while(|origins| origins.contains(function))
                .count();
        start.into()..end.into()
    }
}

impl ToRichIr for Lir {
    fn build_rich_ir(&self, builder: &mut RichIrBuilder) {
        builder.push("# Symbol Table", TokenType::Comment, EnumSet::empty());
        for (symbol_id, symbol) in self.symbol_table.ids_and_symbols() {
            builder.push_newline();
            builder.push(
                format!("{:?}", symbol_id),
                TokenType::Address,
                EnumSet::empty(),
            );
            builder.push(": ", None, EnumSet::empty());
            let symbol_range = builder.push(symbol, TokenType::Symbol, EnumSet::empty());
            builder.push_reference(ReferenceKey::Symbol(symbol.to_string()), symbol_range)
        }
        builder.push_newline();
        builder.push_newline();

        builder.push("# Constant heap", TokenType::Comment, EnumSet::empty());
        for constant in self.constant_heap.iter() {
            builder.push_newline();
            builder.push(
                format!("{:p}", constant.address()),
                TokenType::Address,
                EnumSet::empty(),
            );
            builder.push(": ", None, EnumSet::empty());
            builder.push(
                format!("{constant:?}"),
                TokenType::Constant,
                EnumSet::empty(),
            );
        }
        builder.push_newline();
        builder.push_newline();

        builder.push("# Instructions", TokenType::Comment, EnumSet::empty());
        let instruction_index_width = (self.instructions.len() * 10 - 1).ilog10() as usize;
        let mut previous_origins = &FxHashSet::default();
        for (i, instruction) in self.instructions.iter().enumerate() {
            builder.push_newline();

            let origins = &self.origins[i];
            if origins != previous_origins {
                builder.push(
                    format!("# {}", origins.iter().join(", ")),
                    TokenType::Comment,
                    EnumSet::empty(),
                );
                builder.push_newline();
                previous_origins = origins;
            }

            builder.push(
                format!(
                    "{}: ",
                    ToString::to_string(&i)
                        .pad_to_width_with_alignment(instruction_index_width, Alignment::Right),
                ),
                TokenType::Comment,
                EnumSet::empty(),
            );

            instruction.build_rich_ir(builder, &self.symbol_table);
        }
    }
}
impl Instruction {
    fn build_rich_ir(&self, builder: &mut RichIrBuilder, symbol_table: &SymbolTable) {
        let discriminant: InstructionDiscriminants = self.into();
        builder.push(
            Into::<&'static str>::into(discriminant),
            None,
            EnumSet::empty(),
        );

        match self {
            Instruction::CreateTag { symbol_id } => {
                builder.push(" ", None, EnumSet::empty());
<<<<<<< HEAD
                builder.push(symbol_table.get(*symbol_id), None, EnumSet::empty());
=======
                let symbol_range = builder.push(
                    DisplayWithSymbolTable::to_string(symbol_id, symbol_table),
                    None,
                    EnumSet::empty(),
                );
                builder.push_reference(
                    ReferenceKey::Symbol(symbol_table.get(*symbol_id).to_string()),
                    symbol_range,
                );
>>>>>>> fa869f51
            }
            Instruction::CreateList { num_items } => {
                builder.push(" ", None, EnumSet::empty());
                builder.push(ToString::to_string(num_items), None, EnumSet::empty());
            }
            Instruction::CreateStruct { num_fields } => {
                builder.push(" ", None, EnumSet::empty());
                builder.push(ToString::to_string(num_fields), None, EnumSet::empty());
            }
            Instruction::CreateFunction {
                captured,
                num_args,
                body,
            } => {
                builder.push(
                    format!(
                        " with {num_args} {} capturing {} starting at {body:?}",
                        arguments_plural(*num_args),
                        if captured.is_empty() {
                            "nothing".to_string()
                        } else {
                            captured.iter().join(", ")
                        },
                    ),
                    None,
                    EnumSet::empty(),
                );
            }
            Instruction::PushConstant(constant) => {
                builder.push(" ", None, EnumSet::empty());
                if let InlineData::Pointer(pointer) = InlineData::from(*constant) {
                    builder.push(
                        format!("{:?}", pointer.get().address()),
                        TokenType::Address,
                        EnumSet::empty(),
                    );
                } else {
                    builder.push("inline", TokenType::Address, EnumSet::empty());
                }
                builder.push(" ", None, EnumSet::empty());
                builder.push(
                    format!("{constant:?}"),
                    TokenType::Constant,
                    EnumSet::empty(),
                );
            }
            Instruction::PushFromStack(offset) => {
                builder.push(" ", None, EnumSet::empty());
                builder.push(ToString::to_string(offset), None, EnumSet::empty());
            }
            Instruction::PopMultipleBelowTop(count) => {
                builder.push(" ", None, EnumSet::empty());
                builder.push(ToString::to_string(count), None, EnumSet::empty());
            }
            Instruction::Call { num_args } => {
                builder.push(
                    format!(" with {num_args} {}", arguments_plural(*num_args),),
                    None,
                    EnumSet::empty(),
                );
            }
            Instruction::TailCall {
                num_locals_to_pop,
                num_args,
            } => {
                builder.push(
                    format!(
                        " with {num_locals_to_pop} locals and {num_args} {}",
                        arguments_plural(*num_args),
                    ),
                    None,
                    EnumSet::empty(),
                );
            }
            Instruction::Return => {}
            Instruction::Panic => {}
            Instruction::TraceCallStarts { num_args } => {
                builder.push(
                    format!(" ({num_args} {})", arguments_plural(*num_args),),
                    None,
                    EnumSet::empty(),
                );
            }
            Instruction::TraceCallEnds => {}
            Instruction::TraceExpressionEvaluated => {}
            Instruction::TraceFoundFuzzableFunction => {}
        }
    }
}

fn arguments_plural(num_args: usize) -> &'static str {
    if num_args == 1 {
        "argument"
    } else {
        "arguments"
    }
}

#[extension_trait]
pub impl RichIrForLir for RichIr {
    fn for_lir(module: &Module, lir: &Lir, tracing_config: &TracingConfig) -> RichIr {
        let mut builder = RichIrBuilder::default();
        builder.push(
            format!("# LIR for module {module}"),
            TokenType::Comment,
            EnumSet::empty(),
        );
        builder.push_newline();
        builder.push_tracing_config(tracing_config);
        builder.push_newline();
        lir.build_rich_ir(&mut builder);
        builder.finish(true)
    }
}<|MERGE_RESOLUTION|>--- conflicted
+++ resolved
@@ -1,15 +1,9 @@
-<<<<<<< HEAD
-use crate::heap::{Function, HirId, InlineData, InlineObject, SymbolId, SymbolTable};
-use crate::{fiber::InstructionPointer, heap::Heap};
-use candy_frontend::hir;
-=======
 use crate::heap::{
     DisplayWithSymbolTable, Function, HirId, InlineData, InlineObject, SymbolId, SymbolTable,
 };
 use crate::{fiber::InstructionPointer, heap::Heap};
 use candy_frontend::hir;
 use candy_frontend::rich_ir::ReferenceKey;
->>>>>>> fa869f51
 use candy_frontend::{
     mir::Id,
     module::Module,
@@ -315,9 +309,6 @@
         match self {
             Instruction::CreateTag { symbol_id } => {
                 builder.push(" ", None, EnumSet::empty());
-<<<<<<< HEAD
-                builder.push(symbol_table.get(*symbol_id), None, EnumSet::empty());
-=======
                 let symbol_range = builder.push(
                     DisplayWithSymbolTable::to_string(symbol_id, symbol_table),
                     None,
@@ -327,7 +318,6 @@
                     ReferenceKey::Symbol(symbol_table.get(*symbol_id).to_string()),
                     symbol_range,
                 );
->>>>>>> fa869f51
             }
             Instruction::CreateList { num_items } => {
                 builder.push(" ", None, EnumSet::empty());
