#![feature(
    allocator_api,
    anonymous_lifetime_in_impl_trait,
    let_chains,
    slice_ptr_get,
    strict_provenance
)]

use crate::heap::{Struct, Tag};
use candy_frontend::{hir, module::Module};
use channel::Packet;
use context::{RunForever, UseProvider};
use fiber::ExecutionResult;
use heap::{Closure, Heap};
use lir::Lir;
use tracer::Tracer;
use tracing::{debug, error};
use vm::{Status, Vm};

mod builtin_functions;
pub mod channel;
pub mod context;
pub mod fiber;
pub mod heap;
pub mod lir;
pub mod mir_to_lir;
pub mod tracer;
<<<<<<< HEAD
pub mod vm;
=======
mod use_module;
mod utils;
pub mod vm;

pub fn run_lir(
    module: Module,
    lir: Lir,
    use_provider: &impl UseProvider,
    tracer: &mut impl Tracer,
) -> ExecutionResult {
    let mut heap = Heap::default();
    let closure = Closure::create_from_module_lir(&mut heap, lir);

    let mut vm = Vm::default();
    vm.set_up_for_running_module_closure(heap, module, closure);

    vm.run(use_provider, &mut RunForever, tracer);
    if let Status::WaitingForOperations = vm.status() {
        error!("The module waits on channel operations. Perhaps, the code tried to read from a channel without sending a packet into it.");
        // TODO: Show stack traces of all fibers?
    }
    vm.tear_down()
}

impl Packet {
    pub fn into_main_function(mut self) -> Result<(Heap, Closure), &'static str> {
        let exported_definitions: Struct = self.object.try_into().unwrap();
        debug!("The module exports these definitions: {exported_definitions}");

        let main = Tag::create_from_str(&mut self.heap, "Main", None);
        exported_definitions
            .get(main)
            .ok_or("The module doesn't export a main function.")
            .and_then(|main| {
                main.try_into()
                    .map_err(|_| "The exported main object is not a function.")
            })
            .map(|main| (self.heap, main))
    }
}

impl ExecutionResult {
    pub fn into_main_function(self) -> Result<(Heap, Closure), String> {
        match self {
            ExecutionResult::Finished(packet) => {
                packet.into_main_function().map_err(|it| it.to_string())
            }
            ExecutionResult::Panicked {
                reason,
                responsible,
            } => Err(format!("The module panicked at {responsible}: {reason}")),
        }
    }
}

pub fn run_main(
    heap: Heap,
    main: Closure,
    environment: Struct,
    use_provider: &impl UseProvider,
    tracer: &mut impl Tracer,
) -> ExecutionResult {
    let mut vm = Vm::default();
    vm.set_up_for_running_closure(heap, main, &[environment.into()], hir::Id::platform());
    vm.run(use_provider, &mut RunForever, tracer);
    vm.tear_down()
}
>>>>>>> 7166b010
<|MERGE_RESOLUTION|>--- conflicted
+++ resolved
@@ -7,12 +7,12 @@
 )]
 
 use crate::heap::{Struct, Tag};
-use candy_frontend::{hir, module::Module};
 use channel::Packet;
-use context::{RunForever, UseProvider};
+use context::RunForever;
 use fiber::ExecutionResult;
 use heap::{Closure, Heap};
 use lir::Lir;
+use std::borrow::Borrow;
 use tracer::Tracer;
 use tracing::{debug, error};
 use vm::{Status, Vm};
@@ -25,31 +25,18 @@
 pub mod lir;
 pub mod mir_to_lir;
 pub mod tracer;
-<<<<<<< HEAD
-pub mod vm;
-=======
-mod use_module;
 mod utils;
 pub mod vm;
 
-pub fn run_lir(
-    module: Module,
-    lir: Lir,
-    use_provider: &impl UseProvider,
-    tracer: &mut impl Tracer,
-) -> ExecutionResult {
-    let mut heap = Heap::default();
-    let closure = Closure::create_from_module_lir(&mut heap, lir);
-
-    let mut vm = Vm::default();
-    vm.set_up_for_running_module_closure(heap, module, closure);
-
-    vm.run(use_provider, &mut RunForever, tracer);
-    if let Status::WaitingForOperations = vm.status() {
-        error!("The module waits on channel operations. Perhaps, the code tried to read from a channel without sending a packet into it.");
-        // TODO: Show stack traces of all fibers?
+impl<L: Borrow<Lir>> Vm<L> {
+    pub fn run_until_completion(mut self, tracer: &mut impl Tracer) -> ExecutionResult {
+        self.run(&mut RunForever, tracer);
+        if let Status::WaitingForOperations = self.status() {
+            error!("The module waits on channel operations. Perhaps, the code tried to read from a channel without sending a packet into it.");
+            // TODO: Show stack traces of all fibers?
+        }
+        self.tear_down()
     }
-    vm.tear_down()
 }
 
 impl Packet {
@@ -81,18 +68,4 @@
             } => Err(format!("The module panicked at {responsible}: {reason}")),
         }
     }
-}
-
-pub fn run_main(
-    heap: Heap,
-    main: Closure,
-    environment: Struct,
-    use_provider: &impl UseProvider,
-    tracer: &mut impl Tracer,
-) -> ExecutionResult {
-    let mut vm = Vm::default();
-    vm.set_up_for_running_closure(heap, main, &[environment.into()], hir::Id::platform());
-    vm.run(use_provider, &mut RunForever, tracer);
-    vm.tear_down()
-}
->>>>>>> 7166b010
+}