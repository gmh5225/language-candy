use super::{generator::generate_n_values, utils::did_need_in_closure_cause_panic};
use crate::{
    compiler::hir,
    database::Database,
    vm::{context::Context, tracer::Tracer, Closure, Vm, Heap, Pointer, self},
};
use std::mem;

pub struct Fuzzer {
    pub closure_heap: Heap,
    pub closure: Pointer,
    pub closure_id: hir::Id,
    status: Option<Status>, // only `None` during transitions
}
pub enum Status {
    // TODO: Have some sort of timeout or track how long we've been running. If
    // a function either goes into an infinite loop or does some error-prone
    // stuff, we'll never find the errors if we accidentally first choose an
    // input that triggers the loop.
    StillFuzzing {
        vm: Vm,
        arguments: Vec<Pointer>,
    },
    // TODO: In the future, also add a state for trying to simplify the
    // arguments.
    PanickedForArguments {
        heap: Heap,
        arguments: Vec<Pointer>,
        reason: String,
        tracer: Tracer,
    },
}

impl Status {
    fn new_fuzzing_attempt(closure_heap: &Heap, closure: Pointer) -> Status {
        let num_args = {
            let closure: Closure = closure_heap.get(closure).data.clone().try_into().unwrap();
            closure.num_args
        };

        let mut vm_heap = Heap::default();
        let closure = closure_heap.clone_single_to_other_heap(&mut vm_heap, closure);
        let arguments = generate_n_values(&mut vm_heap, num_args);

        let vm = Vm::new_for_running_closure(vm_heap, closure, &arguments);

        Status::StillFuzzing { vm, arguments }
    }
}
impl Fuzzer {
    pub fn new(closure_heap: &Heap, closure: Pointer, closure_id: hir::Id) -> Self {
        // The given `closure_heap` may contain other fuzzable closures.
        let mut heap = Heap::default();
        let closure = closure_heap.clone_single_to_other_heap(&mut heap, closure);

        let status = Status::new_fuzzing_attempt(&heap, closure);
        Self {
            closure_heap: heap,
            closure,
            closure_id,
            status: Some(status),
        }
    }

    pub fn status(&self) -> &Status {
        self.status.as_ref().unwrap()
    }

    pub fn run<C: Context>(&mut self, db: &Database, context: &mut C) {
        let mut status = mem::replace(&mut self.status, None).unwrap();
        while matches!(status, Status::StillFuzzing { .. }) && context.should_continue_running() {
            status = self.map_status(status, db, context);
        }
        self.status = Some(status);
    }
    fn map_status<C: Context>(&self, status: Status, db: &Database, context: &mut C) -> Status {
        match status {
            Status::StillFuzzing { mut vm, arguments } => match vm.status() {
<<<<<<< HEAD
                tree::Status::Running => {
                    vm.run(context, todo!());
=======
                vm::Status::CanRun => {
                    vm.run(context);
>>>>>>> 8f89e960
                    Status::StillFuzzing { vm, arguments }
                }
                vm::Status::WaitingForOperations => panic!("Fuzzing should not have to wait on channel operations because arguments were not channels."),
                // The VM finished running without panicking.
                vm::Status::Done => Status::new_fuzzing_attempt(&self.closure_heap, self.closure),
                vm::Status::Panicked { reason } => {
                    // If a `needs` directly inside the tested closure was not
                    // satisfied, then the panic is not closure's fault, but our
                    // fault.
                    let is_our_fault =
                        did_need_in_closure_cause_panic(db, &self.closure_id, &vm.cloned_tracer());
                    if is_our_fault {
                        Status::new_fuzzing_attempt(&self.closure_heap, self.closure)
                    } else {
                        Status::PanickedForArguments {
                            heap: vm.fiber().heap.clone(),
                            arguments,
                            reason,
                            tracer: vm.fiber().tracer.clone(),
                        }
                    }
                }
            },
            // We already found some arguments that caused the closure to panic,
            // so there's nothing more to do.
            Status::PanickedForArguments {
                heap,
                arguments,
                reason,
                tracer,
            } => Status::PanickedForArguments {
                heap,
                arguments,
                reason,
                tracer,
            },
        }
    }
}<|MERGE_RESOLUTION|>--- conflicted
+++ resolved
@@ -76,13 +76,8 @@
     fn map_status<C: Context>(&self, status: Status, db: &Database, context: &mut C) -> Status {
         match status {
             Status::StillFuzzing { mut vm, arguments } => match vm.status() {
-<<<<<<< HEAD
-                tree::Status::Running => {
-                    vm.run(context, todo!());
-=======
                 vm::Status::CanRun => {
                     vm.run(context);
->>>>>>> 8f89e960
                     Status::StillFuzzing { vm, arguments }
                 }
                 vm::Status::WaitingForOperations => panic!("Fuzzing should not have to wait on channel operations because arguments were not channels."),
