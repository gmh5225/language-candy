--- conflicted
+++ resolved
@@ -6,16 +6,7 @@
 use crate::{
     database::Database,
     input::Input,
-<<<<<<< HEAD
     vm::{use_provider::DbUseProvider, value::Closure, TearDownResult, Vm},
-=======
-    vm::{
-        self,
-        use_provider::DbUseProvider,
-        value::{Closure, Value},
-        TearDownResult, Vm,
-    },
->>>>>>> 8015970c
 };
 use itertools::Itertools;
 use log;
@@ -27,51 +18,8 @@
         let module_closure = Closure::of_input(db, input.clone()).unwrap();
         let use_provider = DbUseProvider { db };
         vm.set_up_module_closure_execution(&use_provider, module_closure);
-<<<<<<< HEAD
         vm.run_synchronously_until_completion(&db).ok();
         vm
-    };
-
-    let TearDownResult {
-        fuzzable_closures, ..
-    } = vm.tear_down_module_closure_execution();
-
-    log::info!(
-        "Now, the fuzzing begins. So far, we have {} closures to fuzz.",
-        fuzzable_closures.len()
-    );
-
-    for (id, closure) in fuzzable_closures {
-        let mut fuzzer = Fuzzer::new(db, closure.clone(), id.clone());
-        for _ in 0..20 {
-            fuzzer.run(db, 100);
-        }
-        match fuzzer.status {
-            Status::StillFuzzing { .. } => {}
-            Status::PanickedForArguments {
-                arguments,
-                reason,
-=======
-        vm.run(&use_provider, 1000);
-
-        loop {
-            vm.run(&use_provider, 10000);
-            match vm.status() {
-                vm::Status::Running => log::info!("VM is still running."),
-                vm::Status::Done => {
-                    let TearDownResult { return_value, .. } =
-                        vm.tear_down_module_closure_execution();
-                    log::info!("VM is done. Export map: {return_value}");
-                    break vm;
-                }
-                vm::Status::Panicked(value) => {
-                    log::error!("VM panicked with value {value}.");
-                    log::error!("This is the stack trace:");
-                    vm.tracer.dump_stack_trace(&db, input.clone());
-                    return;
-                }
-            }
-        }
     };
 
     let TearDownResult {
@@ -90,29 +38,16 @@
             Status::StillFuzzing { .. } => {}
             Status::PanickedForArguments {
                 arguments,
-                message,
->>>>>>> 8015970c
+                reason,
                 tracer,
             } => {
                 log::error!("The fuzzer discovered an input that crashes {id}:");
                 log::error!(
-<<<<<<< HEAD
                     "Calling `{id} {}` doesn't work because {reason}.",
                     arguments.iter().map(|it| format!("{}", it)).join(" "),
                 );
                 log::error!("This was the stack trace:");
                 tracer.dump_stack_trace(&db);
-=======
-                    "Calling `{id} {}` doesn't work because {}.",
-                    arguments.iter().map(|it| format!("{}", it)).join(" "),
-                    match message {
-                        Value::Text(message) => message.to_string(),
-                        other => format!("{}", other),
-                    },
-                );
-                log::error!("This was the stack trace:");
-                tracer.dump_stack_trace(&db, input.clone());
->>>>>>> 8015970c
 
                 let trace = tracer.dump_call_tree();
                 let mut trace_file = input.to_path().unwrap();
@@ -123,7 +58,6 @@
                     trace_file.as_path().display()
                 );
             }
-            Status::TemporarilyUninitialized => unreachable!(),
         }
     }
 }