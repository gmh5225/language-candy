//! Unlike other language server features, hints are not generated on-demand
//! with the usual request-response model. Instead, a hints server runs in the
//! background all the time. That way, the hints can progressively get better.
//! For example, when opening a long file, the hints may appear from top to
//! bottom as more code is evaluated. Then, the individual closures could get
//! fuzzed with ever-more-complex inputs, resulting in some error cases to be
//! displayed over time.
//!
//! While doing all that, we can pause regularly between executing instructions
//! so that we don't occupy a single CPU at 100 %.

mod constant_evaluator;
mod fuzzer;
mod utils;

use self::{constant_evaluator::ConstantEvaluator, fuzzer::FuzzerManager};
use crate::{database::Database, module::Module, vm::Heap};
use itertools::Itertools;
use lsp_types::{notification::Notification, Position};
use serde::{Deserialize, Serialize};
use std::{collections::HashMap, time::Duration, vec};
use tokio::{
    sync::mpsc::{error::TryRecvError, Receiver, Sender},
    time::sleep,
};
use tracing::debug;

pub enum Event {
    UpdateModule(Module, Vec<u8>),
    CloseModule(Module),
    Shutdown,
}

#[derive(PartialEq, Eq, Debug, Clone, Serialize, Deserialize)]
pub struct Hint {
    kind: HintKind,
    text: String,
    position: Position,
}
#[derive(PartialEq, Eq, Debug, Clone, Serialize, Deserialize, PartialOrd, Ord, Copy)]
#[serde(rename_all = "camelCase")]
pub enum HintKind {
    Value,
    Fuzz,
    Panic,
}

#[derive(Serialize, Deserialize)]
pub struct HintsNotification {
    pub uri: String,
    pub hints: Vec<Hint>,
}
impl Notification for HintsNotification {
    const METHOD: &'static str = "candy/textDocument/publishHints";

    type Params = Self;
}

pub async fn run_server(
    mut incoming_events: Receiver<Event>,
    outgoing_hints: Sender<(Module, Vec<Hint>)>,
) {
    let mut db = Database::default();
    let mut constant_evaluator = ConstantEvaluator::default();
    let mut fuzzer = FuzzerManager::default();
    let mut outgoing_hints = OutgoingHints::new(outgoing_hints);

    'server_loop: loop {
        sleep(Duration::from_millis(100)).await;

        loop {
            let event = match incoming_events.try_recv() {
                Ok(event) => event,
                Err(TryRecvError::Empty) => break,
                Err(TryRecvError::Disconnected) => break 'server_loop,
            };
            match event {
                Event::UpdateModule(module, content) => {
                    db.did_change_module(&module, content);
                    outgoing_hints.report_hints(module.clone(), vec![]).await;
                    constant_evaluator.update_module(&db, module.clone());
                    fuzzer.update_module(module, &Heap::default(), &[]);
                }
                Event::CloseModule(module) => {
                    db.did_close_module(&module);
                    constant_evaluator.remove_module(module.clone());
                    fuzzer.remove_module(module);
                }
                Event::Shutdown => {
                    incoming_events.close();
                }
            }
        }

        // First, try to constant-evaluate opened modules – that has a higher
        // priority. When constant evaluation is done, we try fuzzing the
        // functions we found.
        let module_with_new_insight = 'new_insight: {
            if let Some(module) = constant_evaluator.run(&db) {
                let (heap, closures) = constant_evaluator.get_fuzzable_closures(&module);
                fuzzer.update_module(module.clone(), &heap, &closures);
                debug!("The constant evaluator made progress in {module}.");
                break 'new_insight Some(module);
            } else {
                debug!("Constant evaluation is done.");
            }
            // For fuzzing, we're a bit more resource-conscious.
            sleep(Duration::from_millis(200)).await;
            if let Some(module) = fuzzer.run(&db) {
                debug!("The fuzzer made progress in {module}.");
                break 'new_insight Some(module);
            } else {
                debug!("The fuzzer is done.");
            }
            None
        };

        if let Some(module) = module_with_new_insight {
            let hints = constant_evaluator
                .get_hints(&db, &module)
                .into_iter()
                // The fuzzer returns groups of related hints.
                .map(|hint| vec![hint])
                .chain(fuzzer.get_hints(&db, &module).into_iter())
                // Make hints look like comments.
                .map(|mut hint_group| {
                    for hint in &mut hint_group {
                        hint.text = format!("{}# {}", quasi_spaces(2), hint.text);
                    }
                    hint_group
                })
                // Show related hints at the same indentation.
                .flat_map(|mut hint_group| {
                    hint_group.align_hint_columns();
                    hint_group
                })
                .sorted_by_key(|hint| hint.position)
                .collect_vec();

<<<<<<< HEAD
            // Only show the most important hint per line.
            let hints = hints
                .into_iter()
                .group_by(|hint| hint.position.line)
                .into_iter()
                .map(|(_, hints)| hints.max_by_key(|hint| hint.kind).unwrap())
                .collect_vec();

=======
>>>>>>> feb0d434
            outgoing_hints.report_hints(module, hints).await;
        }
    }
}

struct OutgoingHints {
    sender: Sender<(Module, Vec<Hint>)>,
    last_sent: HashMap<Module, Vec<Hint>>,
}
impl OutgoingHints {
    fn new(sender: Sender<(Module, Vec<Hint>)>) -> Self {
        Self {
            sender,
            last_sent: HashMap::new(),
        }
    }

    async fn report_hints(&mut self, module: Module, hints: Vec<Hint>) {
        debug!("Reporting hints for {module}:\n{hints:?}");
        if self.last_sent.get(&module) != Some(&hints) {
            self.last_sent.insert(module.clone(), hints.clone());
            self.sender.send((module, hints)).await.unwrap();
        } else {
            debug!("Not sending hints to the main thread because they're the same as last time.");
        }
    }
}

/// VSCode trims multiple leading spaces to one. That's why we use an
/// [em quad](https://en.wikipedia.org/wiki/Quad_(typography)) instead, which
/// seems to have the same width as a normal space in VSCode.
fn quasi_spaces(n: usize) -> String {
    format!(" {}", " ".repeat(n))
}

trait AlignHints {
    fn align_hint_columns(&mut self);
}
impl AlignHints for Vec<Hint> {
    fn align_hint_columns(&mut self) {
        assert!(!self.is_empty());
        let max_indentation = self.iter().map(|it| it.position.character).max().unwrap();
        for hint in self {
            let additional_indentation = max_indentation - hint.position.character;
            hint.text = format!(
                "{}{}",
                quasi_spaces(additional_indentation as usize),
                hint.text
            );
        }
    }
}<|MERGE_RESOLUTION|>--- conflicted
+++ resolved
@@ -137,17 +137,6 @@
                 .sorted_by_key(|hint| hint.position)
                 .collect_vec();
 
-<<<<<<< HEAD
-            // Only show the most important hint per line.
-            let hints = hints
-                .into_iter()
-                .group_by(|hint| hint.position.line)
-                .into_iter()
-                .map(|(_, hints)| hints.max_by_key(|hint| hint.kind).unwrap())
-                .collect_vec();
-
-=======
->>>>>>> feb0d434
             outgoing_hints.report_hints(module, hints).await;
         }
     }
