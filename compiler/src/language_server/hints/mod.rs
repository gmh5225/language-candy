--- conflicted
+++ resolved
@@ -134,21 +134,6 @@
                 .sorted_by_key(|hint| hint.position)
                 .collect_vec();
 
-<<<<<<< HEAD
-            module.dump_associated_debug_file(
-                "hints",
-                &hints.iter().map(|hint| format!("{hint:?}")).join("\n"),
-            );
-=======
-            // Only show the most important hint per line.
-            let hints = hints
-                .into_iter()
-                .group_by(|hint| hint.position.line)
-                .into_iter()
-                .map(|(_, hints)| hints.max_by_key(|hint| hint.kind).unwrap())
-                .collect_vec();
->>>>>>> f7b36974
-
             outgoing_hints.report_hints(module, hints).await;
         }
     }
