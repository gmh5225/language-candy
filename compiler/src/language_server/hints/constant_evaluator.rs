use super::Hint;
use crate::{
    compiler::{
        ast::{AstKind, FindAst},
        ast_to_hir::AstToHir,
        cst_to_ast::CstToAst,
        hir::Id,
    },
    database::Database,
    language_server::hints::{utils::id_to_end_of_line, HintKind},
    module::Module,
    vm::{
        self,
        context::{DbUseProvider, RunLimitedNumberOfInstructions},
<<<<<<< HEAD
        tracer::{stack_trace::StackEntry, Event, FullTracer, InFiberEvent, TimedEvent},
=======
        tracer::{
            full::{FullTracer, StoredFiberEvent, StoredVmEvent, TimedEvent},
            stack_trace::StackEntry,
        },
>>>>>>> fa090e23
        Closure, FiberId, Heap, Pointer, Vm,
    },
};
use itertools::Itertools;
use rand::{prelude::SliceRandom, thread_rng};
use std::collections::HashMap;
use tracing::{span, trace, Level};

#[derive(Default)]
pub struct ConstantEvaluator {
    evaluators: HashMap<Module, Evaluator>,
}
struct Evaluator {
    tracer: FullTracer,
    vm: Vm,
}

impl ConstantEvaluator {
    pub fn update_module(&mut self, db: &Database, module: Module) {
<<<<<<< HEAD
        let tracer = FullTracer::new();
=======
        let tracer = FullTracer::default();
>>>>>>> fa090e23
        let mut vm = Vm::new();
        vm.set_up_for_running_module_closure(Closure::of_module(db, module.clone()).unwrap());
        self.evaluators.insert(module, Evaluator { tracer, vm });
    }

    pub fn remove_module(&mut self, module: Module) {
        self.evaluators.remove(&module).unwrap();
    }

    pub fn run(&mut self, db: &Database) -> Option<Module> {
        let num_evaluators = self.evaluators.len();
        let mut running_evaluators = self
            .evaluators
            .iter_mut()
            .filter(|(_, evaluator)| matches!(evaluator.vm.status(), vm::Status::CanRun))
            .collect_vec();
        trace!(
            "Constant evaluator running. {} running VMs, {} in total.",
            running_evaluators.len(),
            num_evaluators,
        );

        if let Some((module, evaluator)) = running_evaluators.choose_mut(&mut thread_rng()) {
            evaluator.vm.run(
<<<<<<< HEAD
                &mut DbUseProvider { db },
=======
                &DbUseProvider { db },
>>>>>>> fa090e23
                &mut RunLimitedNumberOfInstructions::new(500),
                &mut evaluator.tracer,
            );
            Some(module.clone())
        } else {
            None
        }
    }

    pub fn get_fuzzable_closures(&self, module: &Module) -> (Heap, Vec<(Id, Pointer)>) {
        let evaluator = &self.evaluators[module];
        let fuzzable_closures = evaluator
            .tracer
            .events
            .iter()
            .filter_map(|event| match &event.event {
<<<<<<< HEAD
                Event::InFiber {
                    event: InFiberEvent::FoundFuzzableClosure { id, closure },
=======
                StoredVmEvent::InFiber {
                    event: StoredFiberEvent::FoundFuzzableClosure { id, closure },
>>>>>>> fa090e23
                    ..
                } => Some((id.clone(), *closure)),
                _ => None,
            })
            .collect();
        (evaluator.tracer.heap.clone(), fuzzable_closures)
    }

    pub fn get_hints(&self, db: &Database, module: &Module) -> Vec<Hint> {
        let span = span!(Level::DEBUG, "Calculating hints for {module}");
        let _enter = span.enter();

        let evaluator = &self.evaluators[module];
        let mut hints = vec![];

        // TODO: Think about how to highlight the responsible piece of code.
        if let vm::Status::Panicked { reason, .. } = evaluator.vm.status() {
            if let Some(hint) = panic_hint(db, module.clone(), evaluator, reason) {
                hints.push(hint);
            }
        };

        for TimedEvent { event, .. } in &evaluator.tracer.events {
<<<<<<< HEAD
            let Event::InFiber { event: InFiberEvent::ValueEvaluated { id, value }, .. } = event else { continue; };
=======
            let StoredVmEvent::InFiber { event, .. } = event else { continue; };
            let StoredFiberEvent::ValueEvaluated { id, value } = event else { continue; };
>>>>>>> fa090e23

            if &id.module != module {
                continue;
            }
            let ast_id = match db.hir_to_ast_id(id.clone()) {
                Some(ast_id) => ast_id,
                None => continue,
            };
            let ast = match db.ast(module.clone()) {
                Some((ast, _)) => (*ast).clone(),
                None => continue,
            };
            let ast = match ast.find(&ast_id) {
                Some(ast) => ast,
                None => continue,
            };
            if !matches!(ast.kind, AstKind::Assignment(_)) {
                continue;
            }

            hints.push(Hint {
                kind: HintKind::Value,
                text: value.format(&evaluator.tracer.heap),
                position: id_to_end_of_line(db, id.clone()).unwrap(),
            });
        }

        hints
    }
}

fn panic_hint(
    db: &Database,
    module: Module,
    evaluator: &Evaluator,
    reason: String,
) -> Option<Hint> {
    // We want to show the hint at the last call site still inside the current
    // module. If there is no call site in this module, then the panic results
    // from a compiler error in a previous stage which is already reported.
    let stack_traces = evaluator.tracer.stack_traces();
    let stack = stack_traces.get(&FiberId::root()).unwrap();
    if stack.len() == 1 {
        // The stack only contains an `InModule` entry. This indicates an error
        // during compilation resulting in a top-level error instruction.
        return None;
    }

    let last_call_in_this_module = stack.iter().find(|entry| {
        let id = match entry {
            StackEntry::Call { id, .. } => id,
            StackEntry::Needs { id, .. } => id,
            _ => return false,
        };
        // Make sure the entry comes from the same file and is not generated
        // code.
        id.module == module && db.hir_to_cst_id(id.clone()).is_some()
    })?;

    let (id, call_info) = match last_call_in_this_module {
        StackEntry::Call { id, closure, args } => (
            id,
            format!(
                "{} {}",
                closure.format(&evaluator.tracer.heap),
                args.iter()
                    .map(|arg| arg.format(&evaluator.tracer.heap))
                    .join(" ")
            ),
        ),
        StackEntry::Needs {
            id,
            condition,
            reason,
        } => (
            id,
            format!(
                "needs {} {}",
                condition.format(&evaluator.tracer.heap),
                reason.format(&evaluator.tracer.heap)
            ),
        ),
        _ => unreachable!(),
    };

    Some(Hint {
        kind: HintKind::Panic,
        text: format!("Calling `{call_info}` panics because {reason}."),
        position: id_to_end_of_line(db, id.clone())?,
    })
}<|MERGE_RESOLUTION|>--- conflicted
+++ resolved
@@ -12,14 +12,10 @@
     vm::{
         self,
         context::{DbUseProvider, RunLimitedNumberOfInstructions},
-<<<<<<< HEAD
-        tracer::{stack_trace::StackEntry, Event, FullTracer, InFiberEvent, TimedEvent},
-=======
         tracer::{
             full::{FullTracer, StoredFiberEvent, StoredVmEvent, TimedEvent},
             stack_trace::StackEntry,
         },
->>>>>>> fa090e23
         Closure, FiberId, Heap, Pointer, Vm,
     },
 };
@@ -39,11 +35,7 @@
 
 impl ConstantEvaluator {
     pub fn update_module(&mut self, db: &Database, module: Module) {
-<<<<<<< HEAD
-        let tracer = FullTracer::new();
-=======
         let tracer = FullTracer::default();
->>>>>>> fa090e23
         let mut vm = Vm::new();
         vm.set_up_for_running_module_closure(Closure::of_module(db, module.clone()).unwrap());
         self.evaluators.insert(module, Evaluator { tracer, vm });
@@ -68,11 +60,7 @@
 
         if let Some((module, evaluator)) = running_evaluators.choose_mut(&mut thread_rng()) {
             evaluator.vm.run(
-<<<<<<< HEAD
-                &mut DbUseProvider { db },
-=======
                 &DbUseProvider { db },
->>>>>>> fa090e23
                 &mut RunLimitedNumberOfInstructions::new(500),
                 &mut evaluator.tracer,
             );
@@ -89,13 +77,8 @@
             .events
             .iter()
             .filter_map(|event| match &event.event {
-<<<<<<< HEAD
-                Event::InFiber {
-                    event: InFiberEvent::FoundFuzzableClosure { id, closure },
-=======
                 StoredVmEvent::InFiber {
                     event: StoredFiberEvent::FoundFuzzableClosure { id, closure },
->>>>>>> fa090e23
                     ..
                 } => Some((id.clone(), *closure)),
                 _ => None,
@@ -119,12 +102,8 @@
         };
 
         for TimedEvent { event, .. } in &evaluator.tracer.events {
-<<<<<<< HEAD
-            let Event::InFiber { event: InFiberEvent::ValueEvaluated { id, value }, .. } = event else { continue; };
-=======
             let StoredVmEvent::InFiber { event, .. } = event else { continue; };
             let StoredFiberEvent::ValueEvaluated { id, value } = event else { continue; };
->>>>>>> fa090e23
 
             if &id.module != module {
                 continue;
