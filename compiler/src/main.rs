#![feature(async_closure)]
#![feature(box_patterns)]
#![feature(let_chains)]
#![feature(never_type)]
#![feature(try_trait_v2)]
#![allow(clippy::module_inception)]

mod builtin_functions;
mod compiler;
mod database;
mod fuzzer;
mod language_server;
mod module;
mod vm;

use crate::{
    compiler::{
        ast_to_hir::AstToHir,
        cst_to_ast::CstToAst,
        error::CompilerError,
        hir::{self, CollectErrors, Id},
        hir_to_lir::HirToLir,
        rcst_to_cst::RcstToCst,
        string_to_rcst::StringToRcst,
    },
    database::Database,
    language_server::utils::LspPositionConversion,
    module::{Module, ModuleKind},
    vm::{
        context::{DbUseProvider, RunForever},
        tracer::{full::FullTracer, Tracer},
        Closure, ExecutionResult, FiberId, Status, Struct, Vm,
    },
};
use compiler::lir::Lir;
use itertools::Itertools;
use language_server::CandyLanguageServer;
use notify::{watcher, RecursiveMode, Watcher};
use std::{
    collections::HashMap,
    convert::TryInto,
    env::current_dir,
    path::PathBuf,
    sync::{mpsc::channel, Arc},
    time::Duration,
};
use structopt::StructOpt;
use tower_lsp::{LspService, Server};
use tracing::{debug, error, info, warn, Level, Metadata};
use tracing_subscriber::{
    filter,
    fmt::{format::FmtSpan, writer::BoxMakeWriter},
    prelude::*,
};
use vm::{ChannelId, CompletedOperation, OperationId};

#[derive(StructOpt, Debug)]
#[structopt(name = "candy", about = "The 🍭 Candy CLI.")]
enum CandyOptions {
    Build(CandyBuildOptions),
    Run(CandyRunOptions),
    Fuzz(CandyFuzzOptions),
    Lsp,
}

#[derive(StructOpt, Debug)]
struct CandyBuildOptions {
    #[structopt(long)]
    debug: bool,

    #[structopt(long)]
    watch: bool,

    #[structopt(parse(from_os_str))]
    file: PathBuf,
}

#[derive(StructOpt, Debug)]
struct CandyRunOptions {
    #[structopt(long)]
    debug: bool,

    #[structopt(parse(from_os_str))]
    file: PathBuf,
}

#[derive(StructOpt, Debug)]
struct CandyFuzzOptions {
    #[structopt(parse(from_os_str))]
    file: PathBuf,
}

#[tokio::main]
<<<<<<< HEAD
async fn main() -> ProgramResult {
    init_logger();
=======
async fn main() {
>>>>>>> c89c4d58
    match CandyOptions::from_args() {
        CandyOptions::Build(options) => build(options),
        CandyOptions::Run(options) => run(options),
        CandyOptions::Fuzz(options) => fuzz(options).await,
        CandyOptions::Lsp => lsp().await,
    }
}

<<<<<<< HEAD
type ProgramResult = Result<(), Exit>;
#[derive(Debug)]
enum Exit {
    FileNotFound,
    FuzzingFoundFailingCases,
    CodePanicked,
}

fn build(options: CandyBuildOptions) -> ProgramResult {
=======
fn build(options: CandyBuildOptions) {
    init_logger(true);
>>>>>>> c89c4d58
    let module = Module::from_package_root_and_file(
        current_dir().unwrap(),
        options.file.clone(),
        ModuleKind::Code,
    );
    let result = raw_build(module.clone(), options.debug);

    if !options.watch {
        result.ok_or(Exit::FileNotFound).map(|_| ())
    } else {
        let (tx, rx) = channel();
        let mut watcher = watcher(tx, Duration::from_secs(1)).unwrap();
        watcher
            .watch(&options.file, RecursiveMode::Recursive)
            .unwrap();
        loop {
            match rx.recv() {
                Ok(_) => {
                    raw_build(module.clone(), options.debug);
                }
                Err(e) => error!("watch error: {e:#?}"),
            }
        }
    }
}
fn raw_build(module: Module, debug: bool) -> Option<Arc<Lir>> {
    let db = Database::default();

    tracing::span!(Level::DEBUG, "Parsing string to RCST").in_scope(|| {
        let rcst = db
            .rcst(module.clone())
            .unwrap_or_else(|err| panic!("Error parsing file `{}`: {:?}", module, err));
        if debug {
            module.dump_associated_debug_file("rcst", &format!("{:#?}\n", rcst));
        }
    });

    tracing::span!(Level::DEBUG, "Turning RCST to CST").in_scope(|| {
        let cst = db.cst(module.clone()).unwrap();
        if debug {
            module.dump_associated_debug_file("cst", &format!("{:#?}\n", cst));
        }
    });

    tracing::span!(Level::DEBUG, "Abstracting CST to AST").in_scope(|| {
        let (asts, ast_cst_id_map) = db.ast(module.clone()).unwrap();
        if debug {
            module.dump_associated_debug_file(
                "ast",
                &format!("{}\n", asts.iter().map(|ast| format!("{}", ast)).join("\n")),
            );
            module.dump_associated_debug_file(
                "ast_to_cst_ids",
                &ast_cst_id_map
                    .keys()
                    .into_iter()
                    .sorted_by_key(|it| it.local)
                    .map(|key| format!("{key} -> {}\n", ast_cst_id_map[key].0))
                    .join(""),
            );
        }
    });

    tracing::span!(Level::DEBUG, "Turning AST to HIR").in_scope(|| {
        let (hir, hir_ast_id_map) = db.hir(module.clone()).unwrap();
        if debug {
            module.dump_associated_debug_file("hir", &format!("{}", hir));
            module.dump_associated_debug_file(
                "hir_to_ast_ids",
                &hir_ast_id_map
                    .keys()
                    .into_iter()
                    .map(|key| format!("{key} -> {}\n", hir_ast_id_map[key]))
                    .join(""),
            );
        }
        let mut errors = vec![];
        hir.collect_errors(&mut errors);
        for CompilerError { span, payload, .. } in errors {
            let (start_line, start_col) = db.offset_to_lsp(module.clone(), span.start);
            let (end_line, end_col) = db.offset_to_lsp(module.clone(), span.end);
            warn!("{start_line}:{start_col} – {end_line}:{end_col}: {payload:?}");
        }
    });

    let lir = tracing::span!(Level::DEBUG, "Lowering HIR to LIR").in_scope(|| {
        let lir = db.lir(module.clone()).unwrap();
        if debug {
            module.dump_associated_debug_file("lir", &format!("{lir}"));
        }
        lir
    });

    Some(lir)
}

<<<<<<< HEAD
fn run(options: CandyRunOptions) -> ProgramResult {
=======
fn run(options: CandyRunOptions) {
    init_logger(true);
>>>>>>> c89c4d58
    let module = Module::from_package_root_and_file(
        current_dir().unwrap(),
        options.file.clone(),
        ModuleKind::Code,
    );
    let db = Database::default();

    if raw_build(module.clone(), false).is_none() {
        warn!("File not found.");
        return Err(Exit::FileNotFound);
    };
    // TODO: Optimize the code before running.

    let path_string = options.file.to_string_lossy();
    debug!("Running `{path_string}`.");

    let module_closure = Closure::of_module(&db, module.clone()).unwrap();
    let mut tracer = FullTracer::default();

    let mut vm = Vm::new();
    vm.set_up_for_running_module_closure(module_closure);
    vm.run(&DbUseProvider { db: &db }, &mut RunForever, &mut tracer);
    if let Status::WaitingForOperations = vm.status() {
        error!("The module waits on channel operations. Perhaps, the code tried to read from a channel without sending a packet into it.");
        // TODO: Show stack traces of all fibers?
    }
    let result = vm.tear_down();

    if options.debug {
        module.dump_associated_debug_file("trace", &format!("{tracer:?}"));
    }

    let (mut heap, exported_definitions): (_, Struct) = match result {
        ExecutionResult::Finished(return_value) => {
            debug!("The module exports these definitions: {return_value:?}",);
            let exported = return_value
                .heap
                .get(return_value.address)
                .data
                .clone()
                .try_into()
                .unwrap();
            (return_value.heap, exported)
        }
        ExecutionResult::Panicked {
            reason,
            responsible,
        } => {
            error!("The module panicked because {reason}.");
            if let Some(responsible) = responsible {
                error!("{responsible} is responsible.");
            } else {
                error!("Some top-level code panics.");
            }
            error!(
                "This is the stack trace:\n{}",
                tracer.format_panic_stack_trace_to_root_fiber(&db)
            );
            return Err(Exit::CodePanicked);
        }
    };

    let main = heap.create_symbol("Main".to_string());
    let main = match exported_definitions.get(&heap, main) {
        Some(main) => main,
        None => {
            error!("The module doesn't contain a main function.");
            return Err(Exit::CodePanicked);
        }
    };

    debug!("Running main function.");
    // TODO: Add more environment stuff.
    let mut vm = Vm::new();
    let mut stdout = StdoutService::new(&mut vm);
    let environment = {
        let stdout_symbol = heap.create_symbol("Stdout".to_string());
        let stdout_port = heap.create_send_port(stdout.channel);
        heap.create_struct(HashMap::from([(stdout_symbol, stdout_port)]))
    };
    tracer.for_fiber(FiberId::root()).call_started(
        Id::new(module, vec!["main".to_string()]),
        main,
        vec![environment],
        &heap,
    );
    vm.set_up_for_running_closure(heap, main, &[environment]);
    loop {
        match vm.status() {
            Status::CanRun => {
                debug!("VM still running.");
                vm.run(&DbUseProvider { db: &db }, &mut RunForever, &mut tracer);
            }
            Status::WaitingForOperations => {
                todo!("VM can't proceed until some operations complete.");
            }
            _ => break,
        }
        stdout.run(&mut vm);
        for channel in vm.unreferenced_channels.iter().copied().collect_vec() {
            vm.free_channel(channel);
        }
    }
    match vm.tear_down() {
        ExecutionResult::Finished(return_value) => {
            tracer
                .for_fiber(FiberId::root())
                .call_ended(return_value.address, &return_value.heap);
            debug!("The main function returned: {return_value:?}");
            Ok(())
        }
        ExecutionResult::Panicked {
            reason,
            responsible,
        } => {
            error!("The main function panicked because {reason}.");
            if let Some(responsible) = responsible {
                error!("{responsible} is responsible.");
            } else {
                error!("A needs directly in the main function panicks. Perhaps the main functions expects more in the environment.");
            }
            error!(
                "This is the stack trace:\n{}",
                tracer.format_panic_stack_trace_to_root_fiber(&db)
            );
            Err(Exit::CodePanicked)
        }
    }
}

/// A state machine that corresponds to a loop that always calls `receive` on
/// the stdout channel and then logs that packet.
struct StdoutService {
    channel: ChannelId,
    current_receive: OperationId,
}
impl StdoutService {
    fn new(vm: &mut Vm) -> Self {
        let channel = vm.create_channel(1);
        let current_receive = vm.receive(channel);
        Self {
            channel,
            current_receive,
        }
    }
    fn run(&mut self, vm: &mut Vm) {
        if let Some(CompletedOperation::Received { packet }) =
            vm.completed_operations.remove(&self.current_receive)
        {
            info!("Sent to stdout: {packet:?}");
            self.current_receive = vm.receive(self.channel);
        }
    }
}

<<<<<<< HEAD
async fn fuzz(options: CandyFuzzOptions) -> ProgramResult {
=======
async fn fuzz(options: CandyFuzzOptions) {
    init_logger(true);
>>>>>>> c89c4d58
    let module = Module::from_package_root_and_file(
        current_dir().unwrap(),
        options.file.clone(),
        ModuleKind::Code,
    );

    if raw_build(module.clone(), false).is_none() {
        warn!("File not found.");
        return Err(Exit::FileNotFound);
    }

    debug!("Fuzzing `{module}`.");
    let db = Database::default();
    let failing_cases = fuzzer::fuzz(&db, module).await;

    if failing_cases.is_empty() {
        info!("All found fuzzable closures seem fine.");
        Ok(())
    } else {
        error!("");
        error!("Finished fuzzing.");
        error!("These are the failing cases:");
        for case in failing_cases {
            error!("");
            case.dump(&db);
        }
        Err(Exit::FuzzingFoundFailingCases)
    }
}

<<<<<<< HEAD
async fn lsp() -> ProgramResult {
=======
async fn lsp() {
    init_logger(false);
>>>>>>> c89c4d58
    info!("Starting language server…");
    let (service, socket) = LspService::new(CandyLanguageServer::from_client);
    Server::new(tokio::io::stdin(), tokio::io::stdout(), socket)
        .serve(service)
        .await;
    Ok(())
}

fn init_logger(use_stdout: bool) {
    let writer = if use_stdout {
        BoxMakeWriter::new(std::io::stdout)
    } else {
        BoxMakeWriter::new(std::io::stderr)
    };
    let console_log = tracing_subscriber::fmt::layer()
        .compact()
        .with_writer(writer)
        .with_span_events(FmtSpan::ENTER)
        .with_filter(filter::filter_fn(|metadata| {
            // For external packages, show only the error logs.
            metadata.level() <= &Level::ERROR
                || metadata
                    .module_path()
                    .unwrap_or_default()
                    .starts_with("candy")
        }))
        .with_filter(filter::filter_fn(level_for("candy::compiler", Level::WARN)))
        .with_filter(filter::filter_fn(level_for(
            "candy::language_server",
            Level::DEBUG,
        )))
        .with_filter(filter::filter_fn(level_for("candy::vm", Level::DEBUG)))
        .with_filter(filter::filter_fn(level_for(
            "candy::vm::heap",
            Level::DEBUG,
        )));
    tracing_subscriber::registry().with(console_log).init();
}
fn level_for(module: &'static str, level: Level) -> impl Fn(&Metadata) -> bool {
    move |metadata| {
        if metadata
            .module_path()
            .unwrap_or_default()
            .starts_with(module)
        {
            metadata.level() <= &level
        } else {
            true
        }
    }
}<|MERGE_RESOLUTION|>--- conflicted
+++ resolved
@@ -91,12 +91,7 @@
 }
 
 #[tokio::main]
-<<<<<<< HEAD
 async fn main() -> ProgramResult {
-    init_logger();
-=======
-async fn main() {
->>>>>>> c89c4d58
     match CandyOptions::from_args() {
         CandyOptions::Build(options) => build(options),
         CandyOptions::Run(options) => run(options),
@@ -105,7 +100,6 @@
     }
 }
 
-<<<<<<< HEAD
 type ProgramResult = Result<(), Exit>;
 #[derive(Debug)]
 enum Exit {
@@ -115,10 +109,7 @@
 }
 
 fn build(options: CandyBuildOptions) -> ProgramResult {
-=======
-fn build(options: CandyBuildOptions) {
     init_logger(true);
->>>>>>> c89c4d58
     let module = Module::from_package_root_and_file(
         current_dir().unwrap(),
         options.file.clone(),
@@ -215,12 +206,8 @@
     Some(lir)
 }
 
-<<<<<<< HEAD
 fn run(options: CandyRunOptions) -> ProgramResult {
-=======
-fn run(options: CandyRunOptions) {
     init_logger(true);
->>>>>>> c89c4d58
     let module = Module::from_package_root_and_file(
         current_dir().unwrap(),
         options.file.clone(),
@@ -376,12 +363,8 @@
     }
 }
 
-<<<<<<< HEAD
 async fn fuzz(options: CandyFuzzOptions) -> ProgramResult {
-=======
-async fn fuzz(options: CandyFuzzOptions) {
     init_logger(true);
->>>>>>> c89c4d58
     let module = Module::from_package_root_and_file(
         current_dir().unwrap(),
         options.file.clone(),
@@ -412,12 +395,8 @@
     }
 }
 
-<<<<<<< HEAD
 async fn lsp() -> ProgramResult {
-=======
-async fn lsp() {
     init_logger(false);
->>>>>>> c89c4d58
     info!("Starting language server…");
     let (service, socket) = LspService::new(CandyLanguageServer::from_client);
     Server::new(tokio::io::stdin(), tokio::io::stdout(), socket)
