--- conflicted
+++ resolved
@@ -31,7 +31,7 @@
     vm::{
         context::{DbUseProvider, RunForever, RunLimitedNumberOfInstructions},
         tracer::{DummyTracer, FullTracer, Tracer},
-        Closure, ExecutionResult, FiberId, Status, Struct, Vm,
+        Closure, Status, Struct, Vm,
     },
 };
 use compiler::lir::Lir;
@@ -216,27 +216,10 @@
 
     let mut vm = Vm::new();
     vm.set_up_for_running_module_closure(module_closure);
-<<<<<<< HEAD
     vm.run(&mut DbUseProvider { db: &db }, &mut RunForever, &mut tracer);
     if let Status::WaitingForOperations = vm.status() {
         error!("The module waits on channel operations. Perhaps, the code tried to read from a channel without sending a packet into it.");
         // TODO: Show stack traces of all fibers?
-=======
-    loop {
-        info!("Tree: {:#?}", vm);
-        match vm.status() {
-            Status::CanRun => {
-                debug!("VM is still running.");
-                vm.run(&mut DbUseProvider { db: &db }, &mut RunForever);
-            }
-            Status::WaitingForOperations => {
-                todo!(
-                    "Running the module results in a deadlock caused by some channel operations."
-                );
-            }
-            _ => break,
-        }
->>>>>>> 275f00f7
     }
     let result = vm.tear_down();
 
@@ -283,11 +266,7 @@
         }
     };
 
-<<<<<<< HEAD
     debug!("Running main function.");
-=======
-    info!("Running main function.");
->>>>>>> 275f00f7
     // TODO: Add more environment stuff.
     let mut vm = Vm::new();
     let mut stdout = StdoutService::new(&mut vm);
@@ -306,44 +285,18 @@
     loop {
         match vm.status() {
             Status::CanRun => {
-<<<<<<< HEAD
                 debug!("VM still running.");
                 vm.run(&mut DbUseProvider { db: &db }, &mut RunForever, &mut tracer);
-                // TODO: handle operations
-=======
-                debug!("VM is still running.");
-                vm.run(&mut DbUseProvider { db: &db }, &mut RunForever);
->>>>>>> 275f00f7
             }
             Status::WaitingForOperations => {
                 todo!("VM can't proceed until some operations complete.");
             }
             _ => break,
         }
-<<<<<<< HEAD
-        let stdout_operations = vm
-            .external_operations
-            .get_mut(&stdout)
-            .unwrap()
-            .drain(..)
-            .collect_vec();
-        for operation in stdout_operations {
-            match operation {
-                vm::Operation::Send {
-                    performing_fiber,
-                    packet,
-                } => {
-                    info!("{}", packet.address.format(&packet.heap));
-                    vm.complete_send(performing_fiber);
-                }
-                vm::Operation::Receive { .. } => unreachable!(),
-                vm::Operation::Drop => vm.free_channel(stdout),
-=======
         stdout.run(&mut vm);
         for channel in vm.unreferenced_channels.iter().copied().collect_vec() {
             if channel != stdout.channel {
                 vm.free_channel(channel);
->>>>>>> 275f00f7
             }
         }
     }
