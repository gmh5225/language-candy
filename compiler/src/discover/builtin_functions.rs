use super::{
    result::DiscoverResult,
    run::Discover,
    value::{Environment, Value},
};
use crate::{
    builtin_functions::BuiltinFunction,
    compiler::hir::{self, Expression},
    // discover::run::run_call,
    input::Input,
};
use im::HashMap;
use itertools::Itertools;

const TRACE_BUILTIN_FUNCTION_CALLS: bool = false;

pub fn run_builtin_function(
    db: &dyn Discover,
    import_chain: &[Input],
    builtin_function: BuiltinFunction,
    arguments: Vec<hir::Id>,
    environment: Environment,
) -> DiscoverResult {
    if TRACE_BUILTIN_FUNCTION_CALLS {
        log::trace!(
            "run_builtin_function: builtin{:?} {}",
            builtin_function,
            arguments.iter().join(" ")
        );
    }

    // Handle builtin functions that don't need to resolve the arguments.
    match builtin_function {
        BuiltinFunction::IfElse => return if_else(db, import_chain, arguments, environment),
        _ => {}
    }

    let arguments = arguments
        .iter()
        .map(|it| environment.get(it).transitive())
        .collect::<DiscoverResult<_>>()?;
    match builtin_function {
        BuiltinFunction::Equals => equals(arguments),
        BuiltinFunction::GetArgumentCount => get_argument_count(db, arguments),
<<<<<<< HEAD
        BuiltinFunction::IntAdd => int_add(arguments),
        BuiltinFunction::Panic => panic(arguments),
=======
>>>>>>> daaf1959
        BuiltinFunction::Print => print(arguments),
        BuiltinFunction::StructGet => struct_get(arguments),
        BuiltinFunction::StructGetKeys => struct_get_keys(arguments),
        BuiltinFunction::StructHasKey => struct_has_key(arguments),
        BuiltinFunction::TypeOf => type_of(arguments),
        BuiltinFunction::UseAsset => use_(db, import_chain, arguments),
        _ => panic!("Unhandled builtin function: {:?}", builtin_function),
    }
}

macro_rules! destructure {
    ($arguments:expr, $enum:pat, $body:block) => {{
        if let $enum = &$arguments[..] {
            $body
        } else {
            DiscoverResult::panic(format!("Invalid arguments").to_owned())
        }
    }};
}

fn equals(arguments: Vec<Value>) -> DiscoverResult {
    destructure!(arguments, [a, b], { Value::bool(a == b).into() })
}

fn get_argument_count(db: &dyn Discover, arguments: Vec<Value>) -> DiscoverResult {
    destructure!(arguments, [Value::Lambda(function)], {
        // TODO: support parameter counts > 2^64 on 128-bit systems and better
        let expression = match db.find_expression(function.id.to_owned()).unwrap() {
            Expression::Lambda(lambda) => lambda,
            _ => panic!("Lambda's function"),
        };
        Value::Int(expression.parameters.len() as u64).into()
    })
}

fn if_else(
    db: &dyn Discover,
    import_chain: &[Input],
    arguments: Vec<hir::Id>,
    environment: Environment,
) -> DiscoverResult {
    if let [condition, then, else_] = &arguments[..] {
        let body_id = match environment.get(condition)? {
            value if value == Value::bool(true) => then,
            value if value == Value::bool(false) => else_,
            value => {
                return DiscoverResult::panic(format!(
                    "Condition must be a boolean, but was {:?}.",
                    value
                ));
            }
        };

        todo!()
        // run_call(db, import_chain, body_id.to_owned(), vec![], environment)
    } else {
        DiscoverResult::panic(format!(
            "Builtin if/else called with wrong number of arguments: {}, expected: {}",
            arguments.len(),
            3
        ))
    }
}

fn int_add(arguments: Vec<Value>) -> DiscoverResult {
    destructure!(arguments, [Value::Int(a), Value::Int(b)], {
        Value::Int(a + b).into()
    })
}

fn panic(arguments: Vec<Value>) -> DiscoverResult {
    destructure!(arguments, [value], { DiscoverResult::Panic(value.clone()) })
}

fn print(arguments: Vec<Value>) -> DiscoverResult {
    destructure!(arguments, [value], {
        println!("{:?}", value);
        Value::nothing().into()
    })
}

fn struct_get(arguments: Vec<Value>) -> DiscoverResult {
    destructure!(arguments, [struct_, key], {
        let struct_ = expect_struct("builtinStructGet".to_owned(), struct_)?;
        struct_
            .get(key)
            .map(|value| value.clone().into())
            .unwrap_or_else(|| {
                DiscoverResult::panic(format!("Struct does not contain key {:?}", key))
            })
    })
}
fn struct_get_keys(arguments: Vec<Value>) -> DiscoverResult {
    destructure!(arguments, [struct_], {
        let struct_ = expect_struct("builtinStructGetKeys".to_owned(), struct_)?;
        Value::list(struct_.keys().cloned().collect()).into()
    })
}
fn struct_has_key(arguments: Vec<Value>) -> DiscoverResult {
    destructure!(arguments, [struct_, key], {
        let struct_ = expect_struct("builtinStructHasKey".to_owned(), struct_)?;
        Value::bool(struct_.contains_key(key)).into()
    })
}
fn expect_struct(function_name: String, value: &Value) -> DiscoverResult<&HashMap<Value, Value>> {
    match value {
        Value::Struct(struct_) => struct_.into(),
        _ => {
            return DiscoverResult::panic(format!(
                "`{}` expected a struct as its first parameter, but received: {:?}",
                function_name, value
            ))
        }
    }
}

fn type_of(arguments: Vec<Value>) -> DiscoverResult {
    destructure!(arguments, [value], {
        match value {
            Value::Int(_) => Value::Symbol("Int".to_owned()).into(),
            Value::Text(_) => Value::Symbol("Text".to_owned()).into(),
            Value::Symbol(_) => Value::Symbol("Symbol".to_owned()).into(),
            Value::Struct(_) => Value::Symbol("Struct".to_owned()).into(),
            Value::Lambda(_) => Value::Symbol("Function".to_owned()).into(),
        }
    })
}

fn use_(db: &dyn Discover, import_chain: &[Input], arguments: Vec<Value>) -> DiscoverResult {
    destructure!(arguments, [current_path, target], {
        // `current_path` is set by us and not users, hence we don't have to validate it that strictly.
        let current_path_struct = match current_path {
            Value::Struct(value) => value,
            _ => unreachable!(),
        };
        let mut current_path = vec![];
        let mut index = 0;
        loop {
            if let Some(component) = current_path_struct.get(&Value::Int(index)) {
                match component {
                    Value::Text(component) => current_path.push(component.clone()),
                    _ => unreachable!(),
                }
            } else {
                break;
            }
            index += 1;
        }

        let target = match target {
            Value::Text(value) => value,
            it => {
                return DiscoverResult::panic(format!(
                    "`use` expected a text as its second parameter, but received: {:?}",
                    it
                ))
            }
        };
        let target = match UseTarget::parse(target) {
            Ok(target) => target,
            Err(error) => return DiscoverResult::panic(error),
        };

        if target.parent_navigations > current_path.len() {
            return DiscoverResult::panic("Too many parent navigations.".to_owned());
        }

        let inputs = target.resolve(&current_path[..]);
        let input = match inputs
            .iter()
            .filter(|&it| db.get_input(it.to_owned()).is_some())
            .next()
        {
            Some(target) => target,
            None => {
                return DiscoverResult::panic(format!(
                    "Target doesn't exist. Checked the following path(s): {}",
                    inputs.iter().map(|it| format!("{}", it)).join(", ")
                ));
            }
        };

        if import_chain.contains(input) {
            return DiscoverResult::CircularImport(import_chain.to_owned());
        }

        let (hir, _) = db.hir(input.clone()).unwrap();
        let discover_result: HashMap<hir::Id, DiscoverResult> = todo!(); // db.run_all(input.to_owned(), import_chain.to_owned());

        hir.identifiers
            .iter()
            .map(|(id, key)| {
                let mut key = key.to_owned();
                key.get_mut(0..1).unwrap().make_ascii_uppercase();
                let key = Value::Symbol(key.to_owned());

                let value = match discover_result.get(id) {
                    Some(value) => value.to_owned()?,
                    None => return DiscoverResult::ErrorInHir,
                };

                DiscoverResult::Value((key, value))
            })
            .collect::<DiscoverResult<HashMap<Value, Value>>>()
            .map(|it| Value::Struct(it))
    })
}
struct UseTarget {
    parent_navigations: usize,
    path: Vec<String>,
}
impl UseTarget {
    const PARENT_NAVIGATION_CHAR: char = '.';

    fn parse(target: &str) -> Result<Self, String> {
        let mut parent_navigations = 0;
        let mut target = target;
        while target.chars().next() == Some(UseTarget::PARENT_NAVIGATION_CHAR) {
            parent_navigations += 1;
            target = &target[UseTarget::PARENT_NAVIGATION_CHAR.len_utf8()..];
        }

        let mut path = vec![];
        loop {
            let mut chars = vec![];
            while let Some(c) = target.chars().next() {
                if c == UseTarget::PARENT_NAVIGATION_CHAR {
                    break;
                }
                chars.push(c);
                target = &target[c.len_utf8()..];
            }

            if target.is_empty() {
                path.push(chars.into_iter().join(""));
                break;
            }

            if chars.is_empty() {
                return Err("Target contains consecutive dots (`.`) in the path.".to_owned());
            }

            path.push(chars.into_iter().join(""));
        }
        Ok(UseTarget {
            parent_navigations,
            path,
        })
    }

    fn resolve(&self, current_path: &[String]) -> Vec<Input> {
        let mut path = current_path.to_owned();
        if self.parent_navigations == 0 {
            assert!(!path.is_empty());
            let last = path.last_mut().unwrap();
            if last == ".candy" {
                path.pop();
            } else {
                *last = last
                    .strip_suffix(".candy")
                    .expect("File name must end with `.candy`.")
                    .to_owned();
            }
        } else {
            for _ in 0..self.parent_navigations {
                if path.is_empty() {
                    return vec![];
                }
                path.pop();
            }
        }

        for part in &self.path {
            path.push(part.to_owned());
        }

        let mut result = vec![];

        let mut subdirectory = path.clone();
        subdirectory.push(".candy".to_owned());
        result.push(Input::File(subdirectory));

        if path.len() >= 1 {
            let last = path.last_mut().unwrap();
            *last = format!("{}.candy", last);
            result.push(Input::File(path));
        }
        result
    }
}<|MERGE_RESOLUTION|>--- conflicted
+++ resolved
@@ -42,11 +42,7 @@
     match builtin_function {
         BuiltinFunction::Equals => equals(arguments),
         BuiltinFunction::GetArgumentCount => get_argument_count(db, arguments),
-<<<<<<< HEAD
         BuiltinFunction::IntAdd => int_add(arguments),
-        BuiltinFunction::Panic => panic(arguments),
-=======
->>>>>>> daaf1959
         BuiltinFunction::Print => print(arguments),
         BuiltinFunction::StructGet => struct_get(arguments),
         BuiltinFunction::StructGetKeys => struct_get_keys(arguments),
