mod builtin_functions;
mod channel;
pub mod context;
mod fiber;
mod heap;
mod ids;
pub mod tracer;
mod use_module;

pub use self::{
    channel::Packet,
    fiber::{ExecutionResult, Fiber},
    heap::{Closure, Heap, Object, Pointer, Struct},
    ids::{ChannelId, FiberId, OperationId},
};
use self::{
    channel::{Channel, Completer, Performer},
    context::{
        CombiningExecutionController, ExecutionController, RunLimitedNumberOfInstructions,
        UseProvider,
    },
    heap::SendPort,
    ids::{CountableId, IdGenerator},
    tracer::Tracer,
};
use crate::compiler::hir::Id;
use itertools::Itertools;
use rand::seq::SliceRandom;
use std::{
    collections::{HashMap, HashSet},
    fmt,
    hash::Hash,
};
<<<<<<< HEAD
=======
use tracing::info;
>>>>>>> d57c0616

/// A VM represents a Candy program that thinks it's currently running. Because
/// VMs are first-class Rust structs, they enable other code to store "freezed"
/// programs and to remain in control about when and for how long code runs.
#[derive(Clone)]
pub struct Vm {
    fibers: HashMap<FiberId, FiberTree>,

    channels: HashMap<ChannelId, ChannelLike>,
    pub completed_operations: HashMap<OperationId, CompletedOperation>,
    pub unreferenced_channels: HashSet<ChannelId>,

    operation_id_generator: IdGenerator<OperationId>,
    fiber_id_generator: IdGenerator<FiberId>,
    channel_id_generator: IdGenerator<ChannelId>,
}

#[derive(Clone)]
enum FiberTree {
    /// This tree is currently focused on running a single fiber.
    Single(Single),

    /// The fiber of this tree entered a `core.parallel` scope so that it's now
    /// paused and waits for the parallel scope to end. Instead of the main
    /// former single fiber, the tree now runs the closure passed to
    /// `core.parallel` as well as any other spawned children.
    Parallel(Parallel),

    Try(Try),
}

/// Single fibers are the leaves of the fiber tree.
#[derive(Clone)]
struct Single {
    fiber: Fiber,
    parent: Option<FiberId>,
}

/// When a parallel section is entered, the fiber that started the section is
/// paused. Instead, the children of the parallel section are run. Initially,
/// there's only one child – the closure given to the parallel builtin function.
/// Using the nursery parameter (a nursery can be thought of as a pointer to a
/// parallel section), you can also spawn other fibers. In contrast to the first
/// child, those children also have an explicit send port where the closure's
/// result is sent to.
#[derive(Clone)]
struct Parallel {
    paused_fiber: Single,
    children: HashMap<FiberId, ChildKind>,
    return_value: Option<Packet>, // will later contain the body's return value
    nursery: ChannelId,
}
#[derive(Clone)]
enum ChildKind {
    InitialChild,
    SpawnedChild(ChannelId),
}

#[derive(Clone)]
struct Try {
    paused_fiber: Single,
    child: FiberId,
}

#[derive(Clone)]
enum ChannelLike {
    Channel(Channel),
    Nursery(FiberId),
}

#[derive(Clone)]
pub enum CompletedOperation {
    Sent,
    Received { packet: Packet },
}

#[derive(Clone, Debug)]
pub enum Status {
    CanRun,
    WaitingForOperations,
    Done,
    Panicked {
        reason: String,
        responsible: Option<Id>,
    },
}

impl FiberId {
    pub fn root() -> Self {
        FiberId::from_usize(0)
    }
}

impl Vm {
    pub fn new() -> Self {
        Self {
            fibers: HashMap::new(),
            channels: HashMap::new(),
            completed_operations: Default::default(),
            unreferenced_channels: Default::default(),
            operation_id_generator: IdGenerator::start_at(0),
            channel_id_generator: IdGenerator::start_at(0),
            fiber_id_generator: IdGenerator::start_at(FiberId::root().to_usize() + 1),
        }
    }

    fn set_up_with_fiber(&mut self, fiber: Fiber) {
        assert!(
            !self.fibers.contains_key(&FiberId::root()),
            "already set up"
        );
        self.fibers.insert(
            FiberId::root(),
            FiberTree::Single(Single {
                fiber,
                parent: None,
            }),
        );
    }
    pub fn set_up_for_running_closure(
        &mut self,
        heap: Heap,
        closure: Pointer,
        arguments: &[Pointer],
    ) {
        self.set_up_with_fiber(Fiber::new_for_running_closure(heap, closure, arguments));
    }
    pub fn set_up_for_running_module_closure(&mut self, closure: Closure) {
        self.set_up_with_fiber(Fiber::new_for_running_module_closure(closure))
    }

    pub fn tear_down(mut self) -> ExecutionResult {
        let tree = self.fibers.remove(&FiberId::root()).unwrap();
        let single = tree.into_single().unwrap();
        single.fiber.tear_down()
    }

    pub fn status(&self) -> Status {
        self.status_of(FiberId::root())
    }
    fn status_of(&self, fiber: FiberId) -> Status {
        match &self.fibers[&fiber] {
            FiberTree::Single(Single { fiber, .. }) => match &fiber.status {
                fiber::Status::Running => Status::CanRun,
                fiber::Status::Sending { .. } | fiber::Status::Receiving { .. } => {
                    Status::WaitingForOperations
                }
                fiber::Status::CreatingChannel { .. }
                | fiber::Status::InParallelScope { .. }
                | fiber::Status::InTry { .. } => unreachable!(),
                fiber::Status::Done => Status::Done,
                fiber::Status::Panicked {
                    reason,
                    responsible,
                } => Status::Panicked {
                    reason: reason.clone(),
                    responsible: responsible.clone(),
                },
            },
            FiberTree::Parallel(Parallel { children, .. }) => {
                for child_fiber in children.keys() {
                    match self.status_of(*child_fiber) {
                        Status::CanRun => return Status::CanRun,
                        Status::WaitingForOperations => {}
                        Status::Done | Status::Panicked { .. } => unreachable!(),
                    };
                }
                // The section is still running, otherwise it would have been
                // removed. Thus, there was at least one child and all children
                // were waiting for operations.
                Status::WaitingForOperations
            }
            FiberTree::Try(Try { child, .. }) => self.status_of(*child),
        }
    }
    fn can_run(&self) -> bool {
        matches!(self.status(), Status::CanRun)
    }

    /// Can be called at any time from outside the VM to create a channel that
    /// can be used to communicate with the outside world.
    pub fn create_channel(&mut self, capacity: usize) -> ChannelId {
        let id = self.channel_id_generator.generate();
        self.channels
            .insert(id, ChannelLike::Channel(Channel::new(capacity)));
        id
    }

    // This will be used as soon as the outside world tries to send something
    // into the VM.
    #[allow(dead_code)]
    pub fn send(
        &mut self,
        tracer: &mut dyn Tracer,
        channel: ChannelId,
        packet: Packet,
    ) -> OperationId {
        let operation_id = self.operation_id_generator.generate();
        self.send_to_channel(tracer, Performer::External(operation_id), channel, packet);
        operation_id
    }

    pub fn receive(&mut self, channel: ChannelId) -> OperationId {
        let operation_id = self.operation_id_generator.generate();
        self.receive_from_channel(Performer::External(operation_id), channel);
        operation_id
    }

    /// May only be called if the channel is in the `unreferenced_channels`.
    pub fn free_channel(&mut self, channel: ChannelId) {
        assert!(self.unreferenced_channels.contains(&channel));
        self.channels.remove(&channel);
        self.unreferenced_channels.remove(&channel);
    }

    pub fn run<U: UseProvider, E: ExecutionController>(
        &mut self,
        use_provider: &mut U,
        execution_controller: &mut E,
        tracer: &mut dyn Tracer,
    ) {
        while self.can_run() && execution_controller.should_continue_running() {
            self.run_raw(
                use_provider,
                &mut CombiningExecutionController::new(
                    execution_controller,
                    &mut RunLimitedNumberOfInstructions::new(100),
                ),
                tracer,
            );
        }
    }
    fn run_raw<U: UseProvider, E: ExecutionController>(
        &mut self,
        use_provider: &mut U,
        execution_controller: &mut E,
        tracer: &mut dyn Tracer,
    ) {
        assert!(
            self.can_run(),
            "Called Vm::run on a VM that is not ready to run."
        );

        // Choose a random fiber to run.
        let mut fiber_id = FiberId::root();
        let fiber = loop {
            match self.fibers.get_mut(&fiber_id).unwrap() {
                FiberTree::Single(Single { fiber, .. }) => break fiber,
                FiberTree::Parallel(Parallel { children, .. }) => {
                    let children_as_vec = children.iter().collect_vec();
                    let random_child = children_as_vec.choose(&mut rand::thread_rng()).unwrap();
                    fiber_id = *random_child.0
                }
                FiberTree::Try(Try { child, .. }) => fiber_id = *child,
            }
        };
        if !matches!(fiber.status(), fiber::Status::Running) {
            return;
        }

        tracer.fiber_execution_started(fiber_id);
        fiber.run(
            use_provider,
            execution_controller,
            &mut *tracer.in_fiber_tracer(fiber_id),
        );
        tracer.fiber_execution_ended(fiber_id);

        let is_finished = match fiber.status() {
            fiber::Status::Running => false,
            fiber::Status::CreatingChannel { capacity } => {
                let channel_id = self.channel_id_generator.generate();
                self.channels
                    .insert(channel_id, ChannelLike::Channel(Channel::new(capacity)));
                fiber.complete_channel_create(channel_id);
                tracer.channel_created(channel_id);
                false
            }
            fiber::Status::Sending { channel, packet } => {
                self.send_to_channel(tracer, Performer::Fiber(fiber_id), channel, packet);
                false
            }
            fiber::Status::Receiving { channel } => {
                self.receive_from_channel(Performer::Fiber(fiber_id), channel);
                false
            }
            fiber::Status::InParallelScope { body } => {
                let nursery_id = self.channel_id_generator.generate();
                self.channels
                    .insert(nursery_id, ChannelLike::Nursery(fiber_id));

                let first_child_id = {
                    let mut heap = Heap::default();
                    let body = fiber.heap.clone_single_to_other_heap(&mut heap, body);
                    let nursery_send_port = heap.create_send_port(nursery_id);
                    let id = self.fiber_id_generator.generate();
                    self.fibers.insert(
                        id,
                        FiberTree::Single(Single {
                            fiber: Fiber::new_for_running_closure(heap, body, &[nursery_send_port]),
                            parent: Some(fiber_id),
                        }),
                    );
                    id
                };

                self.fibers.replace(fiber_id, |tree| {
                    let single = tree.into_single().unwrap();
                    FiberTree::Parallel(Parallel {
                        paused_fiber: single,
                        children: HashMap::from([(first_child_id, ChildKind::InitialChild)]),
                        return_value: None,
                        nursery: nursery_id,
                    })
                });

                false
            }
            fiber::Status::InTry { body } => {
                let child_id = {
                    let mut heap = Heap::default();
                    let body = fiber.heap.clone_single_to_other_heap(&mut heap, body);
                    let id = self.fiber_id_generator.generate();
                    self.fibers.insert(
                        id,
                        FiberTree::Single(Single {
                            fiber: Fiber::new_for_running_closure(heap, body, &[]),
                            parent: Some(fiber_id),
                        }),
                    );
                    id
                };

                self.fibers.replace(fiber_id, |tree| {
                    let single = tree.into_single().unwrap();
                    FiberTree::Try(Try {
                        paused_fiber: single,
                        child: child_id,
                    })
                });

                false
            }
<<<<<<< HEAD
            fiber::Status::Done => {
                tracer.fiber_done(fiber_id);
                true
            }
            fiber::Status::Panicked { .. } => {
                tracer.fiber_panicked(fiber_id, None);
                true
            }
=======
            fiber::Status::Done | fiber::Status::Panicked { .. } => true,
>>>>>>> d57c0616
        };

        if is_finished && fiber_id != FiberId::root() {
            let single = self
                .fibers
                .remove(&fiber_id)
                .unwrap()
                .into_single()
                .unwrap();
            let result = single.fiber.tear_down();
            let parent = single
                .parent
                .expect("we already checked we're not the root fiber");

            match self.fibers.get_mut(&parent).unwrap() {
                FiberTree::Single(_) => unreachable!("single fibers can't have children"),
                FiberTree::Parallel(parallel) => {
                    let child = parallel.children.remove(&fiber_id).unwrap();

                    match result {
                        ExecutionResult::Finished(return_value) => {
                            let is_finished = parallel.children.is_empty();
                            match child {
                                ChildKind::InitialChild => {
                                    parallel.return_value = Some(return_value)
                                }
                                ChildKind::SpawnedChild(return_channel) => self.send_to_channel(
                                    tracer,
                                    Performer::Nursery,
                                    return_channel,
                                    return_value,
                                ),
                            }

                            if is_finished {
                                self.finish_parallel(
                                    tracer,
                                    parent,
                                    Performer::Fiber(fiber_id),
                                    Ok(()),
                                )
                            }
                        }
                        ExecutionResult::Panicked { reason, .. } => self.finish_parallel(
                            tracer,
                            parent,
                            Performer::Fiber(fiber_id),
                            Err(reason),
                        ),
                    }
                }
                FiberTree::Try(Try { .. }) => {
                    self.fibers.replace(parent, |tree| {
                        let mut paused_fiber = tree.into_try().unwrap().paused_fiber;
                        paused_fiber.fiber.complete_try(result);
                        FiberTree::Single(paused_fiber)
                    });
                }
            }
        }

        let all_channels = self.channels.keys().copied().collect::<HashSet<_>>();
        let mut known_channels = HashSet::new();
        for fiber in self.fibers.values() {
            if let Some(single) = fiber.as_single() {
                known_channels.extend(single.fiber.heap.known_channels().into_iter());
            }
        }
        // Because we don't track yet which channels have leaked to the outside
        // world, any channel may be re-sent into the VM from the outside even
        // after no fibers remember it. Rather than removing it directly, we
        // communicate to the outside that no fiber references it anymore. If
        // the outside doesn't intend to re-use the channel, it should call
        // `free_channel`.
        let unreferenced_channels = all_channels
            .difference(&known_channels)
            .filter(|channel| {
                // Note that nurseries are automatically removed when their
                // parallel scope is exited.
                matches!(self.channels.get(channel).unwrap(), ChannelLike::Channel(_))
            })
            .copied()
            .collect();
        self.unreferenced_channels = unreferenced_channels;
    }
    fn finish_parallel(
        &mut self,
        tracer: &mut dyn Tracer,
        parallel_id: FiberId,
        cause: Performer,
        result: Result<(), String>,
    ) {
        let parallel = self
            .fibers
            .get_mut(&parallel_id)
            .unwrap()
            .as_parallel_mut()
            .unwrap();

        for child_id in parallel.children.clone().into_keys() {
            self.cancel(tracer, child_id);
        }

        self.fibers.replace(parallel_id, |tree| {
            let Parallel {
                mut paused_fiber,
                nursery,
                return_value,
                ..
            } = tree.into_parallel().unwrap();
            self.channels.remove(&nursery).unwrap();
            paused_fiber
                .fiber
                .complete_parallel_scope(result.map(|_| return_value.unwrap()));
            FiberTree::Single(paused_fiber)
        });
        tracer.fiber_panicked(
            parallel_id,
            match cause {
                Performer::Fiber(fiber) => Some(fiber),
                _ => None,
            },
        );
    }
    fn cancel(&mut self, tracer: &mut dyn Tracer, fiber: FiberId) {
        match self.fibers.remove(&fiber).unwrap() {
            FiberTree::Single(_) => {}
            FiberTree::Parallel(Parallel {
                children, nursery, ..
            }) => {
                self.channels
                    .remove(&nursery)
                    .unwrap()
                    .to_nursery()
                    .unwrap();
                for child_fiber in children.keys() {
                    self.cancel(tracer, *child_fiber);
                }
            }
            FiberTree::Try(Try { child, .. }) => self.cancel(tracer, child),
        }
        tracer.fiber_canceled(fiber);
    }

    fn send_to_channel(
        &mut self,
        tracer: &mut dyn Tracer,
        performer: Performer,
        channel_id: ChannelId,
        packet: Packet,
    ) {
        let channel = match self.channels.get_mut(&channel_id) {
            Some(channel) => channel,
            None => {
                // The channel was a nursery that died.
                // TODO: also panic a nursery performer
                if let Performer::Fiber(fiber) = performer {
                    let tree = self.fibers.get_mut(&fiber).unwrap();
                    tree.as_single_mut().unwrap().fiber.panic(
                        "the nursery is already dead because the parallel section ended"
                            .to_string(),
                    );
                }
                return;
            }
        };
        match channel {
            ChannelLike::Channel(channel) => {
                let mut completer = InternalCompleter {
                    fibers: &mut self.fibers,
                    completed_operations: &mut self.completed_operations,
                };
                channel.send(&mut completer, performer, packet);
            }
            ChannelLike::Nursery(parent_id) => {
                let parent_id = *parent_id;

                match Self::parse_spawn_packet(packet) {
                    Some((heap, closure_to_spawn, return_channel)) => {
                        let child_id = self.fiber_id_generator.generate();
                        self.fibers.insert(
                            child_id,
                            FiberTree::Single(Single {
                                fiber: Fiber::new_for_running_closure(heap, closure_to_spawn, &[]),
                                parent: Some(parent_id),
                            }),
                        );

                        self.fibers
                            .get_mut(&parent_id)
                            .unwrap()
                            .as_parallel_mut()
                            .unwrap()
                            .children
                            .insert(child_id, ChildKind::SpawnedChild(return_channel));

                        tracer.fiber_created(child_id);
                    }
                    None => self.finish_parallel(
                        tracer,
                        parent_id,
                        performer.clone(),
                        Err("a nursery received an invalid message".to_string()),
                    ),
                }

                InternalCompleter {
                    fibers: &mut self.fibers,
                    completed_operations: &mut self.completed_operations,
                }
                .complete_send(performer);
            }
        }
    }
    fn parse_spawn_packet(packet: Packet) -> Option<(Heap, Pointer, ChannelId)> {
        let Packet { mut heap, address } = packet;
        let arguments: Struct = heap.get(address).data.clone().try_into().ok()?;

        let closure_symbol = heap.create_symbol("Closure".to_string());
        let closure_address = arguments.get(&heap, closure_symbol)?;
        let closure: Closure = heap.get(closure_address).data.clone().try_into().ok()?;
        if closure.num_args > 0 {
            return None;
        }

        let return_channel_symbol = heap.create_symbol("ReturnChannel".to_string());
        let return_channel_address = arguments.get(&heap, return_channel_symbol)?;
        let return_channel: SendPort = heap
            .get(return_channel_address)
            .data
            .clone()
            .try_into()
            .ok()?;

        Some((heap, closure_address, return_channel.channel))
    }

    fn receive_from_channel(&mut self, performer: Performer, channel: ChannelId) {
        let mut completer = InternalCompleter {
            fibers: &mut self.fibers,
            completed_operations: &mut self.completed_operations,
        };
        match self.channels.get_mut(&channel).unwrap() {
            ChannelLike::Channel(channel) => {
                channel.receive(&mut completer, performer);
            }
            ChannelLike::Nursery { .. } => unreachable!("nurseries are only sent stuff"),
        }
    }
}

struct InternalCompleter<'a> {
    fibers: &'a mut HashMap<FiberId, FiberTree>,
    completed_operations: &'a mut HashMap<OperationId, CompletedOperation>,
}
impl<'a> Completer for InternalCompleter<'a> {
    fn complete_send(&mut self, performer: Performer) {
        match performer {
            Performer::Fiber(fiber) => {
                let tree = self.fibers.get_mut(&fiber).unwrap();
                tree.as_single_mut().unwrap().fiber.complete_send();
            }
            Performer::Nursery => {}
            Performer::External(id) => {
                self.completed_operations
                    .insert(id, CompletedOperation::Sent);
            }
        }
    }

    fn complete_receive(&mut self, performer: Performer, packet: Packet) {
        match performer {
            Performer::Fiber(fiber) => {
                let tree = self.fibers.get_mut(&fiber).unwrap();
                tree.as_single_mut().unwrap().fiber.complete_receive(packet);
            }
            Performer::Nursery => {}
            Performer::External(id) => {
                self.completed_operations
                    .insert(id, CompletedOperation::Received { packet });
            }
        }
    }
}

impl ChannelLike {
    fn to_nursery(&self) -> Option<FiberId> {
        match self {
            ChannelLike::Nursery(fiber) => Some(*fiber),
            _ => None,
        }
    }
}
impl FiberTree {
    fn into_single(self) -> Option<Single> {
        match self {
            FiberTree::Single(single) => Some(single),
            _ => None,
        }
    }
    fn as_single(&self) -> Option<&Single> {
        match self {
            FiberTree::Single(single) => Some(single),
            _ => None,
        }
    }
    fn as_single_mut(&mut self) -> Option<&mut Single> {
        match self {
            FiberTree::Single(single) => Some(single),
            _ => None,
        }
    }

    fn into_parallel(self) -> Option<Parallel> {
        match self {
            FiberTree::Parallel(parallel) => Some(parallel),
            _ => None,
        }
    }
    fn as_parallel_mut(&mut self) -> Option<&mut Parallel> {
        match self {
            FiberTree::Parallel(parallel) => Some(parallel),
            _ => None,
        }
    }

    fn into_try(self) -> Option<Try> {
        match self {
            FiberTree::Try(try_) => Some(try_),
            _ => None,
        }
    }
}

impl fmt::Debug for Vm {
    fn fmt(&self, f: &mut fmt::Formatter<'_>) -> fmt::Result {
        f.debug_struct("Vm")
            .field("fibers", &self.fibers)
            .field("channels", &self.channels)
            .finish()
    }
}
impl fmt::Debug for FiberTree {
    fn fmt(&self, f: &mut fmt::Formatter<'_>) -> fmt::Result {
        match self {
            Self::Single(Single { fiber, parent }) => f
                .debug_struct("SingleFiber")
                .field("status", &fiber.status())
                .field("parent", parent)
                .finish(),
            Self::Parallel(Parallel {
                children, nursery, ..
            }) => f
                .debug_struct("ParallelSection")
                .field("children", children)
                .field("nursery", nursery)
                .finish(),
            Self::Try(Try { child, .. }) => f.debug_struct("Try").field("child", child).finish(),
        }
    }
}
impl fmt::Debug for ChildKind {
    fn fmt(&self, f: &mut fmt::Formatter<'_>) -> fmt::Result {
        match self {
            ChildKind::InitialChild => write!(f, "is initial child"),
            ChildKind::SpawnedChild(return_channel) => write!(f, "returns to {:?}", return_channel),
        }
    }
}
impl fmt::Debug for ChannelLike {
    fn fmt(&self, f: &mut fmt::Formatter<'_>) -> fmt::Result {
        match self {
            Self::Channel(channel) => channel.fmt(f),
            Self::Nursery(fiber) => f.debug_tuple("Nursery").field(fiber).finish(),
        }
    }
}

trait ReplaceHashMapValue<K, V> {
    fn replace<F: FnOnce(V) -> V>(&mut self, key: K, replacer: F);
}
impl<K: Eq + Hash, V> ReplaceHashMapValue<K, V> for HashMap<K, V> {
    fn replace<F: FnOnce(V) -> V>(&mut self, key: K, replacer: F) {
        let value = self.remove(&key).unwrap();
        let value = replacer(value);
        self.insert(key, value);
    }
}<|MERGE_RESOLUTION|>--- conflicted
+++ resolved
@@ -31,10 +31,6 @@
     fmt,
     hash::Hash,
 };
-<<<<<<< HEAD
-=======
-use tracing::info;
->>>>>>> d57c0616
 
 /// A VM represents a Candy program that thinks it's currently running. Because
 /// VMs are first-class Rust structs, they enable other code to store "freezed"
@@ -378,18 +374,7 @@
 
                 false
             }
-<<<<<<< HEAD
-            fiber::Status::Done => {
-                tracer.fiber_done(fiber_id);
-                true
-            }
-            fiber::Status::Panicked { .. } => {
-                tracer.fiber_panicked(fiber_id, None);
-                true
-            }
-=======
             fiber::Status::Done | fiber::Status::Panicked { .. } => true,
->>>>>>> d57c0616
         };
 
         if is_finished && fiber_id != FiberId::root() {
