<<<<<<< HEAD
use std::{cmp::Ordering, str::FromStr};

use super::{heap::ObjectPointer, use_provider::UseProvider, value::Value, Vm};
=======
use super::{
    heap::ObjectPointer,
    use_provider::UseProvider,
    value::{Closure, Value},
    Vm,
};
>>>>>>> 5b69b955
use crate::{builtin_functions::BuiltinFunction, compiler::lir::Instruction, input::Input};
use itertools::Itertools;
use log;
use num_bigint::BigInt;

macro_rules! destructure {
    ($args:expr, $enum:pat, $body:block) => {{
        if let $enum = &$args[..] {
            $body
        } else {
            Err(format!("a builtin function received invalid arguments"))
        }
    }};
}

impl Vm {
    pub(super) fn run_builtin_function<U: UseProvider>(
        &mut self,
        use_provider: &U,
        builtin_function: &BuiltinFunction,
        args: &[ObjectPointer],
    ) {
        log::trace!("run_builtin_function: builtin{builtin_function:?}");

        let args = args.iter().map(|it| self.heap.export(*it)).collect_vec();

<<<<<<< HEAD
        let return_value_or_panic_message = match &builtin_function {
            BuiltinFunction::Call => match self.call(use_provider, args) {
                // If successful, Call doesn't return a value, but diverges
                // the control flow.
                Ok(()) => return,
                Err(message) => Err(message),
            },
=======
        let return_value_or_panic_reason = match &builtin_function {
            BuiltinFunction::Add => self.add(args),
>>>>>>> 5b69b955
            BuiltinFunction::Equals => self.equals(args),
            BuiltinFunction::GetArgumentCount => self.get_argument_count(args),
            BuiltinFunction::IfElse => match self.if_else(use_provider, args) {
                // If successful, IfElse doesn't return a value, but diverges
                // the control flow.
                Ok(()) => return,
                Err(reason) => Err(reason),
            },
            BuiltinFunction::IntAdd => self.int_add(args),
            BuiltinFunction::IntBitLength => self.int_bit_length(args),
            BuiltinFunction::IntBitwiseAnd => self.int_bitwise_and(args),
            BuiltinFunction::IntBitwiseOr => self.int_bitwise_or(args),
            BuiltinFunction::IntBitwiseXor => self.int_bitwise_xor(args),
            BuiltinFunction::IntCompareTo => self.int_compare_to(args),
            BuiltinFunction::IntDivideTruncating => self.int_divide_truncating(args),
            BuiltinFunction::IntModulo => self.int_modulo(args),
            BuiltinFunction::IntMultiply => self.int_multiply(args),
            BuiltinFunction::IntParse => self.int_parse(args),
            BuiltinFunction::IntShiftLeft => self.int_shift_left(args),
            BuiltinFunction::IntShiftRightArithmetic => self.int_shift_right_arithmetic(args),
            BuiltinFunction::IntShiftRightLogical => self.int_shift_right_logical(args),
            BuiltinFunction::IntSubtract => self.int_subtract(args),
            BuiltinFunction::Print => self.print(args),
            BuiltinFunction::StructGet => self.struct_get(args),
            BuiltinFunction::StructGetKeys => self.struct_get_keys(args),
            BuiltinFunction::StructHasKey => self.struct_has_key(args),
            BuiltinFunction::TextConcatenate => self.text_concatenate(args),
            BuiltinFunction::TypeOf => self.type_of(args),
            BuiltinFunction::UseAsset => self.use_asset(use_provider, args),
            BuiltinFunction::UseLocalModule => {
                // If successful, UseLocalModule doesn't return a value, but
                // diverges the control flow.
                match self.use_local_module(use_provider, args) {
                    Ok(()) => return,
                    Err(reason) => Err(reason),
                }
            }
        };
        let return_value = match return_value_or_panic_reason {
            Ok(value) => value,
            Err(reason) => self.panic(reason),
        };

        let return_object = self.heap.import(return_value);
        self.data_stack.push(return_object);
    }

    fn call<U: UseProvider>(&mut self, use_provider: &U, args: Vec<Value>) -> Result<(), String> {
        destructure!(
            args,
            [Value::Closure {
                captured,
                num_args,
                body
            }],
            {
                if *num_args > 0 {
                    return Err(format!("Call expects a closure without arguments as the body, but got one with {num_args} arguments."));
                }
                let closure_object = self.heap.import(Value::Closure {
                    captured: captured.to_owned(),
                    num_args: *num_args,
                    body: body.to_owned(),
                });
                log::debug!(
                    "Call executing the closure: {:?}",
                    self.heap.export_without_dropping(closure_object)
                );
                self.data_stack.push(closure_object);
                self.run_instruction(use_provider, Instruction::Call { num_args: 0 });
                Ok(())
            }
        )
    }

    fn equals(&mut self, args: Vec<Value>) -> Result<Value, String> {
        destructure!(args, [a, b], { Ok((a == b).into()) })
    }

    fn get_argument_count(&mut self, args: Vec<Value>) -> Result<Value, String> {
<<<<<<< HEAD
        destructure!(args, [Value::Closure { num_args, .. }], {
            Ok(BigInt::from(*num_args).into())
=======
        destructure!(args, [Value::Closure(Closure { num_args, .. })], {
            Ok((*num_args as u64).into())
>>>>>>> 5b69b955
        })
    }

    fn if_else<U: UseProvider>(
        &mut self,
        use_provider: &U,
        args: Vec<Value>,
    ) -> Result<(), String> {
        destructure!(
            args,
            [
                Value::Symbol(condition),
                Value::Closure(then_closure),
                Value::Closure(else_closure)
            ],
            {
<<<<<<< HEAD
                if *then_num_args > 0 {
                    return Err(format!("IfElse expects a closure without arguments as the then, but got one with {then_num_args} arguments."));
                }
                if *else_num_args > 0 {
                    return Err(format!("IfElse expects a closure without arguments as the else, but got one with {else_num_args} arguments."));
=======
                if then_closure.num_args > 0 {
                    return Err(format!("IfElse expects a closure without arguments as the then, got one with {} arguments.", then_closure.num_args));
                }
                if else_closure.num_args > 0 {
                    return Err(format!("IfElse expects a closure without arguments as the else, got one with {} arguments.", else_closure.num_args));
>>>>>>> 5b69b955
                }
                let condition = match condition.as_str() {
                    "True" => true,
                    "False" => false,
                    _ => {
                        return Err(format!(
                            "IfElse expected True or False as a condition, but got {condition}.",
                        ));
                    }
                };

                let closure_object = self.heap.import(if condition {
                    Value::Closure(then_closure.clone())
                } else {
                    Value::Closure(else_closure.clone())
                });
                log::debug!(
                    "IfElse executing the closure: {:?}",
                    self.heap.export_without_dropping(closure_object)
                );
                self.data_stack.push(closure_object);
                self.run_instruction(use_provider, Instruction::Call { num_args: 0 });
                Ok(())
            }
        )
    }

    fn int_add(&mut self, args: Vec<Value>) -> Result<Value, String> {
        destructure!(args, [Value::Int(summand_a), Value::Int(summand_b)], {
            Ok((summand_a + summand_b).into())
        })
    }
    fn int_bit_length(&mut self, args: Vec<Value>) -> Result<Value, String> {
        destructure!(args, [Value::Int(value)], {
            Ok(BigInt::from(value.bits()).into())
        })
    }
    fn int_bitwise_and(&mut self, args: Vec<Value>) -> Result<Value, String> {
        destructure!(args, [Value::Int(value_a), Value::Int(value_b)], {
            Ok((value_a & value_b).into())
        })
    }
    fn int_bitwise_or(&mut self, args: Vec<Value>) -> Result<Value, String> {
        destructure!(args, [Value::Int(value_a), Value::Int(value_b)], {
            Ok((value_a | value_b).into())
        })
    }
    fn int_bitwise_xor(&mut self, args: Vec<Value>) -> Result<Value, String> {
        destructure!(args, [Value::Int(value_a), Value::Int(value_b)], {
            Ok((value_a ^ value_b).into())
        })
    }
    fn int_compare_to(&mut self, args: Vec<Value>) -> Result<Value, String> {
        destructure!(args, [Value::Int(value_a), Value::Int(value_b)], {
            let result = match value_a.cmp(&value_b) {
                Ordering::Less => "Less".to_string(),
                Ordering::Equal => "Equal".to_string(),
                Ordering::Greater => "Greater".to_string(),
            };
            Ok(Value::Symbol(result))
        })
    }
    fn int_divide_truncating(&mut self, args: Vec<Value>) -> Result<Value, String> {
        destructure!(args, [Value::Int(dividend), Value::Int(divisor)], {
            Ok((dividend / divisor).into())
        })
    }
    fn int_modulo(&mut self, args: Vec<Value>) -> Result<Value, String> {
        destructure!(args, [Value::Int(dividend), Value::Int(divisor)], {
            Ok((dividend % divisor).into())
        })
    }
    fn int_multiply(&mut self, args: Vec<Value>) -> Result<Value, String> {
        destructure!(args, [Value::Int(factor_a), Value::Int(factor_b)], {
            Ok((factor_a * factor_b).into())
        })
    }
    fn int_parse(&mut self, args: Vec<Value>) -> Result<Value, String> {
        destructure!(args, [Value::Text(text)], {
            Ok(BigInt::from_str(text).ok().into())
        })
    }
    fn int_shift_left(&mut self, args: Vec<Value>) -> Result<Value, String> {
        destructure!(args, [Value::Int(value), Value::Int(amount)], {
            let amount = amount.to_u128().unwrap();
            Ok((value << amount).into())
        })
    }
    fn int_shift_right_arithmetic(&mut self, args: Vec<Value>) -> Result<Value, String> {
        destructure!(args, [Value::Int(value), Value::Int(amount)], {
            let amount = amount.to_u128().unwrap();
            Ok((value >> amount).into())
        })
    }
    fn int_shift_right_logical(&mut self, args: Vec<Value>) -> Result<Value, String> {
        destructure!(args, [Value::Int(value), Value::Int(amount)], {
            let amount = amount.to_u128().unwrap();
            Ok((value >>> amount).into())
        })
    }
    fn int_subtract(&mut self, args: Vec<Value>) -> Result<Value, String> {
        destructure!(args, [Value::Int(minuend), Value::Int(subtrahend)], {
            Ok((minuend - subtrahend).into())
        })
    }

    fn print(&mut self, args: Vec<Value>) -> Result<Value, String> {
        destructure!(args, [Value::Text(message)], {
            log::info!("{message:?}");
            Ok(Value::nothing())
        })
    }

    fn struct_get(&mut self, args: Vec<Value>) -> Result<Value, String> {
        destructure!(args, [Value::Struct(struct_), key], {
            match struct_.get(&key) {
                Some(value) => Ok(value.clone().into()),
                None => Err(format!("Struct does not contain key {key:?}.")),
            }
        })
    }

    fn struct_get_keys(&mut self, args: Vec<Value>) -> Result<Value, String> {
        destructure!(args, [Value::Struct(struct_)], {
            Ok(Value::list(struct_.keys().cloned().collect()))
        })
    }

    fn struct_has_key(&mut self, args: Vec<Value>) -> Result<Value, String> {
        destructure!(args, [Value::Struct(struct_), key], {
            Ok((struct_.contains_key(key)).into())
        })
    }

    fn text_concatenate(&mut self, args: Vec<Value>) -> Result<Value, String> {
        destructure!(args, [Value::Text(value_a), Value::Text(value_b)], {
            Ok(format!("{value_a}{value_b}").into())
        })
    }

    fn type_of(&mut self, args: Vec<Value>) -> Result<Value, String> {
        destructure!(args, [value], {
            Ok(Value::Symbol(
                match &value {
                    Value::Int(_) => "Int",
                    Value::Text(_) => "Text",
                    Value::Symbol(_) => "Symbol",
                    Value::Struct(_) => "Struct",
                    Value::Closure { .. } => "Function",
                    Value::Builtin { .. } => "Builtin",
                }
                .to_owned(),
            ))
        })
    }

    fn use_asset<U: UseProvider>(
        &mut self,
        use_provider: &U,
        args: Vec<Value>,
    ) -> Result<Value, String> {
        let (current_path, target) = Self::parse_current_path_and_target(args)?;
        let target = UseTarget::parse(&target)?;
        let input = target.resolve_asset(&current_path)?;
        let content = use_provider.use_asset(input)?;
        Ok(Value::list(
            content
                .iter()
                .map(|byte| Value::Int(BigInt::from(*byte)))
                .collect_vec(),
        ))
    }

    fn use_local_module<U: UseProvider>(
        &mut self,
        use_provider: &U,
        args: Vec<Value>,
    ) -> Result<(), String> {
        let (current_path, target) = Self::parse_current_path_and_target(args)?;
        let target = UseTarget::parse(&target)?;
        let possible_inputs = target.resolve_local_module(&current_path)?;
        let (input, lir) = 'find_existing_input: {
            for input in possible_inputs {
                if let Some(lir) = use_provider.use_local_module(input.clone()) {
                    break 'find_existing_input (input, lir);
                }
            }
            return Err("couldn't import module".to_string());
        };

        let module_closure = Value::Closure(Closure::of_lir(input.clone(), lir));
        let address = self.heap.import(module_closure);
        self.data_stack.push(address);
        self.run_instruction(use_provider, Instruction::Call { num_args: 0 });
        Ok(())
    }

    fn parse_current_path_and_target(args: Vec<Value>) -> Result<(Vec<String>, String), String> {
        destructure!(
            args,
            [Value::Struct(current_path_struct), Value::Text(target)],
            {
                // `current_path_struct` is set by us and not users, hence we don't have to validate it that strictly.
                let mut current_path = vec![];
                let mut index = 0;
                while let Some(component) =
                    current_path_struct.get(&Value::Int(BigInt::from(index)))
                {
                    current_path.push(component.clone().try_into_text().unwrap());
                    index += 1;
                }
                Ok((current_path, target.to_string()))
            }
        )
    }
}

struct UseTarget {
    parent_navigations: usize,
    path: String,
}
impl UseTarget {
    const PARENT_NAVIGATION_CHAR: char = '.';

    fn parse(mut target: &str) -> Result<Self, String> {
        let parent_navigations = {
            let mut navigations = 0;
            while target.chars().next() == Some(UseTarget::PARENT_NAVIGATION_CHAR) {
                navigations += 1;
                target = &target[UseTarget::PARENT_NAVIGATION_CHAR.len_utf8()..];
            }
            match navigations {
                0 => return Err("the target must start with at least one dot".to_string()),
                i => i - 1, // two dots means one parent navigation
            }
        };
        let path = {
            if !target
                .chars()
                .all(|c| c.is_ascii_alphanumeric() || c == '.')
            {
                return Err("the target name can only contain letters and dots".to_string());
            }
            target.to_string()
        };
        Ok(UseTarget {
            parent_navigations,
            path,
        })
    }

    fn resolve_asset(&self, current_path: &[String]) -> Result<Input, String> {
        let mut path = current_path.to_owned();
        if self.parent_navigations == 0 && path.last() != Some(&".candy".to_string()) {
            return Err(
                "importing child files (starting with a single dot) only works from `.candy` files"
                    .to_string(),
            );
        }
        for _ in 0..self.parent_navigations {
            if path.pop() == None {
                return Err("too many parent navigations".to_string());
            }
        }
        path.push(self.path.to_string());
        Ok(Input::File(path.clone()))
    }

    fn resolve_local_module(&self, current_path: &[String]) -> Result<Vec<Input>, String> {
        if self.path.contains('.') {
            return Err("the target name contains a file ending".to_string());
        }

        let mut path = current_path.to_owned();
        for _ in 0..self.parent_navigations {
            if path.pop() == None {
                return Err("too many parent navigations".to_string());
            }
        }
        let possible_paths = vec![
            path.clone()
                .into_iter()
                .chain([format!("{}.candy", self.path)])
                .collect_vec(),
            path.clone()
                .into_iter()
                .chain([self.path.to_string(), ".candy".to_string()])
                .collect_vec(),
        ];
        Ok(possible_paths
            .into_iter()
            .map(|path| Input::File(path))
            .collect_vec())
    }
}<|MERGE_RESOLUTION|>--- conflicted
+++ resolved
@@ -1,15 +1,11 @@
-<<<<<<< HEAD
 use std::{cmp::Ordering, str::FromStr};
 
-use super::{heap::ObjectPointer, use_provider::UseProvider, value::Value, Vm};
-=======
 use super::{
     heap::ObjectPointer,
     use_provider::UseProvider,
     value::{Closure, Value},
     Vm,
 };
->>>>>>> 5b69b955
 use crate::{builtin_functions::BuiltinFunction, compiler::lir::Instruction, input::Input};
 use itertools::Itertools;
 use log;
@@ -36,18 +32,13 @@
 
         let args = args.iter().map(|it| self.heap.export(*it)).collect_vec();
 
-<<<<<<< HEAD
-        let return_value_or_panic_message = match &builtin_function {
+        let return_value_or_panic_reason = match &builtin_function {
             BuiltinFunction::Call => match self.call(use_provider, args) {
                 // If successful, Call doesn't return a value, but diverges
                 // the control flow.
                 Ok(()) => return,
                 Err(message) => Err(message),
             },
-=======
-        let return_value_or_panic_reason = match &builtin_function {
-            BuiltinFunction::Add => self.add(args),
->>>>>>> 5b69b955
             BuiltinFunction::Equals => self.equals(args),
             BuiltinFunction::GetArgumentCount => self.get_argument_count(args),
             BuiltinFunction::IfElse => match self.if_else(use_provider, args) {
@@ -98,20 +89,20 @@
     fn call<U: UseProvider>(&mut self, use_provider: &U, args: Vec<Value>) -> Result<(), String> {
         destructure!(
             args,
-            [Value::Closure {
+            [Value::Closure(Closure {
                 captured,
                 num_args,
                 body
-            }],
+            })],
             {
                 if *num_args > 0 {
                     return Err(format!("Call expects a closure without arguments as the body, but got one with {num_args} arguments."));
                 }
-                let closure_object = self.heap.import(Value::Closure {
+                let closure_object = self.heap.import(Value::Closure(Closure {
                     captured: captured.to_owned(),
                     num_args: *num_args,
                     body: body.to_owned(),
-                });
+                }));
                 log::debug!(
                     "Call executing the closure: {:?}",
                     self.heap.export_without_dropping(closure_object)
@@ -128,13 +119,8 @@
     }
 
     fn get_argument_count(&mut self, args: Vec<Value>) -> Result<Value, String> {
-<<<<<<< HEAD
-        destructure!(args, [Value::Closure { num_args, .. }], {
+        destructure!(args, [Value::Closure(Closure { num_args, .. })], {
             Ok(BigInt::from(*num_args).into())
-=======
-        destructure!(args, [Value::Closure(Closure { num_args, .. })], {
-            Ok((*num_args as u64).into())
->>>>>>> 5b69b955
         })
     }
 
@@ -151,19 +137,11 @@
                 Value::Closure(else_closure)
             ],
             {
-<<<<<<< HEAD
-                if *then_num_args > 0 {
-                    return Err(format!("IfElse expects a closure without arguments as the then, but got one with {then_num_args} arguments."));
-                }
-                if *else_num_args > 0 {
-                    return Err(format!("IfElse expects a closure without arguments as the else, but got one with {else_num_args} arguments."));
-=======
                 if then_closure.num_args > 0 {
-                    return Err(format!("IfElse expects a closure without arguments as the then, got one with {} arguments.", then_closure.num_args));
+                    return Err(format!("IfElse expects a closure without arguments as the then, but got one with {} arguments.", then_closure.num_args));
                 }
                 if else_closure.num_args > 0 {
-                    return Err(format!("IfElse expects a closure without arguments as the else, got one with {} arguments.", else_closure.num_args));
->>>>>>> 5b69b955
+                    return Err(format!("IfElse expects a closure without arguments as the else, but got one with {} arguments.", else_closure.num_args));
                 }
                 let condition = match condition.as_str() {
                     "True" => true,
