use super::{
    channel::{Capacity, Packet},
    context::PanickingUseProvider,
    fiber::{Fiber, Status},
    heap::{Closure, Data, Int, Pointer, ReceivePort, SendPort, Struct, Symbol, Text},
    ids::ChannelId,
<<<<<<< HEAD
    tracer::DummyInFiberTracer,
    Heap,
=======
    tracer::{dummy::DummyTracer, Tracer},
    FiberId, Heap,
>>>>>>> fa090e23
};
use crate::{builtin_functions::BuiltinFunction, compiler::lir::Instruction};
use itertools::Itertools;
use num_bigint::BigInt;
use num_integer::Integer;
use num_traits::ToPrimitive;
use std::{ops::Deref, str::FromStr};
use tracing::{info, span, Level};
use unicode_segmentation::UnicodeSegmentation;

impl Fiber {
    pub(super) fn run_builtin_function(
        &mut self,
        builtin_function: &BuiltinFunction,
        args: &[Pointer],
    ) {
        let result = span!(Level::TRACE, "Running builtin").in_scope(|| match &builtin_function {
            BuiltinFunction::ChannelCreate => self.heap.channel_create(args),
            BuiltinFunction::ChannelSend => self.heap.channel_send(args),
            BuiltinFunction::ChannelReceive => self.heap.channel_receive(args),
            BuiltinFunction::Equals => self.heap.equals(args),
            BuiltinFunction::FunctionRun => self.heap.function_run(args),
            BuiltinFunction::GetArgumentCount => self.heap.get_argument_count(args),
            BuiltinFunction::IfElse => self.heap.if_else(args),
            BuiltinFunction::IntAdd => self.heap.int_add(args),
            BuiltinFunction::IntBitLength => self.heap.int_bit_length(args),
            BuiltinFunction::IntBitwiseAnd => self.heap.int_bitwise_and(args),
            BuiltinFunction::IntBitwiseOr => self.heap.int_bitwise_or(args),
            BuiltinFunction::IntBitwiseXor => self.heap.int_bitwise_xor(args),
            BuiltinFunction::IntCompareTo => self.heap.int_compare_to(args),
            BuiltinFunction::IntDivideTruncating => self.heap.int_divide_truncating(args),
            BuiltinFunction::IntModulo => self.heap.int_modulo(args),
            BuiltinFunction::IntMultiply => self.heap.int_multiply(args),
            BuiltinFunction::IntParse => self.heap.int_parse(args),
            BuiltinFunction::IntRemainder => self.heap.int_remainder(args),
            BuiltinFunction::IntShiftLeft => self.heap.int_shift_left(args),
            BuiltinFunction::IntShiftRight => self.heap.int_shift_right(args),
            BuiltinFunction::IntSubtract => self.heap.int_subtract(args),
            BuiltinFunction::Parallel => self.heap.parallel(args),
            BuiltinFunction::Print => self.heap.print(args),
            BuiltinFunction::StructGet => self.heap.struct_get(args),
            BuiltinFunction::StructGetKeys => self.heap.struct_get_keys(args),
            BuiltinFunction::StructHasKey => self.heap.struct_has_key(args),
            BuiltinFunction::TextCharacters => self.heap.text_characters(args),
            BuiltinFunction::TextConcatenate => self.heap.text_concatenate(args),
            BuiltinFunction::TextContains => self.heap.text_contains(args),
            BuiltinFunction::TextEndsWith => self.heap.text_ends_with(args),
            BuiltinFunction::TextGetRange => self.heap.text_get_range(args),
            BuiltinFunction::TextIsEmpty => self.heap.text_is_empty(args),
            BuiltinFunction::TextLength => self.heap.text_length(args),
            BuiltinFunction::TextStartsWith => self.heap.text_starts_with(args),
            BuiltinFunction::TextTrimEnd => self.heap.text_trim_end(args),
            BuiltinFunction::TextTrimStart => self.heap.text_trim_start(args),
            BuiltinFunction::Try => self.heap.try_(args),
            BuiltinFunction::TypeOf => self.heap.type_of(args),
        });
        match result {
            Ok(Return(value)) => self.data_stack.push(value),
            Ok(DivergeControlFlow { closure }) => {
                self.data_stack.push(closure);
                self.run_instruction(
<<<<<<< HEAD
                    &mut PanickingUseProvider,
                    &mut DummyInFiberTracer,
=======
                    &PanickingUseProvider,
                    &mut DummyTracer.for_fiber(FiberId::root()),
>>>>>>> fa090e23
                    Instruction::Call { num_args: 0 },
                );
            }
            Ok(CreateChannel { capacity }) => self.status = Status::CreatingChannel { capacity },
            Ok(Send { channel, packet }) => self.status = Status::Sending { channel, packet },
            Ok(Receive { channel }) => self.status = Status::Receiving { channel },
            Ok(Parallel { body }) => self.status = Status::InParallelScope { body },
            Ok(Try { body }) => self.status = Status::InTry { body },
            Err(reason) => self.panic(reason),
        }
    }
}

type BuiltinResult = Result<SuccessfulBehavior, String>;
enum SuccessfulBehavior {
    Return(Pointer),
    DivergeControlFlow { closure: Pointer },
    CreateChannel { capacity: Capacity },
    Send { channel: ChannelId, packet: Packet },
    Receive { channel: ChannelId },
    Parallel { body: Pointer },
    Try { body: Pointer },
}
use SuccessfulBehavior::*;

impl From<SuccessfulBehavior> for BuiltinResult {
    fn from(ok: SuccessfulBehavior) -> Self {
        Ok(ok)
    }
}

macro_rules! unpack {
    ( $heap:expr, $args:expr, |$( $arg:ident: $type:ty ),+| $body:block ) => {
        {
            let ( $( $arg, )+ ) = if let [$( $arg, )+] = $args {
                ( $( *$arg, )+ )
            } else {
                return Err(
                    "a builtin function was called with the wrong number of arguments".to_string(),
                );
            };
            let ( $( $arg, )+ ): ( $( UnpackedData<$type>, )+ ) = ( $(
                UnpackedData {
                    address: $arg,
                    data: $heap.get($arg).data.clone().try_into()?,
                },
            )+ );

            $body.into()
        }
    };
}
macro_rules! unpack_and_later_drop {
    ( $heap:expr, $args:expr, |$( $arg:ident: $type:ty ),+| $body:block ) => {
        {
            let ( $( $arg, )+ ) = if let [$( $arg, )+] = $args {
                ( $( *$arg, )+ )
            } else {
                return Err(
                    "a builtin function was called with the wrong number of arguments".to_string(),
                );
            };
            let ( $( $arg, )+ ): ( $( UnpackedData<$type>, )+ ) = ( $(
                UnpackedData {
                    address: $arg,
                    data: $heap.get($arg).data.clone().try_into()?,
                },
            )+ );

            let result = $body;
            $( $heap.drop($arg.address); )+
            result.into()
        }
    };
}

impl Heap {
    fn channel_create(&mut self, args: &[Pointer]) -> BuiltinResult {
        unpack_and_later_drop!(self, args, |capacity: Int| {
            match capacity.value.clone().try_into() {
                Ok(capacity) => CreateChannel { capacity },
                Err(_) => return Err("you tried to create a channel with a capacity that is either negative or bigger than the maximum usize".to_string()),
            }
        })
    }

    fn channel_send(&mut self, args: &[Pointer]) -> BuiltinResult {
        unpack_and_later_drop!(self, args, |port: SendPort, packet: Any| {
            let mut heap = Heap::default();
            let address = self.clone_single_to_other_heap(&mut heap, packet.address);
            Send {
                channel: port.channel,
                packet: Packet { heap, address },
            }
        })
    }

    fn channel_receive(&mut self, args: &[Pointer]) -> BuiltinResult {
        unpack_and_later_drop!(self, args, |port: ReceivePort| {
            Receive {
                channel: port.channel,
            }
        })
    }

    fn equals(&mut self, args: &[Pointer]) -> BuiltinResult {
        unpack_and_later_drop!(self, args, |a: Any, b: Any| {
            let is_equal = a.equals(self, &b);
            Return(self.create_bool(is_equal))
        })
    }

    fn function_run(&mut self, args: &[Pointer]) -> BuiltinResult {
        unpack!(self, args, |closure: Closure| {
            closure.should_take_no_arguments()?;
            DivergeControlFlow {
                closure: closure.address,
            }
        })
    }

    fn get_argument_count(&mut self, args: &[Pointer]) -> BuiltinResult {
        unpack_and_later_drop!(self, args, |closure: Closure| {
            Return(self.create_int(closure.num_args.into()))
        })
    }

    fn if_else(&mut self, args: &[Pointer]) -> BuiltinResult {
        unpack!(self, args, |condition: bool,
                             then: Closure,
                             else_: Closure| {
            let (run, dont_run) = if *condition {
                (then, else_)
            } else {
                (else_, then)
            };
            self.drop(condition.address);
            self.drop(dont_run.address);
            DivergeControlFlow {
                closure: run.address,
            }
        })
    }

    fn int_add(&mut self, args: &[Pointer]) -> BuiltinResult {
        unpack_and_later_drop!(self, args, |a: Int, b: Int| {
            Return(self.create_int(&a.value + &b.value))
        })
    }
    fn int_bit_length(&mut self, args: &[Pointer]) -> BuiltinResult {
        unpack_and_later_drop!(self, args, |a: Int| {
            Return(self.create_int(a.value.bits().into()))
        })
    }
    fn int_bitwise_and(&mut self, args: &[Pointer]) -> BuiltinResult {
        unpack_and_later_drop!(self, args, |a: Int, b: Int| {
            Return(self.create_int(&a.value & &b.value))
        })
    }
    fn int_bitwise_or(&mut self, args: &[Pointer]) -> BuiltinResult {
        unpack_and_later_drop!(self, args, |a: Int, b: Int| {
            Return(self.create_int(&a.value | &b.value))
        })
    }
    fn int_bitwise_xor(&mut self, args: &[Pointer]) -> BuiltinResult {
        unpack_and_later_drop!(self, args, |a: Int, b: Int| {
            Return(self.create_int(&a.value ^ &b.value))
        })
    }
    fn int_compare_to(&mut self, args: &[Pointer]) -> BuiltinResult {
        unpack_and_later_drop!(self, args, |a: Int, b: Int| {
            Return(self.create_ordering(a.value.cmp(&b.value)))
        })
    }
    fn int_divide_truncating(&mut self, args: &[Pointer]) -> BuiltinResult {
        unpack_and_later_drop!(self, args, |dividend: Int, divisor: Int| {
            Return(self.create_int(&dividend.value / &divisor.value))
        })
    }
    fn int_modulo(&mut self, args: &[Pointer]) -> BuiltinResult {
        unpack_and_later_drop!(self, args, |dividend: Int, divisor: Int| {
            Return(self.create_int(dividend.value.mod_floor(&divisor.value)))
        })
    }
    fn int_multiply(&mut self, args: &[Pointer]) -> BuiltinResult {
        unpack_and_later_drop!(self, args, |factor_a: Int, factor_b: Int| {
            Return(self.create_int(&factor_a.value * &factor_b.value))
        })
    }
    fn int_parse(&mut self, args: &[Pointer]) -> BuiltinResult {
        unpack_and_later_drop!(self, args, |text: Text| {
            let result = match BigInt::from_str(&text.value) {
                Ok(int) => Ok(self.create_int(int)),
                Err(err) => Err(self.create_text(format!("{err}"))),
            };
            Return(self.create_result(result))
        })
    }
    fn int_remainder(&mut self, args: &[Pointer]) -> BuiltinResult {
        unpack_and_later_drop!(self, args, |dividend: Int, divisor: Int| {
            Return(self.create_int(&dividend.value % &divisor.value))
        })
    }
    fn int_shift_left(&mut self, args: &[Pointer]) -> BuiltinResult {
        unpack_and_later_drop!(self, args, |value: Int, amount: Int| {
            let amount = amount.value.to_u128().unwrap();
            Return(self.create_int(&value.value << amount))
        })
    }
    fn int_shift_right(&mut self, args: &[Pointer]) -> BuiltinResult {
        unpack_and_later_drop!(self, args, |value: Int, amount: Int| {
            let value = value.value.to_biguint().unwrap();
            let amount = amount.value.to_u128().unwrap();
            Return(self.create_int((value >> amount).into()))
        })
    }
    fn int_subtract(&mut self, args: &[Pointer]) -> BuiltinResult {
        unpack_and_later_drop!(self, args, |minuend: Int, subtrahend: Int| {
            Return(self.create_int(&minuend.value - &subtrahend.value))
        })
    }

    fn parallel(&mut self, args: &[Pointer]) -> BuiltinResult {
        unpack!(self, args, |body_taking_nursery: Closure| {
            if body_taking_nursery.num_args != 1 {
                return Err("parallel expects a closure taking a nursery".to_string());
            }
            Parallel {
                body: body_taking_nursery.address,
            }
        })
    }

    fn print(&mut self, args: &[Pointer]) -> BuiltinResult {
        unpack_and_later_drop!(self, args, |message: Text| {
            info!("{:?}", message.value);
            Return(self.create_nothing())
        })
    }

    fn struct_get(&mut self, args: &[Pointer]) -> BuiltinResult {
        unpack_and_later_drop!(self, args, |struct_: Struct, key: Any| {
            match struct_.get(self, key.address) {
                Some(value) => {
                    self.dup(value);
                    Ok(Return(value))
                }
                None => Err(format!(
                    "the struct does not contain the key {}",
                    key.format(self)
                )),
            }
        })
    }
    fn struct_get_keys(&mut self, args: &[Pointer]) -> BuiltinResult {
        unpack_and_later_drop!(self, args, |struct_: Struct| {
            Return(self.create_list(&struct_.iter().map(|(key, _)| key).collect_vec()))
        })
    }
    fn struct_has_key(&mut self, args: &[Pointer]) -> BuiltinResult {
        unpack_and_later_drop!(self, args, |struct_: Struct, key: Any| {
            let has_key = struct_.get(self, key.address).is_some();
            Return(self.create_bool(has_key))
        })
    }

    fn text_characters(&mut self, args: &[Pointer]) -> BuiltinResult {
        unpack_and_later_drop!(self, args, |text: Text| {
            let mut character_addresses = vec![];
            for c in text.value.graphemes(true) {
                character_addresses.push(self.create_text(c.to_string()));
            }
            Return(self.create_list(&character_addresses))
        })
    }
    fn text_concatenate(&mut self, args: &[Pointer]) -> BuiltinResult {
        unpack_and_later_drop!(self, args, |a: Text, b: Text| {
            Return(self.create_text(format!("{}{}", a.value, b.value)))
        })
    }
    fn text_contains(&mut self, args: &[Pointer]) -> BuiltinResult {
        unpack_and_later_drop!(self, args, |text: Text, pattern: Text| {
            Return(self.create_bool(text.value.contains(&pattern.value)))
        })
    }
    fn text_ends_with(&mut self, args: &[Pointer]) -> BuiltinResult {
        unpack_and_later_drop!(self, args, |text: Text, suffix: Text| {
            Return(self.create_bool(text.value.ends_with(&suffix.value)))
        })
    }
    fn text_get_range(&mut self, args: &[Pointer]) -> BuiltinResult {
        unpack_and_later_drop!(
            self,
            args,
            |text: Text, start_inclusive: Int, end_exclusive: Int| {
                let start_inclusive = start_inclusive.value.to_usize().expect(
                    "Tried to get a range from a text with an index that's too large for usize.",
                );
                let end_exclusive = end_exclusive.value.to_usize().expect(
                    "Tried to get a range from a text with an index that's too large for usize.",
                );
                let text = text
                    .value
                    .graphemes(true)
                    .skip(start_inclusive)
                    .take(end_exclusive - start_inclusive)
                    .collect();
                Return(self.create_text(text))
            }
        )
    }
    fn text_is_empty(&mut self, args: &[Pointer]) -> BuiltinResult {
        unpack_and_later_drop!(self, args, |text: Text| {
            Return(self.create_bool(text.value.is_empty()))
        })
    }
    fn text_length(&mut self, args: &[Pointer]) -> BuiltinResult {
        unpack_and_later_drop!(self, args, |text: Text| {
            let length = text.value.graphemes(true).count().into();
            Return(self.create_int(length))
        })
    }
    fn text_starts_with(&mut self, args: &[Pointer]) -> BuiltinResult {
        unpack_and_later_drop!(self, args, |text: Text, prefix: Text| {
            Return(self.create_bool(text.value.starts_with(&prefix.value)))
        })
    }
    fn text_trim_end(&mut self, args: &[Pointer]) -> BuiltinResult {
        unpack_and_later_drop!(self, args, |text: Text| {
            Return(self.create_text(text.value.trim_end().to_string()))
        })
    }
    fn text_trim_start(&mut self, args: &[Pointer]) -> BuiltinResult {
        unpack_and_later_drop!(self, args, |text: Text| {
            Return(self.create_text(text.value.trim_start().to_string()))
        })
    }

    fn try_(&mut self, args: &[Pointer]) -> BuiltinResult {
        unpack!(self, args, |body: Closure| { Try { body: body.address } })
    }

    fn type_of(&mut self, args: &[Pointer]) -> BuiltinResult {
        unpack_and_later_drop!(self, args, |value: Any| {
            let symbol = match **value {
                Data::Int(_) => "Int",
                Data::Text(_) => "Text",
                Data::Symbol(_) => "Symbol",
                Data::Struct(_) => "Struct",
                Data::Closure(_) => "Function",
                Data::Builtin(_) => "Builtin",
                Data::SendPort(_) => "SendPort",
                Data::ReceivePort(_) => "ReceivePort",
            };
            Return(self.create_symbol(symbol.to_string()))
        })
    }
}

impl Closure {
    fn should_take_no_arguments(&self) -> Result<(), String> {
        match self.num_args {
            0 => Ok(()),
            n => Err(format!("a builtin function expected a function without arguments, but got one that takes {n} arguments")),
        }
    }
}

struct UnpackedData<T> {
    address: Pointer,
    data: T,
}
impl<T> Deref for UnpackedData<T> {
    type Target = T;

    fn deref(&self) -> &Self::Target {
        &self.data
    }
}

struct Any {
    data: Data,
}
impl Deref for Any {
    type Target = Data;

    fn deref(&self) -> &Self::Target {
        &self.data
    }
}

impl TryInto<Any> for Data {
    type Error = String;

    fn try_into(self) -> Result<Any, Self::Error> {
        Ok(Any { data: self })
    }
}
macro_rules! impl_data_try_into_type {
    ($type:ty, $variant:tt, $error_message:expr) => {
        impl TryInto<$type> for Data {
            type Error = String;

            fn try_into(self) -> Result<$type, Self::Error> {
                match self {
                    Data::$variant(it) => Ok(it),
                    _ => Err($error_message.to_string()),
                }
            }
        }
    };
}
impl_data_try_into_type!(Int, Int, "a builtin function expected an int");
impl_data_try_into_type!(Text, Text, "a builtin function expected a text");
impl_data_try_into_type!(Symbol, Symbol, "a builtin function expected a symbol");
impl_data_try_into_type!(Struct, Struct, "a builtin function expected a struct");
impl_data_try_into_type!(Closure, Closure, "a builtin function expected a closure");
impl_data_try_into_type!(
    SendPort,
    SendPort,
    "a builtin function expected a send port"
);
impl_data_try_into_type!(
    ReceivePort,
    ReceivePort,
    "a builtin function expected a receive port"
);

impl TryInto<bool> for Data {
    type Error = String;

    fn try_into(self) -> Result<bool, Self::Error> {
        let symbol: Symbol = self.try_into()?;
        match symbol.value.as_str() {
            "True" => Ok(true),
            "False" => Ok(false),
            _ => Err("a builtin function expected True or False".to_string()),
        }
    }
}<|MERGE_RESOLUTION|>--- conflicted
+++ resolved
@@ -4,13 +4,8 @@
     fiber::{Fiber, Status},
     heap::{Closure, Data, Int, Pointer, ReceivePort, SendPort, Struct, Symbol, Text},
     ids::ChannelId,
-<<<<<<< HEAD
-    tracer::DummyInFiberTracer,
-    Heap,
-=======
     tracer::{dummy::DummyTracer, Tracer},
     FiberId, Heap,
->>>>>>> fa090e23
 };
 use crate::{builtin_functions::BuiltinFunction, compiler::lir::Instruction};
 use itertools::Itertools;
@@ -72,13 +67,8 @@
             Ok(DivergeControlFlow { closure }) => {
                 self.data_stack.push(closure);
                 self.run_instruction(
-<<<<<<< HEAD
-                    &mut PanickingUseProvider,
-                    &mut DummyInFiberTracer,
-=======
                     &PanickingUseProvider,
                     &mut DummyTracer.for_fiber(FiberId::root()),
->>>>>>> fa090e23
                     Instruction::Call { num_args: 0 },
                 );
             }
