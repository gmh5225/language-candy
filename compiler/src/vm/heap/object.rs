--- conflicted
+++ resolved
@@ -102,11 +102,7 @@
         }
     }
     pub fn get(&self, heap: &Heap, key: Pointer) -> Option<Pointer> {
-<<<<<<< HEAD
-        let index = self.index_of_key(heap, key).ok()?;
-=======
         let index = self.index_of_key(heap, key, key.hash(heap)).ok()?;
->>>>>>> 5e594153
         Some(self.fields[index].2)
     }
     fn len(&self) -> usize {
