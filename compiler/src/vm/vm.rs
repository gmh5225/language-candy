--- conflicted
+++ resolved
@@ -11,12 +11,8 @@
 };
 use itertools::Itertools;
 use log;
-<<<<<<< HEAD
 use num_bigint::{BigInt, Sign, ToBigInt};
-use std::collections::HashMap;
-=======
 use std::{collections::HashMap, mem};
->>>>>>> 5b69b955
 
 /// A VM can execute some byte code.
 #[derive(Clone)]
