--- conflicted
+++ resolved
@@ -10,13 +10,7 @@
     input::Input,
 };
 use itertools::Itertools;
-<<<<<<< HEAD
 use std::collections::HashMap;
-=======
-use log;
-use num_bigint::{BigInt, Sign, ToBigInt};
-use std::{collections::HashMap, mem};
->>>>>>> d0bb0a78
 
 /// A VM can execute some byte code.
 #[derive(Clone)]
