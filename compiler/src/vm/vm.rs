use super::{
    heap::{Heap, ObjectData, ObjectPointer},
    tracer::{TraceEntry, Tracer},
    use_provider::UseProvider,
    value::{Closure, Value},
};
use crate::{
    compiler::{hir::Id, lir::Instruction},
    input::Input,
};
use itertools::Itertools;
use log;
use std::{collections::HashMap, mem};

/// A VM can execute some byte code.
#[derive(Clone)]
pub struct Vm {
    pub status: Status,
    next_instruction: InstructionPointer,
    pub heap: Heap,
    pub data_stack: Vec<ObjectPointer>,
    pub call_stack: Vec<InstructionPointer>,
    pub import_stack: Vec<Input>,
    pub tracer: Tracer,
    pub fuzzable_closures: Vec<(Id, Closure)>,
    pub num_instructions_executed: usize,
}

#[derive(Clone, Debug)]
pub enum Status {
    Running,
    Done,
    Panicked(Value),
}

#[derive(Debug, Clone, Copy, PartialEq, Eq, Hash)]
pub struct InstructionPointer {
    /// Pointer to the closure object that is currently running code.
    closure: ObjectPointer,

    /// Index of the next instruction to run.
    instruction: usize,
}
impl InstructionPointer {
    fn null_pointer() -> Self {
        Self {
            closure: 0,
            instruction: 0,
        }
    }
    fn start_of_closure(closure: ObjectPointer) -> Self {
        Self {
            closure,
            instruction: 0,
        }
    }
}

pub struct TearDownResult {
    pub return_value: Value,
    pub fuzzable_closures: Vec<(Id, Closure)>,
}

impl Vm {
    pub fn new() -> Self {
        Self {
            status: Status::Done,
            next_instruction: InstructionPointer::null_pointer(),
            heap: Heap::new(),
            data_stack: vec![],
            call_stack: vec![],
            import_stack: vec![],
            tracer: Tracer::default(),
            fuzzable_closures: vec![],
            num_instructions_executed: 0,
        }
    }

    pub fn set_up_closure_execution<U: UseProvider>(
        &mut self,
        use_provider: &U,
        closure: Closure,
        arguments: Vec<Value>,
    ) {
        assert!(matches!(self.status, Status::Done));
        assert!(self.data_stack.is_empty());
        assert!(self.call_stack.is_empty());

        assert_eq!(closure.num_args, arguments.len());

        for arg in arguments {
            let address = self.heap.import(arg);
            self.data_stack.push(address);
        }
        let address = self.heap.import(Value::Closure(closure.clone()));
        self.data_stack.push(address);

<<<<<<< HEAD
        self.run_instruction(
            use_provider,
            Instruction::Call {
                num_args: closure.num_args,
            },
        );
=======
>>>>>>> 8ffac080
        self.status = Status::Running;
        self.run_instruction(use_provider, Instruction::Call { num_args });
    }
    pub fn tear_down_closure_execution(&mut self) -> TearDownResult {
        assert!(matches!(self.status, Status::Done));
        let return_value = self.data_stack.pop().unwrap();
        let return_value = self.heap.export(return_value);
        TearDownResult {
            return_value,
            fuzzable_closures: mem::replace(&mut self.fuzzable_closures, vec![]),
        }
    }

    pub fn set_up_module_closure_execution<U: UseProvider>(
        &mut self,
        use_provider: &U,
        closure: Closure,
    ) {
        assert_eq!(closure.captured.len(), 0, "Called start_module_closure with a closure that is not a module closure (it captures stuff).");
        assert_eq!(closure.num_args, 0, "Called start_module_closure with a closure that is not a module closure (it has arguments).");
        self.set_up_closure_execution(use_provider, closure, vec![]);
    }
    pub fn tear_down_module_closure_execution(&mut self) -> TearDownResult {
        self.tear_down_closure_execution()
    }

    pub fn status(&self) -> Status {
        self.status.clone()
    }

    fn get_from_data_stack(&self, offset: usize) -> ObjectPointer {
        self.data_stack[self.data_stack.len() - 1 - offset as usize].clone()
    }

    pub fn run<U: UseProvider>(&mut self, use_provider: &U, mut num_instructions: usize) {
        assert!(
            matches!(self.status, Status::Running),
            "Called Vm::run on a vm that is not ready to run."
        );
        while matches!(self.status, Status::Running) && num_instructions > 0 {
            num_instructions -= 1;

            let current_closure = self.heap.get(self.next_instruction.closure);
            let current_body = if let ObjectData::Closure { body, .. } = &current_closure.data {
                body
            } else {
                panic!("The instruction pointer points to a non-closure.");
            };
            let instruction = current_body[self.next_instruction.instruction].clone();

            // log::trace!(
            //     "Data stack: {}",
            //     self.data_stack
            //         .iter()
            //         .map(|address| format!("{}", self.heap.export_without_dropping(*address)))
            //         .join(", ")
            // );
            // log::trace!(
            //     "Call stack: {}",
            //     self.call_stack
            //         .iter()
            //         .map(|ip| format!("{}:{}", ip.closure, ip.instruction))
            //         .join(", ")
            // );
            // log::trace!(
            //     "Instruction pointer: {}:{}",
            //     self.next_instruction.closure,
            //     self.next_instruction.instruction
            // );
            // log::trace!("Heap: {:?}", self.heap);

            log::trace!("Running instruction: {instruction:?}");
            self.next_instruction.instruction += 1;
            self.run_instruction(use_provider, instruction);
            self.num_instructions_executed += 1;

            if self.next_instruction == InstructionPointer::null_pointer() {
                self.status = Status::Done;
            }
        }
    }
    pub fn run_instruction<U: UseProvider>(&mut self, use_provider: &U, instruction: Instruction) {
        match instruction {
            Instruction::CreateInt(int) => {
                let address = self.heap.create(ObjectData::Int(int));
                self.data_stack.push(address);
            }
            Instruction::CreateText(text) => {
                let address = self.heap.create(ObjectData::Text(text));
                self.data_stack.push(address);
            }
            Instruction::CreateSymbol(symbol) => {
                let address = self.heap.create(ObjectData::Symbol(symbol));
                self.data_stack.push(address);
            }
            Instruction::CreateStruct { num_entries } => {
                let mut key_value_addresses = vec![];
                for _ in 0..(2 * num_entries) {
                    key_value_addresses.push(self.data_stack.pop().unwrap());
                }
                let mut entries = HashMap::new();
                for mut key_and_value in &key_value_addresses.into_iter().rev().chunks(2) {
                    let key = key_and_value.next().unwrap();
                    let value = key_and_value.next().unwrap();
                    assert_eq!(key_and_value.next(), None);
                    entries.insert(key, value);
                }
                let address = self.heap.create(ObjectData::Struct(entries));
                self.data_stack.push(address);
            }
            Instruction::CreateClosure {
                num_args,
                body,
                captured,
            } => {
                let captured = captured
                    .iter()
                    .map(|offset| self.get_from_data_stack(*offset))
                    .collect_vec();
                for address in &captured {
                    self.heap.dup(*address);
                }
                let address = self.heap.create(ObjectData::Closure {
                    captured,
                    num_args,
                    body,
                });
                self.data_stack.push(address);
            }
            Instruction::CreateBuiltin(builtin) => {
                let address = self.heap.create(ObjectData::Builtin(builtin));
                self.data_stack.push(address);
            }
            Instruction::PopMultipleBelowTop(n) => {
                let top = self.data_stack.pop().unwrap();
                for _ in 0..n {
                    let address = self.data_stack.pop().unwrap();
                    self.heap.drop(address);
                }
                self.data_stack.push(top);
            }
            Instruction::PushFromStack(offset) => {
                let address = self.get_from_data_stack(offset);
                self.heap.dup(address);
                self.data_stack.push(address);
            }
            Instruction::Call { num_args } => {
                let closure_address = self.data_stack.pop().unwrap();
                let mut args = vec![];
                for _ in 0..num_args {
                    args.push(self.data_stack.pop().unwrap());
                }
                args.reverse();

                match self.heap.get(closure_address).data.clone() {
                    ObjectData::Closure {
                        captured,
                        num_args: expected_num_args,
                        ..
                    } => {
                        if num_args != expected_num_args {
                            self.panic(format!("Closure expects {expected_num_args} parameters, but you called it with {num_args} arguments."));
                            return;
                        }

                        self.call_stack.push(self.next_instruction);
                        self.data_stack.append(&mut captured.clone());
                        for captured in captured {
                            self.heap.dup(captured);
                        }
                        self.data_stack.append(&mut args);
                        self.next_instruction =
                            InstructionPointer::start_of_closure(closure_address);
                    }
                    ObjectData::Builtin(builtin) => {
                        self.heap.drop(closure_address);
                        self.run_builtin_function(use_provider, &builtin, &args);
                    }
                    _ => {
                        self.panic("you can only call closures and builtins".to_string());
                    }
                };
            }
            Instruction::Needs => {
                let condition = self.data_stack.pop().unwrap();
                let message = self.data_stack.pop().unwrap();

                match self.heap.get(condition).data.clone() {
                    ObjectData::Symbol(symbol) => match symbol.as_str() {
                        "True" => {
                            self.data_stack.push(self.heap.import(Value::nothing()));
                        }
                        "False" => {
                            self.status =
                                Status::Panicked(self.heap.export_without_dropping(message))
                        }
                        _ => {
                            self.panic("Needs expects True or False as a symbol.".to_string());
                        }
                    },
                    _ => {
                        self.panic("Needs expects a boolean symbol.".to_string());
                    }
                }
            }
            Instruction::Return => {
                self.heap.drop(self.next_instruction.closure);
                let caller = self.call_stack.pop().unwrap();
                self.next_instruction = caller;
            }
            Instruction::RegisterFuzzableClosure(id) => {
                let closure = self.data_stack.last().unwrap().clone();
                match self.heap.export_without_dropping(closure) {
                    Value::Closure(closure) => self.fuzzable_closures.push((id, closure)),
                    _ => panic!("Instruction RegisterFuzzableClosure executed, but stack top is not a closure."),
                }
            }
            Instruction::TraceValueEvaluated(id) => {
                let address = *self.data_stack.last().unwrap();
                let value = self.heap.export_without_dropping(address);
                self.tracer.push(TraceEntry::ValueEvaluated { id, value });
            }
            Instruction::TraceCallStarts { id, num_args } => {
                let closure_address = self.data_stack.last().unwrap();
                let closure = self.heap.export_without_dropping(*closure_address);

                let mut args = vec![];
                let stack_size = self.data_stack.len();
                for i in 0..num_args {
                    let address = self.data_stack[stack_size - i - 2];
                    let argument = self.heap.export_without_dropping(address);
                    args.push(argument);
                }
                args.reverse();

                self.tracer
                    .push(TraceEntry::CallStarted { id, closure, args });
            }
            Instruction::TraceCallEnds => {
                let return_value_address = self.data_stack.last().unwrap();
                let return_value = self.heap.export_without_dropping(*return_value_address);
                self.tracer.push(TraceEntry::CallEnded { return_value });
            }
            Instruction::TraceNeedsStarts { id } => {
                let condition = self.data_stack[self.data_stack.len() - 1];
                let message = self.data_stack[self.data_stack.len() - 2];
                let condition = self.heap.export_without_dropping(condition);
                let message = self.heap.export_without_dropping(message);
                self.tracer.push(TraceEntry::NeedsStarted {
                    id,
                    condition,
                    message,
                });
            }
            Instruction::TraceNeedsEnds => self.tracer.push(TraceEntry::NeedsEnded),
            Instruction::TraceModuleStarts { input } => {
                if self.import_stack.contains(&input) {
                    self.panic(format!(
                        "there's an import cycle ({})",
                        self.import_stack
                            .iter()
                            .skip_while(|it| **it != input)
                            .chain([&input])
                            .map(|input| format!("{input}"))
                            .join(" → "),
                    ));
                }
                self.import_stack.push(input.clone());
                self.tracer.push(TraceEntry::ModuleStarted { input });
            }
            Instruction::TraceModuleEnds => {
                self.import_stack.pop().unwrap();
                self.tracer.push(TraceEntry::ModuleEnded {
                    export_map: self
                        .heap
                        .export_without_dropping(*self.data_stack.last().unwrap()),
                })
            }
            Instruction::Error { id, error } => {
                self.panic(format!(
                    "The VM crashed because there was an error at {id}: {error:?}"
                ));
            }
        }
    }

    pub fn panic(&mut self, message: String) -> Value {
        self.status = Status::Panicked(Value::Text(message));
        Value::Symbol("Never".to_string())
    }
}<|MERGE_RESOLUTION|>--- conflicted
+++ resolved
@@ -95,17 +95,13 @@
         let address = self.heap.import(Value::Closure(closure.clone()));
         self.data_stack.push(address);
 
-<<<<<<< HEAD
+        self.status = Status::Running;
         self.run_instruction(
             use_provider,
             Instruction::Call {
                 num_args: closure.num_args,
             },
         );
-=======
->>>>>>> 8ffac080
-        self.status = Status::Running;
-        self.run_instruction(use_provider, Instruction::Call { num_args });
     }
     pub fn tear_down_closure_execution(&mut self) -> TearDownResult {
         assert!(matches!(self.status, Status::Done));
