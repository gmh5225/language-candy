use super::{
    ast::{
        self, Assignment, Ast, AstKind, Call, CallReceiver, Identifier, Int, Struct, StructAccess,
        Symbol, Text,
    },
    cst::{self, CstDb},
    cst_to_ast::CstToAst,
    error::{CompilerError, CompilerErrorPayload},
    hir::{self, Body, Expression, HirError, Lambda},
    utils::AdjustCasingOfFirstLetter,
};
use crate::{
    builtin_functions::{self, BuiltinFunction},
    input::Input,
};
use im::HashMap;
use itertools::Itertools;
use num_bigint::BigUint;
use std::{mem, ops::Range, sync::Arc};

#[salsa::query_group(AstToHirStorage)]
pub trait AstToHir: CstDb + CstToAst {
    fn hir_to_ast_id(&self, id: hir::Id) -> Option<ast::Id>;
    fn hir_to_cst_id(&self, id: hir::Id) -> Option<cst::Id>;
    fn hir_id_to_span(&self, id: hir::Id) -> Option<Range<usize>>;
    fn hir_id_to_display_span(&self, id: hir::Id) -> Option<Range<usize>>;

    fn ast_to_hir_id(&self, id: ast::Id) -> Option<hir::Id>;
    fn cst_to_hir_id(&self, input: Input, id: cst::Id) -> Option<hir::Id>;

    fn hir(&self, input: Input) -> Option<(Arc<Body>, HashMap<hir::Id, ast::Id>)>;
}

fn hir_to_ast_id(db: &dyn AstToHir, id: hir::Id) -> Option<ast::Id> {
    let (_, hir_to_ast_id_mapping) = db.hir(id.input.clone()).unwrap();
    hir_to_ast_id_mapping.get(&id).cloned()
}
fn hir_to_cst_id(db: &dyn AstToHir, id: hir::Id) -> Option<cst::Id> {
    db.ast_to_cst_id(db.hir_to_ast_id(id.clone())?)
}
fn hir_id_to_span(db: &dyn AstToHir, id: hir::Id) -> Option<Range<usize>> {
    db.ast_id_to_span(db.hir_to_ast_id(id.clone())?)
}
fn hir_id_to_display_span(db: &dyn AstToHir, id: hir::Id) -> Option<Range<usize>> {
    let cst_id = db.hir_to_cst_id(id.clone())?;
    Some(db.find_cst(id.input, cst_id).display_span())
}

fn ast_to_hir_id(db: &dyn AstToHir, id: ast::Id) -> Option<hir::Id> {
    let (_, hir_to_ast_id_mapping) = db.hir(id.input.clone()).unwrap();
    hir_to_ast_id_mapping
        .iter()
        .find_map(|(key, value)| if value == &id { Some(key) } else { None })
        .cloned()
}
fn cst_to_hir_id(db: &dyn AstToHir, input: Input, id: cst::Id) -> Option<hir::Id> {
    let id = db.cst_to_ast_id(input, id)?;
    db.ast_to_hir_id(id)
}

fn hir(db: &dyn AstToHir, input: Input) -> Option<(Arc<Body>, HashMap<hir::Id, ast::Id>)> {
    let (ast, _) = db.ast(input.clone())?;
    let (body, id_mapping) = compile_top_level(db, input, &ast);
    Some((Arc::new(body), id_mapping))
}

fn compile_top_level(
    db: &dyn AstToHir,
    input: Input,
    ast: &[Ast],
) -> (Body, HashMap<hir::Id, ast::Id>) {
    let mut context = Context {
        input,
        id_mapping: HashMap::new(),
        db,
        public_identifiers: HashMap::new(),
        body: Body::new(),
        prefix_keys: vec![],
        identifiers: HashMap::new(),
        is_top_level: true,
    };

    context.generate_sparkles();
    context.generate_use_asset();
    context.generate_use();
    context.compile(&mut &ast);
    context.generate_exports_struct();

    let id_mapping = context
        .id_mapping
        .into_iter()
        .filter_map(|(key, value)| {
            if let Some(value) = value {
                Some((key, value))
            } else {
                None
            }
        })
        .collect();
    (context.body, id_mapping)
}

struct Context<'a> {
    input: Input,
    id_mapping: HashMap<hir::Id, Option<ast::Id>>,
    db: &'a dyn AstToHir,
    public_identifiers: HashMap<String, hir::Id>,
    body: Body,
    prefix_keys: Vec<String>,
    identifiers: HashMap<String, hir::Id>,
    is_top_level: bool,
}

impl<'a> Context<'a> {
    fn start_non_top_level(&mut self) -> NonTopLevelResetState {
        NonTopLevelResetState(mem::replace(&mut self.is_top_level, false))
    }
    fn end_non_top_level(&mut self, reset_state: NonTopLevelResetState) {
        self.is_top_level = reset_state.0;
    }
}
struct NonTopLevelResetState(bool);

impl<'a> Context<'a> {
    fn start_scope(&mut self) -> ScopeResetState {
        ScopeResetState {
            body: mem::replace(&mut self.body, Body::new()),
            prefix_keys: self.prefix_keys.clone(),
            identifiers: self.identifiers.clone(),
            non_top_level_reset_state: self.start_non_top_level(),
        }
    }
    fn end_scope(&mut self, reset_state: ScopeResetState) -> Body {
        let inner_body = mem::replace(&mut self.body, reset_state.body);
        self.prefix_keys = reset_state.prefix_keys;
        self.identifiers = reset_state.identifiers;
        self.end_non_top_level(reset_state.non_top_level_reset_state);
        inner_body
    }
}
struct ScopeResetState {
    body: Body,
    prefix_keys: Vec<String>,
    identifiers: HashMap<String, hir::Id>,
    non_top_level_reset_state: NonTopLevelResetState,
}

impl<'a> Context<'a> {
    fn compile(&mut self, asts: &[Ast]) -> hir::Id {
        if asts.is_empty() {
            self.push(None, Expression::nothing(), None)
        } else {
            let mut last_id = None;
            for ast in asts.into_iter() {
                last_id = Some(self.compile_single(ast));
            }
            last_id.unwrap()
        }
    }

    fn compile_single(&mut self, ast: &Ast) -> hir::Id {
        match &ast.kind {
            AstKind::Int(Int(int)) => {
                self.push(Some(ast.id.clone()), Expression::Int(int.to_owned()), None)
            }
            AstKind::Text(Text(string)) => self.push(
                Some(ast.id.clone()),
                Expression::Text(string.value.to_owned()),
                None,
            ),
            AstKind::Identifier(Identifier(identifier)) => {
                let reference = match self.identifiers.get(&identifier.value) {
                    Some(reference) => reference.to_owned(),
                    None => {
<<<<<<< HEAD
                        return self.push(
                            Some(identifier.id.clone()),
                            Expression::Error {
                                child: None,
                                errors: vec![CompilerError {
                                    input: ast.id.input.clone(),
                                    span: self.db.ast_id_to_span(ast.id.clone()).unwrap(),
                                    payload: CompilerErrorPayload::Hir(
                                        HirError::UnknownReference {
                                            identifier: identifier.value.clone(),
                                        },
                                    ),
                                }],
=======
                        return self.push_error(
                            Some(symbol.id.clone()),
                            ast.id.input.clone(),
                            self.db.ast_id_to_span(ast.id.clone()).unwrap(),
                            HirError::UnknownReference {
                                symbol: symbol.value.clone(),
>>>>>>> daaf1959
                            },
                        );
                    }
                };
                self.push(
                    Some(ast.id.clone()),
                    Expression::Reference(reference.to_owned()),
                    None,
                )
            }
            AstKind::Symbol(Symbol(symbol)) => self.push(
                Some(ast.id.clone()),
                Expression::Symbol(symbol.value.to_owned()),
                None,
            ),
            AstKind::Struct(Struct { fields }) => {
                let fields = fields
                    .iter()
                    .map(|(key, value)| (self.compile_single(key), self.compile_single(value)))
                    .collect();
                self.push(Some(ast.id.clone()), Expression::Struct(fields), None)
            }
            AstKind::StructAccess(struct_access) => {
                self.lower_struct_access(Some(ast.id.clone()), struct_access)
            }
            AstKind::Lambda(lambda) => self.compile_lambda(ast.id.clone(), lambda, None),
            AstKind::Call(call) => self.lower_call(Some(ast.id.clone()), call),
            AstKind::Assignment(Assignment {
                name,
                is_public,
                body,
            }) => {
                let name_string = name.value.to_owned();
                let body = match body {
                    ast::AssignmentBody::Lambda(lambda) => {
                        self.compile_lambda(ast.id.clone(), lambda, Some(name_string.clone()))
                    }
                    ast::AssignmentBody::Body(body) => {
                        let reset_state = self.start_non_top_level();
                        let body = self.compile(body);
                        self.end_non_top_level(reset_state);

                        self.push(Some(ast.id.clone()), Expression::Reference(body), None)
                    }
                };
                self.push(
                    Some(name.id.clone()),
                    Expression::Reference(body.clone()),
                    Some(name_string.clone()),
                );
                if *is_public {
                    if self.is_top_level {
                        if self.public_identifiers.contains_key(&name_string) {
                            self.push_error(
                                None,
                                ast.id.input.clone(),
                                self.db.ast_id_to_span(ast.id.clone()).unwrap(),
                                HirError::PublicAssignmentWithSameName {
                                    name: name_string.clone(),
                                },
                            );
                        }
                        self.public_identifiers.insert(name_string, body.clone());
                    } else {
                        self.push_error(
                            None,
                            ast.id.input.clone(),
                            self.db.ast_id_to_span(ast.id.clone()).unwrap(),
                            HirError::PublicAssignmentInNotTopLevel,
                        );
                    }
                }
                body
            }
            AstKind::Error { child, errors } => {
                let child = if let Some(child) = child {
                    Some(self.compile_single(&*child))
                } else {
                    None
                };
                self.push(
                    Some(ast.id.clone()),
                    Expression::Error {
                        child,
                        errors: errors.clone(),
                    },
                    None,
                )
            }
        }
    }

    fn compile_lambda(
        &mut self,
        id: ast::Id,
        lambda: &ast::Lambda,
        identifier: Option<String>,
    ) -> hir::Id {
        let assignment_reset_state = self.start_scope();
        let lambda_id = self.create_next_id(Some(id), identifier.clone());

        for parameter in lambda.parameters.iter() {
            let name = parameter.value.to_string();
            let id = hir::Id::new(self.input.clone(), add_keys(&lambda_id.keys, name.clone()));
            self.id_mapping
                .insert(id.clone(), Some(parameter.id.clone()));
            self.body.identifiers.insert(id.clone(), name.clone());
            self.identifiers.insert(name, id);
        }

        let lambda_reset_state = self.start_scope();
        self.prefix_keys
            .push(lambda_id.keys.last().unwrap().clone());

        self.compile(&lambda.body);

        let inner_body = self.end_scope(lambda_reset_state);
        self.end_scope(assignment_reset_state);

        self.push_with_existing_id(
            lambda_id.clone(),
            Expression::Lambda(Lambda {
                parameters: lambda
                    .parameters
                    .iter()
                    .map(|parameter| {
                        hir::Id::new(
                            self.input.clone(),
                            add_keys(&lambda_id.keys[..], parameter.value.to_string()),
                        )
                    })
                    .collect(),
                body: inner_body,
                fuzzable: lambda.fuzzable,
            }),
            None,
        )
    }

    fn lower_struct_access(
        &mut self,
        id: Option<ast::Id>,
        struct_access: &StructAccess,
    ) -> hir::Id {
        let struct_ = self.compile_single(&*struct_access.struct_);
        let key_id = self.push(
            Some(struct_access.key.id.clone()),
            Expression::Symbol(struct_access.key.value.uppercase_first_letter()),
            None,
        );
        let struct_get_id = self.push(None, Expression::Builtin(BuiltinFunction::StructGet), None);
        self.push(
            id,
            Expression::Call {
                function: struct_get_id,
                arguments: vec![struct_, key_id],
            },
            None,
        )
    }

    fn lower_call(&mut self, id: Option<ast::Id>, call: &Call) -> hir::Id {
        let function = match call.receiver.clone() {
            CallReceiver::Identifier(name) => {
                if name.value == "needs" {
                    let expression = match &self.lower_call_arguments(&call.arguments[..])[..] {
                        [condition, message] => Expression::Needs {
                            condition: Box::new(condition.clone()),
                            message: Box::new(message.clone()),
                        },
                        [condition] => Expression::Needs {
                            condition: Box::new(condition.clone()),
                            message: Box::new(self.push(
                                None,
                                Expression::Text("needs not satisfied".to_string()),
                                None,
                            )),
                        },
                        _ => Expression::Error {
                            child: None,
                            errors: vec![CompilerError {
                                input: name.id.input.clone(),
                                span: self.db.ast_id_to_span(name.id.clone()).unwrap(),
                                payload: CompilerErrorPayload::Hir(
                                    HirError::NeedsWithWrongNumberOfArguments {
                                        num_args: call.arguments.len(),
                                    },
                                ),
                            }],
                        },
                    };
                    return self.push(id, expression, None);
                }

                match self.identifiers.get(&name.value).map(|id| id.clone()) {
                    Some(function) => {
                        self.push(Some(name.id), Expression::Reference(function), None)
                    }
                    None => {
                        return self.push_error(
                            Some(name.id.clone()),
                            name.id.input.clone(),
                            self.db.ast_id_to_span(name.id.clone()).unwrap(),
                            HirError::UnknownFunction {
                                name: name.value.clone(),
                            },
                        );
                    }
                }
            }
            CallReceiver::StructAccess(struct_access) => {
                self.lower_struct_access(None, &struct_access)
            }
            CallReceiver::Call(call) => self.lower_call(None, &*call),
        };
        let arguments = self.lower_call_arguments(&call.arguments[..]);
        self.push(
            id,
            Expression::Call {
                function,
                arguments,
            },
            None,
        )
    }
    fn lower_call_arguments(&mut self, arguments: &[Ast]) -> Vec<hir::Id> {
        arguments
            .iter()
            .map(|argument| self.compile_single(argument))
            .collect_vec()
    }

    fn push(
        &mut self,
        ast_id: Option<ast::Id>,
        expression: Expression,
        identifier: Option<String>,
    ) -> hir::Id {
        let id = self.create_next_id(ast_id, identifier.clone());
        self.push_with_existing_id(id, expression, identifier)
    }
    fn push_with_existing_id(
        &mut self,
        id: hir::Id,
        expression: Expression,
        identifier: Option<String>,
    ) -> hir::Id {
        self.body
            .push(id.to_owned(), expression, identifier.clone());
        if let Some(identifier) = identifier {
            self.identifiers.insert(identifier, id.clone());
        }
        id
    }
    fn push_error(
        &mut self,
        ast_id: Option<ast::Id>,
        input: Input,
        span: Range<usize>,
        error: HirError,
    ) -> hir::Id {
        self.push(
            ast_id,
            Expression::Error {
                child: None,
                errors: vec![CompilerError {
                    input,
                    span,
                    payload: CompilerErrorPayload::Hir(error),
                }],
            },
            None,
        )
    }

    fn create_next_id(&mut self, ast_id: Option<ast::Id>, key: Option<String>) -> hir::Id {
        for disambiguator in 0.. {
            let last_part = if let Some(key) = &key {
                if disambiguator == 0 {
                    key.to_string()
                } else {
                    format!("{key}${}", disambiguator - 1)
                }
            } else {
                format!("{}", disambiguator)
            };
            let id = hir::Id::new(self.input.clone(), add_keys(&self.prefix_keys, last_part));
            if !self.id_mapping.contains_key(&id) {
                assert!(self.id_mapping.insert(id.to_owned(), ast_id).is_none());
                return id;
            }
        }
        unreachable!()
    }
}

impl<'a> Context<'a> {
    fn generate_sparkles(&mut self) {
        let mut sparkles_map = HashMap::new();

        for builtin_function in builtin_functions::VALUES.iter() {
            let symbol = self.push(
                None,
                Expression::Symbol(format!("{builtin_function:?}")),
                None,
            );
            let builtin = self.push(None, Expression::Builtin(*builtin_function), None);
            sparkles_map.insert(symbol, builtin);
        }

        let sparkles_map = Expression::Struct(sparkles_map);
        self.push(None, sparkles_map, Some("✨".to_string()));
    }

    fn generate_panicking_code(&mut self, message: String) -> hir::Id {
        let condition = self.push(
            None,
            Expression::Symbol("False".to_string()),
            Some("false".to_string()),
        );
        let message = self.push(None, Expression::Text(message), Some("message".to_string()));
        self.push(
            None,
            Expression::Needs {
                condition: Box::new(condition),
                message: Box::new(message),
            },
            None,
        )
    }

    // Generates a struct that contains the current path as a struct. Generates
    // panicking code if the current file is not on the file system and of the
    // current project.
    fn generate_current_path_struct(&mut self) -> hir::Id {
        // HirId(~:test.candy:something:key) = int 0
        // HirId(~:test.candy:something:raw_path) = text "test.candy"
        // HirId(~:test.candy:something:currentPath) = struct [
        //   HirId(~:test.candy:something:key): HirId(~:test.candy:something:raw_path),
        // ]
        match self.input.clone() {
            Input::File(path) => {
                let current_path_content = path
                    .into_iter()
                    .filter(|path| *path != ".candy")
                    .enumerate()
                    .map(|(index, it)| {
                        (
                            self.push(
                                None,
                                Expression::Int(BigUint::from(index)),
                                Some("key".to_string()),
                            ),
                            self.push(
                                None,
                                Expression::Text(it.to_owned()),
                                Some("rawPath".to_string()),
                            ),
                        )
                    })
                    .collect();
                self.push(
                    None,
                    Expression::Struct(current_path_content),
                    Some("currentPath".to_string()),
                )
            }
            Input::ExternalFile(_) => self.generate_panicking_code(
                "file doesn't belong to the currently opened project.".to_string(),
            ),
            Input::Untitled(_) => self.generate_panicking_code(
                "untitled files can't call `use` or `useAsset`.".to_string(),
            ),
        }
    }

    fn generate_use_asset(&mut self) {
        // HirId(~:test.candy:useAsset) = lambda { HirId(~:test.candy:useAsset:target) ->
        //   HirId(~:test.candy:useAsset:key) = int 0
        //   HirId(~:test.candy:useAsset:raw_path) = text "test.candy"
        //   HirId(~:test.candy:useAsset:currentPath) = struct [
        //     HirId(~:test.candy:useAsset:key): HirId(~:test.candy:useAsset:raw_path),
        //   ]
        //   HirId(~:test.candy:useAsset:useAsset) = builtinUseAsset
        //   HirId(~:test.candy:useAsset:importedFileContent) = call HirId(~:test.candy:useAsset:useAsset) with these arguments:
        //     HirId(~:test.candy:useAsset:currentPath)
        //     HirId(~:test.candy:useAsset:target)
        // }

        let reset_state = self.start_scope();
        self.prefix_keys.push("useAsset".to_string());
        let lambda_parameter_id = hir::Id::new(
            self.input.clone(),
            add_keys(&self.prefix_keys[..], "target".to_string()),
        );

        let current_path = self.generate_current_path_struct();
        let use_id = self.push(
            None,
            Expression::Builtin(BuiltinFunction::UseAsset),
            Some("useAsset".to_string()),
        );
        self.push(
            None,
            Expression::Call {
                function: use_id,
                arguments: vec![current_path, lambda_parameter_id.clone()],
            },
            Some("importedFileContent".to_string()),
        );

        let inner_body = self.end_scope(reset_state);

        self.push(
            None,
            Expression::Lambda(Lambda {
                parameters: vec![lambda_parameter_id],
                body: inner_body,
                fuzzable: false,
            }),
            Some("useAsset".to_string()),
        );
    }

    fn generate_use(&mut self) {
        // HirId(~:test.candy:use) = lambda { HirId(~:test.candy:use:target) ->
        //   HirId(~:test.candy:use:panic) = builtinPanic
        //   HirId(~:test.candy:use:key) = int 0
        //   HirId(~:test.candy:use:rawPath) = text "test.candy"
        //   HirId(~:test.candy:use:currentPath) = struct [
        //     HirId(~:test.candy:use:key): HirId(~:test.candy:use:rawPath),
        //   ]
        //   HirId(~:test.candy:use:useLocalModule) = builtinUseLocalModule
        //   HirId(~:test.candy:use:importedModule) = call HirId(~:test.candy:use:useLocalModule) with these arguments:
        //     HirId(~:test.candy:use:currentPath)
        //     HirId(~:test.candy:use:target)
        //  }

        let reset_state = self.start_scope();
        self.prefix_keys.push("use".to_string());
        let lambda_parameter_id = hir::Id::new(
            self.input.clone(),
            add_keys(&self.prefix_keys[..], "target".to_string()),
        );

        let current_path = self.generate_current_path_struct();
        let use_id = self.push(
            None,
            Expression::Builtin(BuiltinFunction::UseLocalModule),
            Some("useLocalModule".to_string()),
        );
        self.push(
            None,
            Expression::Call {
                function: use_id,
                arguments: vec![current_path, lambda_parameter_id.clone()],
            },
            Some("importedModule".to_string()),
        );

        let inner_body = self.end_scope(reset_state);

        self.push(
            None,
            Expression::Lambda(Lambda {
                parameters: vec![lambda_parameter_id],
                body: inner_body,
                fuzzable: false,
            }),
            Some("use".to_string()),
        );
    }

    fn generate_exports_struct(&mut self) -> hir::Id {
        // HirId(~:test.candy:100) = symbol Foo
        // HirId(~:test.candy:102) = struct [
        //   HirId(~:test.candy:100): HirId(~:test.candy:101),
        // ]

        let mut exports = HashMap::new();
        for (name, id) in self.public_identifiers.clone() {
            exports.insert(
                self.push(
                    None,
                    Expression::Symbol(name.uppercase_first_letter()),
                    None,
                ),
                id,
            );
        }
        self.push(None, Expression::Struct(exports), None)
    }
}

fn add_keys(parents: &[String], id: String) -> Vec<String> {
    parents
        .iter()
        .map(|it| it.to_string())
        .chain(vec![id])
        .collect()
}<|MERGE_RESOLUTION|>--- conflicted
+++ resolved
@@ -172,28 +172,12 @@
                 let reference = match self.identifiers.get(&identifier.value) {
                     Some(reference) => reference.to_owned(),
                     None => {
-<<<<<<< HEAD
-                        return self.push(
+                        return self.push_error(
                             Some(identifier.id.clone()),
-                            Expression::Error {
-                                child: None,
-                                errors: vec![CompilerError {
-                                    input: ast.id.input.clone(),
-                                    span: self.db.ast_id_to_span(ast.id.clone()).unwrap(),
-                                    payload: CompilerErrorPayload::Hir(
-                                        HirError::UnknownReference {
-                                            identifier: identifier.value.clone(),
-                                        },
-                                    ),
-                                }],
-=======
-                        return self.push_error(
-                            Some(symbol.id.clone()),
                             ast.id.input.clone(),
                             self.db.ast_id_to_span(ast.id.clone()).unwrap(),
                             HirError::UnknownReference {
-                                symbol: symbol.value.clone(),
->>>>>>> daaf1959
+                                identifier: identifier.value.clone(),
                             },
                         );
                     }
