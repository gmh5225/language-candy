--- conflicted
+++ resolved
@@ -183,19 +183,6 @@
             AstKind::List(List(items)) => {
                 let hir_items = items
                     .iter()
-<<<<<<< HEAD
-                    .enumerate()
-                    .map(|(index, value)| {
-                        (
-                            self.push(None, Expression::Int(index.into()), None),
-                            self.compile_single(value),
-                        )
-                    })
-                    .collect::<HashMap<_, _>>();
-                for (key, value) in named_fields {
-                    fields.insert(self.compile_single(key), self.compile_single(value));
-                }
-=======
                     .map(|item| self.compile_single(item))
                     .collect_vec();
                 self.push(Some(ast.id.clone()), Expression::List(hir_items), None)
@@ -205,7 +192,6 @@
                     .iter()
                     .map(|(key, value)| (self.compile_single(key), self.compile_single(value)))
                     .collect();
->>>>>>> f4ef1901
                 self.push(Some(ast.id.clone()), Expression::Struct(fields), None)
             }
             AstKind::StructAccess(struct_access) => {
