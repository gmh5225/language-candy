--- conflicted
+++ resolved
@@ -22,8 +22,11 @@
     /// Pushes a symbol.
     CreateSymbol(String),
 
-<<<<<<< HEAD
-=======
+    /// Pushes a builtin function.
+    ///
+    /// a -> a, builtin
+    CreateBuiltin(BuiltinFunction),
+
     /// Pops num_items items, pushes a list.
     ///
     /// a, item, item, ..., item -> a, pointer to list
@@ -31,7 +34,6 @@
         num_items: usize,
     },
 
->>>>>>> f4ef1901
     /// Pops 2 * num_fields items, pushes a struct.
     ///
     /// a, key, value, key, value, ..., key, value -> a, pointer to struct
@@ -50,11 +52,6 @@
         num_args: usize, // excluding responsible parameter
         body: Vec<Instruction>,
     },
-
-    /// Pushes a builtin function.
-    ///
-    /// a -> a, builtin
-    CreateBuiltin(BuiltinFunction),
 
     /// Pushes an item from back in the stack on the stack again.
     PushFromStack(StackOffset),
@@ -142,6 +139,13 @@
             Instruction::CreateSymbol(_) => {
                 stack.push(result);
             }
+            Instruction::CreateBuiltin(_) => {
+                stack.push(result);
+            }
+            Instruction::CreateList { num_items } => {
+                stack.pop_multiple(*num_items);
+                stack.push(result);
+            }
             Instruction::CreateStruct { num_fields } => {
                 stack.pop_multiple(2 * num_fields); // fields
                 stack.push(result);
@@ -150,9 +154,6 @@
                 stack.push(result);
             }
             Instruction::CreateClosure { .. } => {
-                stack.push(result);
-            }
-            Instruction::CreateBuiltin(_) => {
                 stack.push(result);
             }
             Instruction::PushFromStack(_) => {
@@ -181,6 +182,7 @@
             Instruction::Panic => {
                 stack.pop(); // responsible
                 stack.pop(); // reason
+                stack.push(result);
             }
             Instruction::ModuleStarts { .. } => {}
             Instruction::ModuleEnds => {}
@@ -215,18 +217,11 @@
             Instruction::CreateInt(int) => write!(f, "createInt {int}"),
             Instruction::CreateText(text) => write!(f, "createText {text:?}"),
             Instruction::CreateSymbol(symbol) => write!(f, "createSymbol {symbol}"),
-<<<<<<< HEAD
-            Instruction::CreateStruct {
-                num_fields: num_entries,
-            } => {
-                write!(f, "createStruct {num_entries}")
-=======
             Instruction::CreateList { num_items } => {
                 write!(f, "createList {num_items}")
             }
             Instruction::CreateStruct { num_fields } => {
                 write!(f, "createStruct {num_fields}")
->>>>>>> f4ef1901
             }
             Instruction::CreateHirId(id) => write!(f, "createHirId {id}"),
             Instruction::CreateClosure {
