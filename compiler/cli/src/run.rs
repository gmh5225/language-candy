--- conflicted
+++ resolved
@@ -5,16 +5,8 @@
 };
 use candy_frontend::{hir_to_mir::ExecutionTarget, TracingConfig, TracingMode};
 use candy_vm::{
-<<<<<<< HEAD
-    environment::DefaultEnvironment,
-    heap::{Heap, HirId},
-    lir_to_byte_code::compile_byte_code,
-    tracer::stack_trace::StackTracer,
-    Vm, VmFinished,
-=======
-    environment::DefaultEnvironment, heap::Heap, mir_to_byte_code::compile_byte_code,
+    environment::DefaultEnvironment, heap::Heap, lir_to_byte_code::compile_byte_code,
     tracer::stack_trace::StackTracer, Vm, VmFinished,
->>>>>>> d6a655d1
 };
 use clap::{Parser, ValueHint};
 use std::{
