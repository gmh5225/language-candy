--- conflicted
+++ resolved
@@ -15,11 +15,6 @@
     rcst_to_cst::RcstToCstStorage,
     string_to_rcst::StringToRcstStorage,
 };
-<<<<<<< HEAD
-use std::path::PathBuf;
-=======
-use candy_vm::mir_to_lir::MirToLirStorage;
->>>>>>> 7166b010
 
 #[salsa::database(
     AstDbStorage,
