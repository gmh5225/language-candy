mod database;

use candy_frontend::{
    ast_to_hir::AstToHir,
    cst_to_ast::CstToAst,
    error::CompilerError,
    hir::{self, CollectErrors},
    hir_to_mir::HirToMir,
    mir_optimize::OptimizeMir,
    module::{Module, ModuleKind},
    position::PositionConversionDb,
    rcst_to_cst::RcstToCst,
    rich_ir::ToRichIr,
    string_to_rcst::StringToRcst,
    TracingConfig, TracingMode,
};
use candy_language_server::server::Server;
use candy_vm::{
    channel::{ChannelId, Packet},
    context::{DbUseProvider, RunForever},
    fiber::{ExecutionResult, FiberId},
    heap::{Closure, Data, Heap, SendPort, Struct},
    lir::Lir,
    mir_to_lir::MirToLir,
    tracer::{full::FullTracer, DummyTracer, Tracer},
    vm::{CompletedOperation, OperationId, Status, Vm},
};
use clap::{Parser, ValueHint};
use database::Database;
use itertools::Itertools;
use notify::RecursiveMode;
use notify_debouncer_mini::new_debouncer;
use rustc_hash::FxHashMap;
use std::{
    convert::TryInto,
    env::current_dir,
    io::{self, BufRead, Write},
    path::PathBuf,
    sync::{mpsc::channel, Arc},
    time::Duration,
};
<<<<<<< HEAD
use structopt::StructOpt;
=======
use tower_lsp::{LspService, Server};
>>>>>>> 8d4286eb
use tracing::{debug, error, info, warn, Level, Metadata};
use tracing_subscriber::{
    filter,
    fmt::{format::FmtSpan, writer::BoxMakeWriter},
    prelude::*,
};

#[derive(Parser, Debug)]
#[command(name = "candy", about = "The 🍭 Candy CLI.")]
enum CandyOptions {
    Build(CandyBuildOptions),
    Run(CandyRunOptions),
    Fuzz(CandyFuzzOptions),
    Lsp,
}

#[derive(Parser, Debug)]
struct CandyBuildOptions {
    #[arg(long)]
    debug: bool,

    #[arg(long)]
    watch: bool,

    #[arg(long)]
    tracing: bool,

    #[arg(value_hint = ValueHint::FilePath)]
    file: PathBuf,
}

#[derive(Parser, Debug)]
struct CandyRunOptions {
    #[arg(long)]
    debug: bool,

    #[arg(long)]
    tracing: bool,

    #[arg(value_hint = ValueHint::FilePath)]
    file: PathBuf,
}

#[derive(Parser, Debug)]
struct CandyFuzzOptions {
    #[arg(long)]
    debug: bool,

    #[arg(value_hint = ValueHint::FilePath)]
    file: PathBuf,
}

#[tokio::main]
async fn main() -> ProgramResult {
    match CandyOptions::parse() {
        CandyOptions::Build(options) => build(options),
        CandyOptions::Run(options) => run(options),
        CandyOptions::Fuzz(options) => fuzz(options),
        CandyOptions::Lsp => lsp().await,
    }
}

type ProgramResult = Result<(), Exit>;
#[derive(Debug)]
enum Exit {
    FileNotFound,
    FuzzingFoundFailingCases,
    CodePanicked,
}

fn build(options: CandyBuildOptions) -> ProgramResult {
    init_logger(true);
    let db = Database::default();
    let module = Module::from_package_root_and_file(
        current_dir().unwrap(),
        options.file.clone(),
        ModuleKind::Code,
    );
    let tracing = TracingConfig {
        register_fuzzables: TracingMode::Off,
        calls: TracingMode::all_or_off(options.tracing),
        evaluated_expressions: TracingMode::all_or_off(options.tracing),
    };
    let result = raw_build(&db, module.clone(), &tracing, options.debug);

    if !options.watch {
        result.ok_or(Exit::FileNotFound).map(|_| ())
    } else {
        let (tx, rx) = channel();
        let mut debouncer = new_debouncer(Duration::from_secs(1), None, tx).unwrap();
        debouncer
            .watcher()
            .watch(&options.file, RecursiveMode::Recursive)
            .unwrap();
        loop {
            match rx.recv() {
                Ok(_) => {
                    raw_build(&db, module.clone(), &tracing, options.debug);
                }
                Err(e) => error!("watch error: {e:#?}"),
            }
        }
    }
}
fn raw_build(
    db: &Database,
    module: Module,
    tracing: &TracingConfig,
    debug: bool,
) -> Option<Arc<Lir>> {
    let rcst = db
        .rcst(module.clone())
        .unwrap_or_else(|err| panic!("Error parsing file `{}`: {:?}", module, err));
    if debug {
        module.dump_associated_debug_file("rcst", &format!("{:#?}\n", rcst));
    }

    let cst = db.cst(module.clone()).unwrap();
    if debug {
        module.dump_associated_debug_file("cst", &format!("{:#?}\n", cst));
    }

    let (asts, ast_cst_id_map) = db.ast(module.clone()).unwrap();
    if debug {
        module.dump_associated_debug_file("ast", &format!("{}\n", asts.to_rich_ir().text));
        module.dump_associated_debug_file(
            "ast_to_cst_ids",
            &ast_cst_id_map
                .keys()
                .sorted_by_key(|it| it.local)
                .map(|key| {
                    format!(
                        "{} -> {}\n",
                        key.to_short_debug_string(),
                        ast_cst_id_map[key].0,
                    )
                })
                .join(""),
        );
    }

    let (hir, hir_ast_id_map) = db.hir(module.clone()).unwrap();
    if debug {
        module.dump_associated_debug_file("hir", &format!("{}", hir));
        module.dump_associated_debug_file(
            "hir_to_ast_ids",
            &hir_ast_id_map
                .keys()
                .map(|key| {
                    format!(
                        "{} -> {}\n",
                        key.to_short_debug_string(),
                        hir_ast_id_map[key].to_short_debug_string(),
                    )
                })
                .join(""),
        );
    }

    let mut errors = vec![];
    hir.collect_errors(&mut errors);
    for CompilerError {
        module,
        span,
        payload,
    } in errors
    {
        let range = db.range_to_positions(module.clone(), span);
        warn!(
            "{module}:{}:{} – {}:{}: {payload}",
            range.start.line, range.start.character, range.end.line, range.end.character,
        );
    }

    let mir = db.mir(module.clone(), tracing.clone()).unwrap();
    if debug {
        module.dump_associated_debug_file("mir", &format!("{mir}"));
    }

    let optimized_mir = db
        .mir_with_obvious_optimized(module.clone(), tracing.clone())
        .unwrap();
    if debug {
        module.dump_associated_debug_file("optimized_mir", &format!("{optimized_mir}"));
    }

    let lir = db.lir(module.clone(), tracing.clone()).unwrap();
    if debug {
        module.dump_associated_debug_file("lir", &format!("{lir}"));
    }

    Some(lir)
}

fn run(options: CandyRunOptions) -> ProgramResult {
    init_logger(true);
    let db = Database::default();
    let module = Module::from_package_root_and_file(
        current_dir().unwrap(),
        options.file.clone(),
        ModuleKind::Code,
    );

    let tracing = TracingConfig {
        register_fuzzables: TracingMode::Off,
        calls: TracingMode::all_or_off(options.tracing),
        evaluated_expressions: TracingMode::only_current_or_off(options.tracing),
    };
    if raw_build(&db, module.clone(), &tracing, options.debug).is_none() {
        warn!("File not found.");
        return Err(Exit::FileNotFound);
    };

    let path_string = options.file.to_string_lossy();
    debug!("Running `{path_string}`.");

    let module_closure = Closure::of_module(&db, module.clone(), tracing.clone()).unwrap();
    let mut tracer = FullTracer::default();

    let mut vm = Vm::default();
    vm.set_up_for_running_module_closure(module.clone(), module_closure);
    vm.run(
        &DbUseProvider {
            db: &db,
            tracing: tracing.clone(),
        },
        &mut RunForever,
        &mut tracer,
    );
    if let Status::WaitingForOperations = vm.status() {
        error!("The module waits on channel operations. Perhaps, the code tried to read from a channel without sending a packet into it.");
        // TODO: Show stack traces of all fibers?
    }
    let result = vm.tear_down();

    if options.debug {
        module.dump_associated_debug_file("trace", &format!("{tracer:?}"));
    }

    let (mut heap, exported_definitions): (_, Struct) = match result {
        ExecutionResult::Finished(return_value) => {
            debug!("The module exports these definitions: {return_value:?}",);
            let exported = return_value
                .heap
                .get(return_value.address)
                .data
                .clone()
                .try_into()
                .unwrap();
            (return_value.heap, exported)
        }
        ExecutionResult::Panicked {
            reason,
            responsible,
        } => {
            error!("The module panicked: {reason}");
            error!("{responsible} is responsible.");
            let span = db.hir_id_to_span(responsible).unwrap();
            error!("Responsible is at {span:?}.");
            error!(
                "This is the stack trace:\n{}",
                tracer.format_panic_stack_trace_to_root_fiber(&db)
            );
            return Err(Exit::CodePanicked);
        }
    };

    let main = heap.create_symbol("Main".to_string());
    let main = match exported_definitions.get(&heap, main) {
        Some(main) => main,
        None => {
            error!("The module doesn't contain a main function.");
            return Err(Exit::CodePanicked);
        }
    };

    debug!("Running main function.");
    // TODO: Add more environment stuff.
    let mut vm = Vm::default();
    let mut stdout = StdoutService::new(&mut vm);
    let mut stdin = StdinService::new(&mut vm);
    let environment = {
        let stdout_symbol = heap.create_symbol("Stdout".to_string());
        let stdout_port = heap.create_send_port(stdout.channel);
        let stdin_symbol = heap.create_symbol("Stdin".to_string());
        let stdin_port = heap.create_send_port(stdin.channel);
        heap.create_struct(FxHashMap::from_iter([
            (stdout_symbol, stdout_port),
            (stdin_symbol, stdin_port),
        ]))
    };
    let platform = heap.create_hir_id(hir::Id::platform());
    tracer.for_fiber(FiberId::root()).call_started(
        platform,
        main,
        vec![environment],
        platform,
        &heap,
    );
    vm.set_up_for_running_closure(heap, main, vec![environment], hir::Id::platform());
    loop {
        match vm.status() {
            Status::CanRun => {
                vm.run(
                    &DbUseProvider {
                        db: &db,
                        tracing: tracing.clone(),
                    },
                    &mut RunForever,
                    &mut tracer,
                );
            }
            Status::WaitingForOperations => {}
            _ => break,
        }
        stdout.run(&mut vm);
        stdin.run(&mut vm);
        vm.free_unreferenced_channels();
    }
    if options.debug {
        module.dump_associated_debug_file("trace", &format!("{tracer:?}"));
    }
    match vm.tear_down() {
        ExecutionResult::Finished(return_value) => {
            tracer
                .for_fiber(FiberId::root())
                .call_ended(return_value.address, &return_value.heap);
            debug!("The main function returned: {return_value:?}");
            Ok(())
        }
        ExecutionResult::Panicked {
            reason,
            responsible,
        } => {
            error!("The main function panicked: {reason}");
            error!("{responsible} is responsible.");
            error!(
                "This is the stack trace:\n{}",
                tracer.format_panic_stack_trace_to_root_fiber(&db)
            );
            Err(Exit::CodePanicked)
        }
    }
}

/// A state machine that corresponds to a loop that always calls `receive` on
/// the stdout channel and then logs that packet.
struct StdoutService {
    channel: ChannelId,
    current_receive: OperationId,
}
impl StdoutService {
    fn new(vm: &mut Vm) -> Self {
        let channel = vm.create_channel(0);
        let current_receive = vm.receive(channel);
        Self {
            channel,
            current_receive,
        }
    }
    fn run(&mut self, vm: &mut Vm) {
        while let Some(CompletedOperation::Received { packet }) =
            vm.completed_operations.remove(&self.current_receive)
        {
            match &packet.heap.get(packet.address).data {
                Data::Text(text) => println!("{}", text.value),
                _ => info!("Non-text value sent to stdout: {packet:?}"),
            }
            self.current_receive = vm.receive(self.channel);
        }
    }
}
struct StdinService {
    channel: ChannelId,
    current_receive: OperationId,
}
impl StdinService {
    fn new(vm: &mut Vm) -> Self {
        let channel = vm.create_channel(0);
        let current_receive = vm.receive(channel);
        Self {
            channel,
            current_receive,
        }
    }
    fn run(&mut self, vm: &mut Vm) {
        while let Some(CompletedOperation::Received { packet }) =
            vm.completed_operations.remove(&self.current_receive)
        {
            let request: SendPort = packet
                .heap
                .get(packet.address)
                .data
                .clone()
                .try_into()
                .expect("expected a send port");
            print!(">> ");
            io::stdout().flush().unwrap();
            let input = {
                let stdin = io::stdin();
                stdin.lock().lines().next().unwrap().unwrap()
            };
            let packet = {
                let mut heap = Heap::default();
                let address = heap.create_text(input);
                Packet { heap, address }
            };
            vm.send(&mut DummyTracer, request.channel, packet);

            // Receive the next request
            self.current_receive = vm.receive(self.channel);
        }
    }
}

fn fuzz(options: CandyFuzzOptions) -> ProgramResult {
    init_logger(true);
    let db = Database::default();
    let module = Module::from_package_root_and_file(
        current_dir().unwrap(),
        options.file.clone(),
        ModuleKind::Code,
    );
    let tracing = TracingConfig {
        register_fuzzables: TracingMode::All,
        calls: TracingMode::Off,
        evaluated_expressions: TracingMode::Off,
    };

    if raw_build(&db, module.clone(), &tracing, options.debug).is_none() {
        warn!("File not found.");
        return Err(Exit::FileNotFound);
    }

    debug!("Fuzzing `{module}`.");
    let failing_cases = candy_fuzzer::fuzz(&db, module);

    if failing_cases.is_empty() {
        info!("All found fuzzable closures seem fine.");
        Ok(())
    } else {
        error!("");
        error!("Finished fuzzing.");
        error!("These are the failing cases:");
        for case in failing_cases {
            error!("");
            case.dump(&db);
        }
        Err(Exit::FuzzingFoundFailingCases)
    }
}

async fn lsp() -> ProgramResult {
    init_logger(false);
    info!("Starting language server…");
    let (service, socket) = Server::create();
    tower_lsp::Server::new(tokio::io::stdin(), tokio::io::stdout(), socket)
        .serve(service)
        .await;
    Ok(())
}

fn init_logger(use_stdout: bool) {
    let writer = if use_stdout {
        BoxMakeWriter::new(std::io::stdout)
    } else {
        BoxMakeWriter::new(std::io::stderr)
    };
    let console_log = tracing_subscriber::fmt::layer()
        .compact()
        .with_writer(writer)
        .with_span_events(FmtSpan::ENTER)
        .with_filter(filter::filter_fn(|metadata| {
            // For external packages, show only the error logs.
            metadata.level() <= &Level::ERROR
                || metadata
                    .module_path()
                    .unwrap_or_default()
                    .starts_with("candy")
        }))
        .with_filter(filter::filter_fn(level_for(
            "candy_frontend::mir_optimize",
            Level::DEBUG,
        )))
        .with_filter(filter::filter_fn(level_for(
            "candy_frontend::string_to_rcst",
            Level::WARN,
        )))
        .with_filter(filter::filter_fn(level_for("candy_frontend", Level::DEBUG)))
        .with_filter(filter::filter_fn(level_for("candy_fuzzer", Level::DEBUG)))
        .with_filter(filter::filter_fn(level_for(
            "candy_language_server",
            Level::TRACE,
        )))
        .with_filter(filter::filter_fn(level_for("candy_vm", Level::DEBUG)))
        .with_filter(filter::filter_fn(level_for("candy_vm::heap", Level::DEBUG)));
    tracing_subscriber::registry().with(console_log).init();
}
fn level_for(module: &'static str, level: Level) -> impl Fn(&Metadata) -> bool {
    move |metadata| {
        if metadata
            .module_path()
            .unwrap_or_default()
            .starts_with(module)
        {
            metadata.level() <= &level
        } else {
            true
        }
    }
}<|MERGE_RESOLUTION|>--- conflicted
+++ resolved
@@ -39,11 +39,6 @@
     sync::{mpsc::channel, Arc},
     time::Duration,
 };
-<<<<<<< HEAD
-use structopt::StructOpt;
-=======
-use tower_lsp::{LspService, Server};
->>>>>>> 8d4286eb
 use tracing::{debug, error, info, warn, Level, Metadata};
 use tracing_subscriber::{
     filter,
