--- conflicted
+++ resolved
@@ -19,16 +19,9 @@
     channel::{ChannelId, Packet},
     context::RunForever,
     fiber::{ExecutionResult, FiberId},
-<<<<<<< HEAD
-    heap::{Data, Heap, SendPort, Struct},
+    heap::{Data, Heap, HirId, SendPort, Struct, Text},
     lir::Lir,
     mir_to_lir::compile_lir,
-=======
-    heap::{Data, Heap, HirId, SendPort, Struct, Text},
-    lir::Lir,
-    mir_to_lir::MirToLir,
-    run_lir,
->>>>>>> 7166b010
     tracer::{full::FullTracer, DummyTracer, Tracer},
     vm::{CompletedOperation, OperationId, Status, Vm},
 };
@@ -339,30 +332,8 @@
 
     debug!("Running {}.", module.to_rich_ir());
 
-<<<<<<< HEAD
-    let mut vm = Vm::for_module_closure(lir.clone());
     let mut tracer = FullTracer::default();
-    vm.run(&mut RunForever, &mut tracer);
-    if let Status::WaitingForOperations = vm.status() {
-        error!("The module waits on channel operations. Perhaps, the code tried to read from a channel without sending a packet into it.");
-        // TODO: Show stack traces of all fibers?
-    }
-    let result = vm.tear_down();
-
-=======
-    let mut tracer = FullTracer::default();
-    let lir = db.lir(module.clone(), tracing.clone()).unwrap();
-    let use_provider = DbUseProvider {
-        db: &db,
-        tracing: tracing.clone(),
-    };
-    let result = run_lir(
-        module.clone(),
-        lir.as_ref().to_owned(),
-        &use_provider,
-        &mut tracer,
-    );
->>>>>>> 7166b010
+    let result = Vm::for_module(lir.clone()).run_until_completion(&mut tracer);
     if options.debug {
         module.dump_associated_debug_file(&packages_path, "trace", &format!("{tracer:?}"));
     }
@@ -404,11 +375,7 @@
         platform,
         &heap,
     );
-<<<<<<< HEAD
-    vm.initialize_for_closure(heap, main, vec![environment], platform);
-=======
-    vm.set_up_for_running_closure(heap, main, &[environment], hir::Id::platform());
->>>>>>> 7166b010
+    vm.initialize_for_closure(heap, main, &[environment], platform);
     loop {
         match vm.status() {
             Status::CanRun => {
@@ -429,7 +396,8 @@
             tracer
                 .for_fiber(FiberId::root())
                 .call_ended(return_value.object, &return_value.heap);
-            debug!("The main function returned: {return_value:?}");
+            debug!("The main function returned:");
+            debug!("{return_value:?}");
             Ok(())
         }
         ExecutionResult::Panicked {
