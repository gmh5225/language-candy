use crate::{
    error::CompilerError,
    hir::{self},
    id::CountableId,
    lir::{self, Lir},
    mir::{self},
    mir_optimize::OptimizeMir,
    module::Module,
    string_to_rcst::ModuleError,
    TracingConfig,
};
use itertools::Itertools;
use rustc_hash::{FxHashMap, FxHashSet};
use std::sync::Arc;

#[salsa::query_group(MirToLirStorage)]
pub trait MirToLir: OptimizeMir {
    fn lir(&self, module: Module, tracing: TracingConfig) -> LirResult;
}

pub type LirResult = Result<(Arc<Lir>, Arc<FxHashSet<CompilerError>>), ModuleError>;

fn lir(db: &dyn MirToLir, module: Module, tracing: TracingConfig) -> LirResult {
    let (mir, _, errors) = db.optimized_mir(module.clone(), tracing)?;

    let mut context = LoweringContext::default();
    context.compile_function(
        FxHashSet::from_iter([hir::Id::new(module, vec![])]),
        &[],
        &[],
        &mir.body,
    );
    let lir = Lir::new(context.constants, context.bodies);

    Ok((Arc::new(lir), errors))
}

#[derive(Clone, Debug, Default)]
struct LoweringContext {
    constants: lir::Constants,
    constant_mapping: FxHashMap<mir::Id, lir::ConstantId>,
    bodies: lir::Bodies,
}
impl LoweringContext {
    fn constant_for(&self, id: mir::Id) -> Option<lir::ConstantId> {
        self.constant_mapping.get(&id).copied()
    }

    fn compile_function(
        &mut self,
        original_hirs: FxHashSet<hir::Id>,
        captured: &[mir::Id],
        parameters: &[mir::Id],
        body: &mir::Body,
    ) -> lir::BodyId {
        let body = CurrentBody::compile_function(self, original_hirs, captured, parameters, body);
        self.bodies.push(body)
    }
}

#[derive(Clone, Debug)]
struct CurrentBody {
    id_mapping: FxHashMap<mir::Id, lir::Id>,
    body: lir::Body,
    last_constant: Option<mir::Id>,
    ids_to_drop: FxHashSet<lir::Id>,
}
impl CurrentBody {
    fn compile_function(
        context: &mut LoweringContext,
        original_hirs: FxHashSet<hir::Id>,
        captured: &[mir::Id],
        parameters: &[mir::Id],
        body: &mir::Body,
    ) -> lir::Body {
<<<<<<< HEAD
        let mut lir_body = Self::new(captured, parameters);
=======
        let mut lir_body = Self::new(original_hirs, captured, parameters, responsible_parameter);
>>>>>>> 425daf2e
        for (id, expression) in body.iter() {
            lir_body.compile_expression(context, id, expression);
        }
        lir_body.finish(&context.constant_mapping)
    }

<<<<<<< HEAD
    fn new(captured: &[mir::Id], parameters: &[mir::Id]) -> Self {
        let captured_count = captured.len();
        let parameter_count = parameters.len();
=======
    fn new(
        original_hirs: FxHashSet<hir::Id>,
        captured: &[mir::Id],
        parameters: &[mir::Id],
        responsible_parameter: mir::Id,
    ) -> Self {
        let body = lir::Body::new(original_hirs, captured.len(), parameters.len());
>>>>>>> 425daf2e
        let id_mapping: FxHashMap<_, _> = captured
            .iter()
            .chain(parameters.iter())
            .copied()
            .enumerate()
            .map(|(index, id)| (id, lir::Id::from_usize(index)))
            .collect();

        // Don't drop responsible parameters because they are guaranteed to be
        // constant and thereby not reference-counted.
        let mut ids_to_drop: FxHashSet<lir::Id> = id_mapping.values().copied().collect();
        if let Some(responsible_id) = parameters.last() {
            ids_to_drop.remove(&id_mapping[responsible_id]);
        }

        Self {
            id_mapping,
            body,
            last_constant: None,
            ids_to_drop,
        }
    }

    fn compile_expression(
        &mut self,
        context: &mut LoweringContext,
        id: mir::Id,
        expression: &mir::Expression,
    ) {
        match expression {
            mir::Expression::Int(int) => self.push_constant(context, id, int.clone()),
            mir::Expression::Text(text) => self.push_constant(context, id, text.clone()),
            mir::Expression::Tag { symbol, value } => {
                if let Some(value) = value {
                    if let Some(constant_id) = context.constant_for(*value) {
                        self.push_constant(
                            context,
                            id,
                            lir::Constant::Tag {
                                symbol: symbol.clone(),
                                value: Some(constant_id),
                            },
                        );
                    } else {
                        self.push(
                            id,
                            lir::Expression::CreateTag {
                                symbol: symbol.clone(),
                                value: self.id_mapping[value],
                            },
                        );
                    }
                } else {
                    self.push_constant(
                        context,
                        id,
                        lir::Constant::Tag {
                            symbol: symbol.clone(),
                            value: None,
                        },
                    );
                }
            }
            mir::Expression::Builtin(builtin) => self.push_constant(context, id, *builtin),
            mir::Expression::List(items) => {
                if let Some(items) = items
                    .iter()
                    .map(|item| context.constant_for(*item))
                    .collect::<Option<Vec<_>>>()
                {
                    self.push_constant(context, id, items);
                } else {
                    let items = self.ids_for(context, items);
                    self.push(id, items);
                }
            }
            mir::Expression::Struct(fields) => {
                if let Some(fields) = fields
                    .iter()
                    .map(|(key, value)| try {
                        (context.constant_for(*key)?, context.constant_for(*value)?)
                    })
                    .collect::<Option<FxHashMap<_, _>>>()
                {
                    self.push_constant(context, id, fields);
                } else {
                    let fields = fields
                        .iter()
                        .map(|(key, value)| {
                            (self.id_for(context, *key), self.id_for(context, *value))
                        })
                        .collect_vec();
                    self.push(id, fields);
                }
            }
            mir::Expression::Reference(referenced_id) => {
                // References only remain in the MIR to return a constant from a
                // function.
                if let Some(&referenced_id) = self.id_mapping.get(referenced_id) {
                    self.maybe_dup(referenced_id);
                    // TODO: The reference following MIR optimization isn't
                    // always working correctly. Add the following code once it
                    // does work.
                    // assert!(
                    //     !self.ids_to_drop.contains(&referenced_id),
                    //     "References in the optimized MIR should only point to constants.",
                    // );
                    self.push(id, referenced_id);
                    return;
                }

                self.push(id, context.constant_for(*referenced_id).unwrap());
            }
            mir::Expression::HirId(hir_id) => self.push_constant(context, id, hir_id.clone()),
            mir::Expression::Function {
                original_hirs,
                parameters,
                body,
            } => {
                let captured = expression
                    .captured_ids()
                    .into_iter()
                    .filter(|captured| !context.constant_mapping.contains_key(captured))
                    .sorted()
                    .collect_vec();

                let body_id =
                    context.compile_function(original_hirs.clone(), &captured, parameters, body);
                if captured.is_empty() {
                    self.push_constant(context, id, body_id);
                } else {
                    let captured = captured.iter().map(|it| self.id_mapping[it]).collect();
                    self.push(id, lir::Expression::CreateFunction { captured, body_id });
                }
            }
            mir::Expression::Parameter => unreachable!(),
            mir::Expression::Call {
                function,
                arguments,
            } => {
                let function = self.id_for(context, *function);
                let arguments = self.ids_for(context, arguments);
                self.push(
                    id,
                    lir::Expression::Call {
                        function,
                        arguments,
                    },
                );
            }
            mir::Expression::UseModule { .. } => {
                // Calls of the use function are completely inlined and, if
                // they're not statically known, are replaced by panics.
                // The only way a use can still be in the MIR is if the tracing
                // of evaluated expressions is enabled. We can emit any nonsense
                // here, since the instructions will never be executed anyway.
                // We just push an empty struct, as if the imported module
                // hadn't exported anything.
                self.push(id, lir::Expression::CreateStruct(vec![]));
            }
            mir::Expression::Panic {
                reason,
                responsible,
            } => {
                let reason = self.id_for(context, *reason);
                let responsible = self.id_for(context, *responsible);
                self.push(
                    id,
                    lir::Expression::Panic {
                        reason,
                        responsible,
                    },
                );
            }
            mir::Expression::TraceCallStarts {
                hir_call,
                function,
                arguments,
            } => {
                let hir_call = self.id_for(context, *hir_call);
                let function = self.id_for(context, *function);
                let arguments = self.ids_for(context, arguments);
                self.push(
                    id,
                    lir::Expression::TraceCallStarts {
                        hir_call,
                        function,
                        arguments,
                    },
                );
            }
            mir::Expression::TraceCallEnds { return_value } => {
                let return_value = self.id_for(context, *return_value);
                self.push(id, lir::Expression::TraceCallEnds { return_value });
            }
            mir::Expression::TraceExpressionEvaluated {
                hir_expression,
                value,
            } => {
                let hir_expression = self.id_for(context, *hir_expression);
                let value = self.id_for(context, *value);
                self.push(
                    id,
                    lir::Expression::TraceExpressionEvaluated {
                        hir_expression,
                        value,
                    },
                );
            }
            mir::Expression::TraceFoundFuzzableFunction {
                hir_definition,
                function,
            } => {
                let hir_definition = self.id_for(context, *hir_definition);
                let function = self.id_for(context, *function);
                self.push(
                    id,
                    lir::Expression::TraceFoundFuzzableFunction {
                        hir_definition,
                        function,
                    },
                );
            }
        }
    }

    fn ids_for(&mut self, context: &LoweringContext, ids: &[mir::Id]) -> Vec<lir::Id> {
        ids.iter().map(|it| self.id_for(context, *it)).collect()
    }
    fn id_for(&mut self, context: &LoweringContext, id: mir::Id) -> lir::Id {
        if let Some(&id) = self.id_mapping.get(&id) {
            self.maybe_dup(id);
            return id;
        }

        self.push(id, context.constant_for(id).unwrap())
    }
    fn push_constant(
        &mut self,
        context: &mut LoweringContext,
        id: mir::Id,
        constant: impl Into<lir::Constant>,
    ) {
        let constant_id = context.constants.push(constant);
        context.constant_mapping.insert(id, constant_id);
        self.last_constant = Some(id);
    }

    fn push(&mut self, mir_id: mir::Id, expression: impl Into<lir::Expression>) -> lir::Id {
        let expression = expression.into();
        let is_constant = matches!(expression, lir::Expression::Constant(_));
        self.body.push(expression);

        let id = self.body.last_expression_id().unwrap();
        assert!(self.id_mapping.insert(mir_id, id).is_none());
        if !is_constant {
            assert!(self.ids_to_drop.insert(id));
        }
        id
    }

    fn maybe_dup(&mut self, id: lir::Id) {
        if !self.ids_to_drop.contains(&id) {
            return;
        }

        self.body.push(lir::Expression::Dup { id, amount: 1 });
    }
    fn finish(mut self, constant_mapping: &FxHashMap<mir::Id, lir::ConstantId>) -> lir::Body {
        if self.body.expressions().is_empty() {
            // If the top-level MIR contains only constants, its LIR body will
            // still be empty. Hence, we push a reference to the last constant
            // we encountered.
            let last_constant_id = self.last_constant.unwrap();
            self.push(last_constant_id, constant_mapping[&last_constant_id]);
        }

        let last_expression_id = self.body.last_expression_id().unwrap();
        self.ids_to_drop.remove(&last_expression_id);
        if !self.ids_to_drop.is_empty() {
            for id in self.ids_to_drop.iter().sorted().rev() {
                self.body.push(lir::Expression::Drop(*id));
            }
            self.body
                .push(lir::Expression::Reference(last_expression_id));
        }

        self.body
    }
}<|MERGE_RESOLUTION|>--- conflicted
+++ resolved
@@ -73,30 +73,19 @@
         parameters: &[mir::Id],
         body: &mir::Body,
     ) -> lir::Body {
-<<<<<<< HEAD
-        let mut lir_body = Self::new(captured, parameters);
-=======
-        let mut lir_body = Self::new(original_hirs, captured, parameters, responsible_parameter);
->>>>>>> 425daf2e
+        let mut lir_body = Self::new(original_hirs, captured, parameters);
         for (id, expression) in body.iter() {
             lir_body.compile_expression(context, id, expression);
         }
         lir_body.finish(&context.constant_mapping)
     }
 
-<<<<<<< HEAD
-    fn new(captured: &[mir::Id], parameters: &[mir::Id]) -> Self {
-        let captured_count = captured.len();
-        let parameter_count = parameters.len();
-=======
     fn new(
         original_hirs: FxHashSet<hir::Id>,
         captured: &[mir::Id],
         parameters: &[mir::Id],
-        responsible_parameter: mir::Id,
     ) -> Self {
         let body = lir::Body::new(original_hirs, captured.len(), parameters.len());
->>>>>>> 425daf2e
         let id_mapping: FxHashMap<_, _> = captured
             .iter()
             .chain(parameters.iter())
