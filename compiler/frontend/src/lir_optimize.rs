use crate::{
    hir_to_mir::ExecutionTarget,
    lir::{Bodies, Body, Expression, Id, Lir},
    mir_to_lir::{LirResult, MirToLir},
<<<<<<< HEAD
    module::Module,
    utils::{HashMapExtension, HashSetExtension},
=======
    utils::HashMapExtension,
>>>>>>> d6a655d1
    TracingConfig,
};
use itertools::Itertools;
use rustc_hash::{FxHashMap, FxHashSet};
use std::{collections::hash_map::Entry, sync::Arc};

#[salsa::query_group(OptimizeLirStorage)]
pub trait OptimizeLir: MirToLir {
    fn optimized_lir(&self, target: ExecutionTarget, tracing: TracingConfig) -> LirResult;
}

#[allow(clippy::needless_pass_by_value)]
fn optimized_lir(
    db: &dyn OptimizeLir,
    target: ExecutionTarget,
    tracing: TracingConfig,
) -> LirResult {
    let (lir, errors) = db.lir(target, tracing)?;

    let mut bodies = Bodies::default();
    for (id, body) in lir.bodies().ids_and_bodies() {
        let new_id = bodies.push(body.optimize());
        assert_eq!(id, new_id);
    }

    let optimized_lir = Lir::new(lir.constants().clone(), bodies);
    Ok((Arc::new(optimized_lir), errors))
}

impl Body {
    fn optimize(&self) -> Self {
        let mut new_body = Self::new(
            self.original_hirs().clone(),
            self.captured_count(),
            self.parameter_count(),
        );
        let mut id_mapping = FxHashMap::default();

        // Leading dups
        let (mut to_dup, to_drop) = self.get_combined_reference_count_adjustments();
        for id in self
            .captured_ids()
            .chain(self.parameter_ids())
            .chain([self.responsible_parameter_id()])
        {
            new_body.maybe_dup(&mut to_dup, id, &id_mapping);
        }

        // Determine the returned expression. We'll insert it after all the
        // drops to avoid having to create a reference to it after those drops.
        let return_expression_id =
            if let Expression::Reference(id) = self.expressions().last().unwrap()
                && *id == self.ids_and_expressions().rev()
                    .skip(1)
                    .find(|(_, expression)| !matches!(expression, Expression::Dup {..} | Expression::Drop(_)))
                    .unwrap()
                    .0 {
                // The last expression is a reference to the last expression
                // before all drops. We can remove it because we move all drops
                // before that last expression.
                *id
            } else {
                self.last_expression_id().unwrap()
            };

        // All expressions except the returned one
        for (old_id, old_expression) in self.ids_and_expressions() {
            if matches!(old_expression, Expression::Dup { .. } | Expression::Drop(_)) {
                continue;
            }
            if old_id == return_expression_id {
                // After the expression whose value is returned, the can only be
                // drop expressions and maybe a reference to this return value.
                break;
            }

            let mut new_expression = old_expression.clone();
            new_expression.replace_ids(|id| self.get_new_id(&id_mapping, id));
            let id = new_body.push(new_expression);
            id_mapping.force_insert(old_id, id);
            new_body.maybe_dup(&mut to_dup, old_id, &id_mapping);
        }
        assert!(to_dup.is_empty());

        // All drops
        for old_id in to_drop.into_iter().sorted() {
            new_body.push(Expression::Drop(self.get_new_id(&id_mapping, old_id)));
        }

        // Returned expression
        let mut new_expression = self.expression(return_expression_id).unwrap().clone();
        new_expression.replace_ids(|id| self.get_new_id(&id_mapping, id));
        new_body.push(new_expression);

        new_body
    }
    fn maybe_dup(
        &mut self,
        to_dup: &mut FxHashMap<Id, usize>,
        old_id: Id,
        id_mapping: &FxHashMap<Id, Id>,
    ) {
        let Some(amount) = to_dup.remove(&old_id) else {
            return;
        };
        assert!(amount > 0);
        let id = self.get_new_id(id_mapping, old_id);
        self.push(Expression::Dup { id, amount });
    }

    fn get_new_id(&self, id_mapping: &FxHashMap<Id, Id>, id: Id) -> Id {
        if id <= self.responsible_parameter_id() {
            // Captured variables, parameters, and the responsible parameter
            // keep their ID.
            id
        } else {
            id_mapping[&id]
        }
    }

    /// The sum of dups minus drops per ID.
    fn get_combined_reference_count_adjustments(&self) -> (FxHashMap<Id, usize>, FxHashSet<Id>) {
        let mut to_dup: FxHashMap<Id, usize> = FxHashMap::default();
        let mut to_drop: FxHashSet<Id> = FxHashSet::default();
        for expression in self.expressions() {
            match expression {
                Expression::Dup { id, amount } => {
                    *to_dup.entry(*id).or_default() += *amount;
                }
                Expression::Drop(id) => match to_dup.entry(*id) {
                    Entry::Occupied(mut entry) => {
                        if *entry.get() == 1 {
                            entry.remove();
                        } else {
                            *entry.get_mut() -= 1;
                        }
                    }
                    Entry::Vacant(_) => to_drop.force_insert(*id),
                },
                _ => {}
            }
        }
        (to_dup, to_drop)
    }
}<|MERGE_RESOLUTION|>--- conflicted
+++ resolved
@@ -2,12 +2,7 @@
     hir_to_mir::ExecutionTarget,
     lir::{Bodies, Body, Expression, Id, Lir},
     mir_to_lir::{LirResult, MirToLir},
-<<<<<<< HEAD
-    module::Module,
     utils::{HashMapExtension, HashSetExtension},
-=======
-    utils::HashMapExtension,
->>>>>>> d6a655d1
     TracingConfig,
 };
 use itertools::Itertools;
