--- conflicted
+++ resolved
@@ -189,13 +189,8 @@
                 children.push(closing);
                 children
             }
-<<<<<<< HEAD
-            CstKind::TextNewline(_) | CstKind::TextPart(_) => vec![],
-            CstKind::TextInterpolation {
-=======
-            Self::TextPart(_) => vec![],
+            Self::TextNewline(_) | Self::TextPart(_) => vec![],
             Self::TextInterpolation {
->>>>>>> 623179d5
                 opening_curly_braces,
                 expression,
                 closing_curly_braces,
@@ -393,14 +388,9 @@
                 }
                 closing.fmt(f)
             }
-<<<<<<< HEAD
-            CstKind::TextNewline(newline) => newline.fmt(f),
-            CstKind::TextPart(literal) => literal.fmt(f),
-            CstKind::TextInterpolation {
-=======
+            Self::TextNewline(newline) => newline.fmt(f),
             Self::TextPart(literal) => literal.fmt(f),
             Self::TextInterpolation {
->>>>>>> 623179d5
                 opening_curly_braces,
                 expression,
                 closing_curly_braces,
