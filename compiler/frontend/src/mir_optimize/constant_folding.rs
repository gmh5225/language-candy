//! Constant folding is just a fancy term for executing instructions at
//! compile-time when their result is known.
//!
//! Here's a before-and-after example:
//!
//! ```mir
//! $0 = builtinIntAdd       |  $0 = builtinIntAdd
//! $1 = 2                   |  $1 = 2
//! $2 = call $0 with $1 $1  |  $2 = 4
//! ```
//!
//! Afterwards, [tree shaking] can remove unneeded arguments. In the example
//! above, only `$2` would remain.
//!
//! Not all arguments need to be compile-time known. For example, even this code
//! could be simplified:
//!
//! ```mir
//! $0 = Foo                 |  $0 = Foo
//! $1 = struct [$0: $a]     |  $1 = struct [$0: $a]
//! $2 = builtinStructGet    |  $2 = builtinStructGet
//! $3 = call $3 with $1 $0  |  $3 = $a
//! ```
//!
//! Not only builtins can be compile-time evaluated: Needs and compile-time
//! errors from previous compilation stages can possibly also be executed at
//! compile-time.
//!
//! [tree shaking]: super::tree_shaking

use super::{
    current_expression::{Context, CurrentExpression},
    pure::PurenessInsights,
};
use crate::{
    builtin_functions::BuiltinFunction,
    format::{format_value, FormatValue, MaxLength, Precedence},
    id::IdGenerator,
    mir::{Body, Expression, Id, VisibleExpressions},
};
use itertools::Itertools;
use num_bigint::BigInt;
use num_integer::Integer;
use num_traits::{ToPrimitive, Zero};
use std::{
    borrow::Cow,
    cmp::Ordering,
    str::{self, FromStr},
};
use tracing::warn;
use unicode_segmentation::UnicodeSegmentation;

pub fn fold_constants(context: &mut Context, expression: &mut CurrentExpression) {
    let Expression::Call {
        function,
        arguments,
        responsible,
    } = &**expression
    else {
        return;
    };

    let function = context.visible.get(*function);
    if let Expression::Tag { symbol, value: None } = function && arguments.len() == 1 {
        **expression = Expression::Tag { symbol: symbol.clone(), value: Some(arguments[0]) };
        return;
    }

    let Expression::Builtin(builtin) = function else {
        return;
    };

    let arguments = arguments.to_owned();
    let responsible = *responsible;
    let Some(result) = run_builtin(
        &mut *expression,
        *builtin,
        &arguments,
        responsible,
        context.visible,
        context.id_generator,
        context.pureness,
    ) else {
        return;
    };
    **expression = result;
}
/// This function tries to run a builtin, requiring a minimal amount of static
/// knowledge. For example, it can find out that the result of `✨.equals $3 $3`
/// is `True`, even if the value of `$3` is not known at compile-time.
///
/// Returns `None` if the call couldn't be evaluated statically.
fn run_builtin(
    expression: &mut CurrentExpression,
    builtin: BuiltinFunction,
    arguments: &[Id],
    responsible: Id,
    visible: &VisibleExpressions,
    id_generator: &mut IdGenerator<Id>,
    pureness: &PurenessInsights,
) -> Option<Expression> {
    debug_assert_eq!(
        arguments.len(),
        builtin.num_parameters(),
        "wrong number of arguments for calling builtin function {builtin:?}",
    );

    let result = match builtin {
        BuiltinFunction::Equals => {
            let [a, b] = arguments else { unreachable!() };
            a.semantically_equals(*b, visible, pureness)?.into()
        }
        BuiltinFunction::FunctionRun => {
            let [function] = arguments else {
                unreachable!()
            };
            Expression::Call {
                function: *function,
                arguments: vec![],
                responsible,
            }
        }
        BuiltinFunction::GetArgumentCount => {
            let [function] = arguments else {
                unreachable!()
            };
            let Expression::Function { parameters, .. } = visible.get(*function) else {
                return None;
            };
            parameters.len().into()
        }
        BuiltinFunction::IfElse => {
            let [condition, then, else_] = arguments else {
                unreachable!()
            };
            let condition = visible.get(*condition).try_into().ok()?;
            Expression::Call {
                function: if condition { *then } else { *else_ },
                arguments: vec![],
                responsible,
            }
        }
        BuiltinFunction::IntAdd => {
            let [a, b] = arguments else { unreachable!() };
            let a: &BigInt = visible.get(*a).try_into().ok()?;
            let b: &BigInt = visible.get(*b).try_into().ok()?;
            (a + b).into()
        }
        BuiltinFunction::IntBitLength => {
            let [a] = arguments else { unreachable!() };
            let a: &BigInt = visible.get(*a).try_into().ok()?;
            a.bits().into()
        }
        BuiltinFunction::IntBitwiseAnd => {
            let [a, b] = arguments else { unreachable!() };
            if let Some(true) = a.semantically_equals(*b, visible, pureness) {
                return Some(Expression::Reference(*a));
            }

            let a: &BigInt = visible.get(*a).try_into().ok()?;
            let b: &BigInt = visible.get(*b).try_into().ok()?;
            (a & b).into()
        }
        BuiltinFunction::IntBitwiseOr => {
            let [a, b] = arguments else { unreachable!() };
            if let Some(true) = a.semantically_equals(*b, visible, pureness) {
                return Some(Expression::Reference(*a));
            }

            let a: &BigInt = visible.get(*a).try_into().ok()?;
            let b: &BigInt = visible.get(*b).try_into().ok()?;
            (a | b).into()
        }
        BuiltinFunction::IntBitwiseXor => {
            let [a, b] = arguments else { unreachable!() };
            if let Some(true) = a.semantically_equals(*b, visible, pureness) {
                return Some(0.into());
            }

            let a: &BigInt = visible.get(*a).try_into().ok()?;
            let b: &BigInt = visible.get(*b).try_into().ok()?;
            (a ^ b).into()
        }
        BuiltinFunction::IntCompareTo => {
            let [a, b] = arguments else { unreachable!() };
            if let Some(true) = a.semantically_equals(*b, visible, pureness) {
                return Some(Ordering::Equal.into());
            }

            let a: &BigInt = visible.get(*a).try_into().ok()?;
            let b: &BigInt = visible.get(*b).try_into().ok()?;
            a.cmp(b).into()
        }
        BuiltinFunction::IntDivideTruncating => {
            let [dividend, divisor] = arguments else {
                unreachable!()
            };
            if let Some(true) = dividend.semantically_equals(*divisor, visible, pureness) {
                return Some(1.into());
            }

            let dividend: &BigInt = visible.get(*dividend).try_into().ok()?;
            let divisor: &BigInt = visible.get(*divisor).try_into().ok()?;
            (dividend / divisor).into()
        }
        BuiltinFunction::IntModulo => {
            let [dividend, divisor] = arguments else {
                unreachable!()
            };
            if let Some(true) = dividend.semantically_equals(*divisor, visible, pureness) {
                return Some(0.into());
            }

            let dividend: &BigInt = visible.get(*dividend).try_into().ok()?;
            let divisor: &BigInt = visible.get(*divisor).try_into().ok()?;
            dividend.mod_floor(divisor).into()
        }
        BuiltinFunction::IntMultiply => {
            let [factor_a, factor_b] = arguments else {
                unreachable!()
            };
            let factor_a: &BigInt = visible.get(*factor_a).try_into().ok()?;
            let factor_b: &BigInt = visible.get(*factor_b).try_into().ok()?;
            (factor_a * factor_b).into()
        }
        BuiltinFunction::IntParse => {
            let [text] = arguments else { unreachable!() };
            let text: &str = visible.get(*text).try_into().ok()?;
            let mut body = Body::default();
            let result = match BigInt::from_str(text) {
                Ok(value) => Ok(body.push_with_new_id(id_generator, value)),
                Err(err) => Err(body.push_with_new_id(id_generator, err.to_string())),
            };
            body.push_with_new_id(id_generator, result);
            expression.replace_with_multiple(body);
            return None;
        }
        BuiltinFunction::IntRemainder => {
            let [dividend, divisor] = arguments else {
                unreachable!()
            };
            if let Some(true) = dividend.semantically_equals(*divisor, visible, pureness) {
                return Some(0.into());
            }

            let dividend: &BigInt = visible.get(*dividend).try_into().ok()?;
            let divisor: &BigInt = visible.get(*divisor).try_into().ok()?;
            (dividend % divisor).into()
        }
        BuiltinFunction::IntShiftLeft => {
            let [value, amount] = arguments else {
                unreachable!()
            };
            let amount: &BigInt = visible.get(*amount).try_into().ok()?;
            // TODO: Support larger shift amounts.
            let amount: u128 = amount.try_into().unwrap();
            if amount == 0 {
                return Some(value.into());
            }

            let value: &BigInt = visible.get(*value).try_into().ok()?;
            (value << amount).into()
        }
        BuiltinFunction::IntShiftRight => {
            let [value, amount] = arguments else {
                unreachable!()
            };
            let amount: &BigInt = visible.get(*amount).try_into().ok()?;
            // TODO: Support larger shift amounts.
            let amount: u128 = amount.try_into().unwrap();
            if amount == 0 {
                return Some(value.into());
            }

            let value: &BigInt = visible.get(*value).try_into().ok()?;
            (value >> amount).into()
        }
        BuiltinFunction::IntSubtract => {
            let [minuend, subtrahend] = arguments else {
                unreachable!()
            };
            if let Some(true) = minuend.semantically_equals(*subtrahend, visible, pureness) {
                return Some(Expression::Int(0.into()));
            }

            let minuend: &BigInt = visible.get(*minuend).try_into().ok()?;
            let subtrahend: &BigInt = visible.get(*subtrahend).try_into().ok()?;
            (minuend - subtrahend).into()
        }
        BuiltinFunction::ListFilled => {
            let [length, item] = arguments else {
                unreachable!()
            };
            let Expression::Int(length) = visible.get(*length) else {
                return None;
            };
            // TODO: Support lists longer than `usize::MAX`.
            vec![*item; length.to_usize().unwrap()].into()
        }
        BuiltinFunction::ListGet => {
            let [list, index] = arguments else {
                unreachable!()
            };
            let Expression::List(list) = visible.get(*list) else {
                return None;
            };
            let Expression::Int(index) = visible.get(*index) else {
                return None;
            };
            // TODO: Support lists longer than `usize::MAX`.
            list.get(index.to_usize().unwrap())?.into()
        }
        BuiltinFunction::ListInsert => return None,
        BuiltinFunction::ListLength => {
            let [list] = arguments else { unreachable!() };
            let Expression::List(list) = visible.get(*list) else {
                return None;
            };
            list.len().into()
        }
        BuiltinFunction::ListRemoveAt => return None,
        BuiltinFunction::ListReplace => return None,
        BuiltinFunction::Print => return None,
        BuiltinFunction::StructGet => {
            let [struct_, key] = arguments else {
                unreachable!()
            };
            let Expression::Struct(fields) = visible.get(*struct_) else {
                return None;
            };

            // TODO: Relax this requirement. Even if not all keys are
            // constant, we may still conclude the result of the builtin:
            // If one key `semantically_equals` the requested one and all
            // others definitely not, then we can still resolve that.
            if !pureness.is_definition_const(visible.get(*key)) {
                return None;
            }
            if fields
                .iter()
                .any(|(id, _)| !pureness.is_definition_const(visible.get(*id)))
            {
                return None;
            }

            let value = fields
                .iter()
                .rev()
                .find(|(k, _)| {
                    k.semantically_equals(*key, visible, pureness)
                        .unwrap_or_default()
                })
                .map(|(_, value)| *value);
            if let Some(value) = value {
                Expression::Reference(value)
            } else {
                warn!(
                    "Struct access will panic because key {} isn't in there.",
                    visible.get(*key),
                );
                return None;
            }
        }
        BuiltinFunction::StructGetKeys => return None,
        BuiltinFunction::StructHasKey => {
            let [struct_, key] = arguments else {
                unreachable!()
            };
            let Expression::Struct(fields) = visible.get(*struct_) else {
                return None;
            };

            let mut is_contained = Some(false);
            for (k, _) in fields.iter() {
                match k.semantically_equals(*key, visible, pureness) {
                    Some(is_equal) => {
                        if is_equal {
                            is_contained = Some(true);
                            break;
                        }
                    }
                    None => {
                        if is_contained == Some(false) {
                            is_contained = None;
                        }
                    }
                }
            }

            is_contained?.into()
        }
        BuiltinFunction::TagGetValue => {
            let [tag] = arguments else { unreachable!() };
            let Expression::Tag {
                value: Some(value), ..
            } = visible.get(*tag)
            else {
                return None;
            };
            value.into()
        }
        BuiltinFunction::TagHasValue => {
            let [tag] = arguments else { unreachable!() };
            let Expression::Tag { value, .. } = visible.get(*tag) else {
                return None;
            };
            value.is_some().into()
        }
        BuiltinFunction::TagWithoutValue => {
            let [tag] = arguments else { unreachable!() };
            let Expression::Tag { symbol, .. } = visible.get(*tag) else {
                return None;
            };
            Expression::Tag {
                symbol: symbol.clone(),
                value: None,
            }
        }
        BuiltinFunction::TextCharacters => {
            let [text] = arguments else { unreachable!() };
            let Expression::Text(text) = visible.get(*text) else {
                return None;
            };
            let mut body = Body::default();
            let characters = text
                .graphemes(true)
                .map(|it| body.push_with_new_id(id_generator, it))
                .collect_vec();
            body.push_with_new_id(id_generator, characters);
            expression.replace_with_multiple(body);
            return None;
        }
        BuiltinFunction::TextConcatenate => {
            let [a, b] = arguments else { unreachable!() };
            match (visible.get(*a), visible.get(*b)) {
                (Expression::Text(text), other) | (other, Expression::Text(text))
                    if text.is_empty() =>
                {
                    other.clone()
                }
                (Expression::Text(text_a), Expression::Text(text_b)) => {
                    Expression::Text(format!("{}{}", text_a, text_b))
                }
                _ => return None,
            }
        }
        BuiltinFunction::TextContains => {
            let [text, pattern] = arguments else {
                unreachable!()
            };
            let Expression::Text(pattern) = visible.get(*pattern) else {
                return None;
            };
            if pattern.is_empty() {
                return Some(true.into());
            }

            let Expression::Text(text) = visible.get(*text) else {
                return None;
            };
            text.contains(pattern).into()
        }
        BuiltinFunction::TextEndsWith => {
            let [text, suffix] = arguments else {
                unreachable!()
            };
            let Expression::Text(suffix) = visible.get(*suffix) else {
                return None;
            };
            if suffix.is_empty() {
                return Some(true.into());
            }

            let Expression::Text(text) = visible.get(*text) else {
                return None;
            };
            text.ends_with(suffix).into()
        }
        BuiltinFunction::TextFromUtf8 => {
            let [bytes] = arguments else { unreachable!() };
            let Expression::List(bytes) = visible.get(*bytes) else {
                return None;
            };

            // TODO: Remove `u8` checks once we have `needs` ensuring that the bytes are valid.
            let bytes = bytes
                .iter()
                .map(|it| {
                    let Expression::Int(it) = visible.get(*it) else {
                        return Err(());
                    };
                    it.to_u8().ok_or(())
                })
                .try_collect();
            let Ok(bytes) = bytes else {
                return None;
            };

            let mut body = Body::default();
            let result = String::from_utf8(bytes)
                .map(|it| body.push_with_new_id(id_generator, it))
                .map_err(|_| body.push_with_new_id(id_generator, "Invalid UTF-8."));
            body.push_with_new_id(id_generator, result);
            expression.replace_with_multiple(body);
            return None;
        }
        BuiltinFunction::TextGetRange => {
            let [text, start_inclusive, end_exclusive] = arguments else {
                unreachable!()
            };
            if let Some(true) =
                start_inclusive.semantically_equals(*end_exclusive, visible, pureness)
            {
                return Some("".into());
            }

            let end_exclusive = if let Expression::Int(end_exclusive) = visible.get(*end_exclusive)
            {
                Some(end_exclusive)
            } else {
                None
            };
            if let Some(end_exclusive) = end_exclusive && end_exclusive.is_zero() {
                return Some("".into());
            }

            let Expression::Text(text) = visible.get(*text) else {
                return None;
            };
            let Expression::Int(start_inclusive) = visible.get(*start_inclusive) else {
                return None;
            };
            // TODO: Support indices larger than usize.
            let start_inclusive = start_inclusive.to_usize().unwrap();

            if text.graphemes(true).count() == start_inclusive.to_usize().unwrap() {
                return Some("".into());
            }

            let Some(end_exclusive) = end_exclusive else {
                return None;
            };
            let end_exclusive = end_exclusive.to_usize().unwrap();

            text.graphemes(true)
                .skip(start_inclusive)
                .take(end_exclusive - start_inclusive)
                .collect::<String>()
                .into()
        }
        BuiltinFunction::TextIsEmpty => {
            let [text] = arguments else { unreachable!() };
            let Expression::Text(text) = visible.get(*text) else {
                return None;
            };
            text.is_empty().into()
        }
        BuiltinFunction::TextLength => {
            let [text] = arguments else { unreachable!() };
            let Expression::Text(text) = visible.get(*text) else {
                return None;
            };
            text.graphemes(true).count().into()
        }
        BuiltinFunction::TextStartsWith => {
            let [text, suffix] = arguments else {
                unreachable!()
            };
            let Expression::Text(suffix) = visible.get(*suffix) else {
                return None;
            };
            if suffix.is_empty() {
                return Some(true.into());
            }

            let Expression::Text(text) = visible.get(*text) else {
                return None;
            };
            text.starts_with(suffix).into()
        }
        BuiltinFunction::TextTrimEnd => {
            let [text] = arguments else { unreachable!() };
            let Expression::Text(text) = visible.get(*text) else {
                return None;
            };
            text.trim_end().into()
        }
        BuiltinFunction::TextTrimStart => {
            let [text] = arguments else { unreachable!() };
            let Expression::Text(text) = visible.get(*text) else {
                return None;
            };
            text.trim_start().into()
        }
<<<<<<< HEAD
        BuiltinFunction::ToDebugText => return None,
=======
        BuiltinFunction::ToDebugText => {
            let [argument] = arguments else {
                unreachable!()
            };
            let formatted =
                format_value(*argument, Precedence::High, MaxLength::Unlimited, &|id| {
                    Some(match visible.get(id) {
                        Expression::Int(int) => FormatValue::Int(Cow::Borrowed(int)),
                        Expression::Text(text) => FormatValue::Text(text),
                        Expression::Tag { symbol, value } => FormatValue::Tag {
                            symbol,
                            value: *value,
                        },
                        Expression::Builtin(_) => FormatValue::Function,
                        Expression::List(items) => FormatValue::List(items),
                        Expression::Struct(entries) => FormatValue::Struct(Cow::Borrowed(entries)),
                        Expression::Function { .. } => FormatValue::Function,
                        _ => return None,
                    })
                })?;
            formatted.into()
        }
        BuiltinFunction::Try => return None,
>>>>>>> 81fc3a64
        BuiltinFunction::TypeOf => Expression::tag(
            match visible.get(arguments[0]) {
                Expression::Int(_) => "Int",
                Expression::Text(_) => "Text",
                Expression::Tag { .. } => "Tag",
                Expression::Builtin(_) => "Function",
                Expression::List(_) => "List",
                Expression::Struct(_) => "Struct",
                Expression::Reference(_) => return None,
                Expression::HirId(_) => unreachable!(),
                Expression::Function { .. } => "Function",
                Expression::Parameter => return None,
                Expression::Call { function, .. } => {
                    let callee = visible.get(*function);
                    let Expression::Builtin(builtin) = callee else {
                        return None;
                    };
                    match builtin {
                        BuiltinFunction::Equals => "Tag",
                        BuiltinFunction::GetArgumentCount => "Int",
                        BuiltinFunction::FunctionRun => return None,
                        BuiltinFunction::IfElse => return None,
                        BuiltinFunction::IntAdd => "Int",
                        BuiltinFunction::IntBitLength => "Int",
                        BuiltinFunction::IntBitwiseAnd => "Int",
                        BuiltinFunction::IntBitwiseOr => "Int",
                        BuiltinFunction::IntBitwiseXor => "Int",
                        BuiltinFunction::IntCompareTo => "Tag",
                        BuiltinFunction::IntDivideTruncating => "Int",
                        BuiltinFunction::IntModulo => "Int",
                        BuiltinFunction::IntMultiply => "Int",
                        BuiltinFunction::IntParse => "Struct",
                        BuiltinFunction::IntRemainder => "Int",
                        BuiltinFunction::IntShiftLeft => "Int",
                        BuiltinFunction::IntShiftRight => "Int",
                        BuiltinFunction::IntSubtract => "Int",
                        BuiltinFunction::ListFilled => "List",
                        BuiltinFunction::ListGet => return None,
                        BuiltinFunction::ListInsert => "List",
                        BuiltinFunction::ListLength => "Int",
                        BuiltinFunction::ListRemoveAt => "List",
                        BuiltinFunction::ListReplace => "List",
                        BuiltinFunction::Print => "Tag",
                        BuiltinFunction::StructGet => return None,
                        BuiltinFunction::StructGetKeys => "List",
                        BuiltinFunction::StructHasKey => "Tag",
                        BuiltinFunction::TagGetValue => return None,
                        BuiltinFunction::TagHasValue => "Tag",
                        BuiltinFunction::TagWithoutValue => "Tag",
                        BuiltinFunction::TextCharacters => "List",
                        BuiltinFunction::TextConcatenate => "Text",
                        BuiltinFunction::TextContains => "Tag",
                        BuiltinFunction::TextEndsWith => "Tag",
                        BuiltinFunction::TextFromUtf8 => "Struct",
                        BuiltinFunction::TextGetRange => "Text",
                        BuiltinFunction::TextIsEmpty => "Tag",
                        BuiltinFunction::TextLength => "Int",
                        BuiltinFunction::TextStartsWith => "Tag",
                        BuiltinFunction::TextTrimEnd => "Text",
                        BuiltinFunction::TextTrimStart => "Text",
                        BuiltinFunction::ToDebugText => "Text",
                        BuiltinFunction::TypeOf => "Tag",
                    }
                }
                Expression::UseModule { .. } => return None,
                Expression::Panic { .. } => return None,
                Expression::TraceCallStarts { .. }
                | Expression::TraceCallEnds { .. }
                | Expression::TraceExpressionEvaluated { .. }
                | Expression::TraceFoundFuzzableFunction { .. } => unreachable!(),
            }
            .to_string(),
        ),
    };
    Some(result)
}<|MERGE_RESOLUTION|>--- conflicted
+++ resolved
@@ -592,9 +592,6 @@
             };
             text.trim_start().into()
         }
-<<<<<<< HEAD
-        BuiltinFunction::ToDebugText => return None,
-=======
         BuiltinFunction::ToDebugText => {
             let [argument] = arguments else {
                 unreachable!()
@@ -617,8 +614,6 @@
                 })?;
             formatted.into()
         }
-        BuiltinFunction::Try => return None,
->>>>>>> 81fc3a64
         BuiltinFunction::TypeOf => Expression::tag(
             match visible.get(arguments[0]) {
                 Expression::Int(_) => "Int",
