--- conflicted
+++ resolved
@@ -62,8 +62,6 @@
                 (Expression::Builtin(a), Expression::Builtin(b)) => {
                     format!("{a:?}").cmp(&format!("{b:?}"))
                 }
-<<<<<<< HEAD
-=======
                 (
                     Expression::Tag {
                         symbol: a,
@@ -74,7 +72,6 @@
                         value: None,
                     },
                 ) => a.cmp(b),
->>>>>>> 9db14219
                 (Expression::Int(a), Expression::Int(b)) => a.cmp(b),
                 (Expression::Text(a), Expression::Text(b)) => a.cmp(b),
                 _ => order_score(a).cmp(&order_score(b)),
