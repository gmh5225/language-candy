use itertools::Itertools;
use rustc_hash::{FxHashMap, FxHashSet};

use crate::{
    ast::{
        self, Assignment, AssignmentBody, Ast, AstError, AstKind, AstString, Call, Function,
        Identifier, Int, List, Match, MatchCase, OrPattern, Struct, StructAccess, Symbol, Text,
        TextPart,
    },
    cst::{self, Cst, CstDb, CstKind, UnwrapWhitespaceAndComment},
    error::{CompilerError, CompilerErrorPayload},
    module::Module,
    position::Offset,
    rcst_to_cst::RcstToCst,
    string_to_rcst::ModuleError,
    utils::AdjustCasingOfFirstLetter,
};
use std::{ops::Range, sync::Arc};

#[salsa::query_group(CstToAstStorage)]
pub trait CstToAst: CstDb + RcstToCst {
    #[salsa::transparent]
    fn ast_to_cst_id(&self, id: ast::Id) -> Option<cst::Id>;
    #[salsa::transparent]
    fn ast_id_to_span(&self, id: ast::Id) -> Option<Range<Offset>>;
    #[salsa::transparent]
    fn ast_id_to_display_span(&self, id: ast::Id) -> Option<Range<Offset>>;

    #[salsa::transparent]
    fn cst_to_ast_id(&self, module: Module, id: cst::Id) -> Vec<ast::Id>;

    fn ast(&self, module: Module) -> AstResult;
}

pub type AstResult = Result<(Arc<Vec<Ast>>, Arc<FxHashMap<ast::Id, cst::Id>>), ModuleError>;

fn ast_to_cst_id(db: &dyn CstToAst, id: ast::Id) -> Option<cst::Id> {
    let (_, ast_to_cst_id_mapping) = db.ast(id.module.clone()).ok()?;
    ast_to_cst_id_mapping.get(&id).cloned()
}
fn ast_id_to_span(db: &dyn CstToAst, id: ast::Id) -> Option<Range<Offset>> {
    let cst_id = db.ast_to_cst_id(id.clone())?;
    Some(db.find_cst(id.module, cst_id).data.span)
}
fn ast_id_to_display_span(db: &dyn CstToAst, id: ast::Id) -> Option<Range<Offset>> {
    let cst_id = db.ast_to_cst_id(id.clone())?;
    Some(db.find_cst(id.module, cst_id).display_span())
}

fn cst_to_ast_id(db: &dyn CstToAst, module: Module, id: cst::Id) -> Vec<ast::Id> {
    if let Ok((_, ast_to_cst_id_mapping)) = db.ast(module) {
        ast_to_cst_id_mapping
            .iter()
            .filter_map(|(key, &value)| if value == id { Some(key) } else { None })
            .cloned()
            .collect_vec()
    } else {
        vec![]
    }
}

fn ast(db: &dyn CstToAst, module: Module) -> AstResult {
    let mut context = LoweringContext::new(module.clone());

    db.cst(module).map(|cst| {
        let cst = cst.unwrap_whitespace_and_comment();
        let asts = context.lower_csts(&cst);
        (Arc::new(asts), Arc::new(context.id_mapping))
    })
}

#[derive(Clone, Copy, PartialEq, Eq, Hash, Debug)]
enum LoweringType {
    Expression,
    Pattern,
    PatternLiteralPart,
}

struct LoweringContext {
    module: Module,
    next_id: usize,
    id_mapping: FxHashMap<ast::Id, cst::Id>,
}
impl LoweringContext {
    fn new(module: Module) -> Self {
        LoweringContext {
            module,
            next_id: 0,
            id_mapping: FxHashMap::default(),
        }
    }
    fn lower_csts(&mut self, csts: &[Cst]) -> Vec<Ast> {
        csts.iter()
            .map(|it| self.lower_cst(it, LoweringType::Expression))
            .collect()
    }
    fn lower_cst(&mut self, cst: &Cst, lowering_type: LoweringType) -> Ast {
        match &cst.kind {
            CstKind::EqualsSign
            | CstKind::Comma
            | CstKind::Dot
            | CstKind::Colon
            | CstKind::ColonEqualsSign
            | CstKind::Bar
            | CstKind::OpeningParenthesis
            | CstKind::ClosingParenthesis
            | CstKind::OpeningBracket
            | CstKind::ClosingBracket
            | CstKind::OpeningCurlyBrace
            | CstKind::ClosingCurlyBrace
            | CstKind::Arrow
            | CstKind::SingleQuote
            | CstKind::DoubleQuote
            | CstKind::Percent
            | CstKind::Octothorpe => {
                self.create_error_ast(cst, None, AstError::UnexpectedPunctuation)
            }
            CstKind::Whitespace(_)
            | CstKind::Newline(_)
            | CstKind::Comment { .. }
            | CstKind::TrailingWhitespace { .. } => {
                panic!("Whitespace should have been removed before lowering to AST.")
            }
            CstKind::Identifier(identifier) => {
                let string = self.create_string(cst.data.id, identifier.to_string());
                let mut kind = AstKind::Identifier(Identifier(string));
                if lowering_type == LoweringType::PatternLiteralPart {
                    kind = AstKind::Error {
                        child: None,
                        errors: vec![self.create_error(
                            cst,
                            AstError::PatternLiteralPartContainsInvalidExpression,
                        )],
                    };
                };
                self.create_ast(cst.data.id, kind)
            }
            CstKind::Symbol(symbol) => {
                let string = self.create_string(cst.data.id, symbol.to_string());
                self.create_ast(cst.data.id, Symbol(string))
            }
            CstKind::Int { value, .. } => self.create_ast(cst.data.id, Int(value.clone())),
            CstKind::Text {
                opening,
                parts,
                closing,
            } => {
                let mut errors = vec![];

                let opening_single_quote_count = match &opening.kind {
                    CstKind::OpeningText {
                        opening_single_quotes,
                        opening_double_quote: box Cst {
                            kind: CstKind::DoubleQuote,
                            ..
                        }
                    } if opening_single_quotes
                        .iter()
                        .all(|single_quote| single_quote.kind.is_single_quote()) => opening_single_quotes.len(),
                    _ => panic!("Text needs to start with any number of single quotes followed by a double quote, but started with {}.", opening)
                };

                let mut lowered_parts = vec![];
                for part in parts {
                    match &part.kind {
                        CstKind::TextPart(text) => {
                            let string = self.create_string(part.data.id, text.clone());
                            let text_part =
                                self.create_ast(part.data.id, TextPart(string));
                            lowered_parts.push(text_part);
                        },
                        CstKind::TextInterpolation {
                            opening_curly_braces,
                            expression,
                            closing_curly_braces,
                        } => {
                            if lowering_type != LoweringType::Expression {
                                return self.create_ast_for_invalid_expression_in_pattern(cst);
                            };

                            if opening_curly_braces.len() != (opening_single_quote_count + 1)
                                || !opening_curly_braces
                                    .iter()
                                    .all(|opening_curly_brace| opening_curly_brace.kind.is_opening_curly_brace())
                            {
                                panic!(
                                    "Text interpolation needs to start with {} opening curly braces, but started with {}.", 
                                    opening_single_quote_count + 1,
                                    opening_curly_braces.iter().map(|cst| format!("{}", cst)).join(""),
                                )
                            }

                            let ast = self.lower_cst(expression, LoweringType::Expression);

                            if closing_curly_braces.len() == opening_single_quote_count + 1
                                && closing_curly_braces
                                    .iter()
                                    .all(|closing_curly_brace| closing_curly_brace.kind.is_closing_curly_brace())
                            {
                                lowered_parts.push(ast);
                            } else {
                                let error = self.create_error_ast(
                                    part,
                                    ast,
                                    AstError::TextInterpolationMissesClosingCurlyBraces,
                                );
                                lowered_parts.push(error);
                            }
                        },
                        CstKind::Error { error, .. } => errors.push(self.create_error(part, *error)),
                        _ => panic!("Text contains non-TextPart. Whitespaces should have been removed already."),
                    }
                }
                let text = self.create_ast(cst.data.id, Text(lowered_parts));

                if !matches!(
                    &closing.kind,
                    CstKind::ClosingText {
                        closing_double_quote: box Cst {
                            kind: CstKind::DoubleQuote,
                            ..
                        },
                        closing_single_quotes
                    } if closing_single_quotes
                        .iter()
                        .all(|single_quote| single_quote.kind.is_single_quote())
                        && opening_single_quote_count == closing_single_quotes.len()
                ) {
                    errors.push(self.create_error(closing, AstError::TextMissesClosingQuote));
                }

                self.wrap_in_errors(cst.data.id, text, errors)
            }
            CstKind::OpeningText { .. } => panic!("OpeningText should only occur in Text."),
            CstKind::ClosingText { .. } => panic!("ClosingText should only occur in Text."),
            CstKind::TextPart(_) => panic!("TextPart should only occur in Text."),
            CstKind::TextInterpolation { .. } => {
                panic!("TextInterpolation should only occur in Text.")
            }
            CstKind::BinaryBar { left, bar, right } => {
                match lowering_type {
                    // In an expression context, a bar introduces a call.
                    LoweringType::Expression => {
                        let left = self.lower_cst(left, LoweringType::Expression);

                        assert!(
                            bar.kind.is_bar(),
                            "BinaryBar must contain a bar, but instead contained a {bar}.",
                        );

                        let call = self.lower_cst(right, LoweringType::Expression);
                        let call = match call {
                            Ast {
                                kind:
                                    AstKind::Call(Call {
                                        receiver,
                                        mut arguments,
                                        ..
                                    }),
                                ..
                            } if right.kind.is_call() => {
                                arguments.insert(0, left);
                                Call {
                                    receiver,
                                    arguments,
                                    is_from_pipe: true,
                                }
                            }
                            call => Call {
                                receiver: Box::new(call),
                                arguments: vec![left],
                                is_from_pipe: true,
                            },
                        };
                        self.create_ast(cst.data.id, call)
                    }
                    // In a pattern context, a bar represents an or pattern.
                    LoweringType::Pattern | LoweringType::PatternLiteralPart => {
                        let mut patterns = vec![];

                        let mut cst = cst;
                        while let Cst {
                            kind: CstKind::BinaryBar { left, bar, right },
                            ..
                        } = cst
                        {
                            patterns.push(self.lower_cst(right, LoweringType::Pattern));
                            assert!(
                                bar.kind.is_bar(),
                                "Expected a bar after the left side of an or pattern, but found {bar}.",
                            );
                            cst = left;
                        }
                        patterns.push(self.lower_cst(left, LoweringType::Pattern));
                        patterns.reverse();

                        let mut errors = vec![];

                        let captured_identifiers = patterns
                            .iter()
                            .map(|it| it.captured_identifiers())
                            .collect_vec();
                        let all_identifiers = captured_identifiers
                            .iter()
                            .flat_map(|it| it.keys())
                            .collect::<FxHashSet<_>>();
                        for identifier in all_identifiers {
                            let number_of_missing_captures = captured_identifiers
                                .iter()
                                .filter(|it| !it.contains_key(identifier))
                                .count();
                            if number_of_missing_captures == 0 {
                                continue;
                            }

                            let empty_vec = vec![];
                            let all_captures = captured_identifiers
                                .iter()
                                .flat_map(|it| it.get(identifier).unwrap_or(&empty_vec))
                                .filter_map(|it| self.id_mapping.get(it).cloned())
                                .collect_vec();
                            errors.push(self.create_error(
                                left,
                                AstError::OrPatternIsMissingIdentifiers {
                                    identifier: identifier.to_owned(),
                                    number_of_missing_captures:
                                        number_of_missing_captures.try_into().unwrap(),
                                    all_captures,
                                },
                            ))
                        }

                        let ast = self.create_ast(cst.data.id, OrPattern(patterns));
                        self.wrap_in_errors(cst.data.id, ast, errors)
                    }
                }
            }
            CstKind::Parenthesized {
                opening_parenthesis,
                inner,
                closing_parenthesis,
            } => {
                match lowering_type {
                    LoweringType::Expression => {}
                    LoweringType::Pattern | LoweringType::PatternLiteralPart => {
                        return self.create_error_ast(cst, None, AstError::ParenthesizedInPattern);
                    }
                }

                let mut ast = self.lower_cst(inner, LoweringType::Expression);

                assert!(
                    opening_parenthesis.kind.is_opening_parenthesis(),
                    "Parenthesized needs to start with opening parenthesis, but started with {opening_parenthesis}.",
                );
                if !closing_parenthesis.kind.is_closing_parenthesis() {
                    ast = self.create_error_ast(
                        closing_parenthesis,
                        ast,
                        AstError::ParenthesizedMissesClosingParenthesis,
                    );
                }

                ast
            }
            CstKind::Call {
                receiver,
                arguments,
            } => {
                let mut receiver_kind = &receiver.kind;
                loop {
                    receiver_kind = match receiver_kind {
                        CstKind::Parenthesized {
                            opening_parenthesis,
                            inner,
                            closing_parenthesis,
                        } => {
                            assert!(
                                opening_parenthesis.kind.is_opening_parenthesis(),
                                "Parenthesized needs to start with opening parenthesis, but started with {opening_parenthesis}.",
                            );
                            if !closing_parenthesis.kind.is_closing_parenthesis() {
                                return self.create_ast(
                                    closing_parenthesis.data.id,
                                    AstKind::Error {
                                        child: None,
                                        errors: vec![self.create_error(
                                            closing_parenthesis,
                                            AstError::ParenthesizedMissesClosingParenthesis,
                                        )],
                                    },
                                );
                            }
                            &inner.kind
                        }
                        _ => break,
                    };
                }
                let receiver = self.lower_cst(receiver, LoweringType::Expression);
                let arguments = self.lower_csts(arguments);

                self.create_ast(
                    cst.data.id,
                    Call {
                        receiver: receiver.into(),
                        arguments,
                        is_from_pipe: false,
                    },
                )
            }
            CstKind::List {
                opening_parenthesis,
                items,
                closing_parenthesis,
            } => {
                let mut errors = vec![];

                if lowering_type == LoweringType::PatternLiteralPart {
                    errors.push(
                        self.create_error(
                            cst,
                            AstError::PatternLiteralPartContainsInvalidExpression,
                        ),
                    );
                };

                assert!(
                    opening_parenthesis.kind.is_opening_parenthesis(),
                    "List should always have an opening parenthesis, but instead had {opening_parenthesis}.",
                );

                let mut ast_items = vec![];
                if items.len() == 1 && let CstKind::Comma = items[0].kind {
                    // Empty list (`(,)`), do nothing.
                } else {
                    for item in items {
                        let CstKind::ListItem {
                            value,
                            comma,
                        } = &item.kind else {
                            errors.push(self.create_error(cst, AstError::ListWithNonListItem));
                            continue;
                        };

                        let mut value = self.lower_cst(&value.clone(), lowering_type);

                        if let Some(comma) = comma && !comma.kind.is_comma() {
                            value = self.create_error_ast(
                                comma,
                                value,
                                AstError::ListItemMissesComma,
                            );
                        }

                        ast_items.push(value);
                    }
                }

                if !closing_parenthesis.kind.is_closing_parenthesis() {
                    errors.push(
                        self.create_error(
                            closing_parenthesis,
                            AstError::ListMissesClosingParenthesis,
                        ),
                    );
                }

                let ast = self.create_ast(cst.data.id, List(ast_items));
                self.wrap_in_errors(cst.data.id, ast, errors)
            }
            CstKind::ListItem { .. } => panic!("ListItem should only appear in List."),
            CstKind::Struct {
                opening_bracket,
                fields,
                closing_bracket,
            } => {
                let mut errors = vec![];

                if lowering_type == LoweringType::PatternLiteralPart {
                    errors.push(
                        self.create_error(
                            cst,
                            AstError::PatternLiteralPartContainsInvalidExpression,
                        ),
                    );
                };

                assert!(
                    opening_bracket.kind.is_opening_bracket(),
                    "Struct should always have an opening bracket, but instead had {opening_bracket}.",
                );

                let fields = fields
                    .iter()
                    .filter_map(|field| {
                        let CstKind::StructField {
                            key_and_colon,
                            value,
                            comma,
                        } = &field.kind
                        else {
                            errors.push(self.create_error(cst, AstError::StructWithNonStructField));
                            return None;
                        };

                        if let Some(box (key, colon)) = key_and_colon {
                            // Normal syntax, e.g. `[foo: bar]`.

                            let key_lowering_type = match lowering_type {
                                LoweringType::Expression => LoweringType::Expression,
                                LoweringType::Pattern | LoweringType::PatternLiteralPart => {
                                    LoweringType::PatternLiteralPart
                                }
                            };
                            let mut key = self.lower_cst(key, key_lowering_type);

                            if !colon.kind.is_colon() {
                                key = self.create_error_ast(
                                    colon,
                                    key,
                                    AstError::StructKeyMissesColon,
                                )
                            }

                            let mut value = self.lower_cst(&value.clone(), lowering_type);

                            if let Some(comma) = comma && !comma.kind.is_comma() {
                                value = self.create_error_ast(
                                    comma,
                                    value,
                                    AstError::StructValueMissesComma,
                                )
                            }
                            Some((Some(key), value))
                        } else {
                            // Shorthand syntax, e.g. `[foo]`.
                            let mut ast = self.lower_cst(&value.clone(), lowering_type);

                            if !ast.kind.is_identifier() {
                                ast = self.create_error_ast(
                                    value,
                                    ast,
                                    AstError::StructShorthandWithNotIdentifier,
                                )
                            }

                            if let Some(comma) = comma && !comma.kind.is_comma() {
                                ast = self.create_error_ast(
                                    comma,
                                    ast,
                                    AstError::StructValueMissesComma,
                                )
                            }
                            Some((None, ast))
                        }
                    })
                    .collect();

                if !closing_bracket.kind.is_closing_bracket() {
                    errors.push(
                        self.create_error(closing_bracket, AstError::StructMissesClosingBrace),
                    );
                }

                let ast = self.create_ast(cst.data.id, Struct { fields });
                self.wrap_in_errors(cst.data.id, ast, errors)
            }
            CstKind::StructField { .. } => panic!("StructField should only appear in Struct."),
            CstKind::StructAccess { struct_, dot, key } => {
                if lowering_type != LoweringType::Expression {
                    return self.create_ast_for_invalid_expression_in_pattern(cst);
                };

                self.lower_struct_access(cst.data.id, struct_, dot, key)
            }
            CstKind::Match {
                expression,
                percent,
                cases,
            } => {
                if lowering_type != LoweringType::Expression {
                    return self.create_ast_for_invalid_expression_in_pattern(expression);
                };

                let expression = self.lower_cst(expression, LoweringType::Expression);

                assert!(
                    percent.kind.is_percent(),
                    "Expected a percent sign after the expression to match over, but found {percent}.",
                );

                let cases = self.lower_csts(cases);

                self.create_ast(
                    cst.data.id,
                    Match {
                        expression: Box::new(expression),
                        cases,
                    },
                )
            }
            CstKind::MatchCase {
                pattern,
                arrow: _,
                body,
            } => {
                if lowering_type != LoweringType::Expression {
                    return self.create_ast_for_invalid_expression_in_pattern(pattern);
                };

                let pattern = self.lower_cst(pattern, LoweringType::Pattern);

                // TODO: handle error in arrow

                let body = self.lower_csts(body);

                self.create_ast(
                    cst.data.id,
                    MatchCase {
                        pattern: Box::new(pattern),
                        body,
                    },
                )
            }
            CstKind::Function {
                opening_curly_brace,
                parameters_and_arrow,
                body,
                closing_curly_brace,
            } => {
                if lowering_type != LoweringType::Expression {
                    return self.create_ast_for_invalid_expression_in_pattern(cst);
                }

                assert!(
                    opening_curly_brace.kind.is_opening_curly_brace(),
                    "Expected an opening curly brace at the beginning of a function, but found {opening_curly_brace}.",
                );

                let mut errors = vec![];
                let parameters = if let Some((parameters, arrow)) = parameters_and_arrow {
                    assert!(
                        arrow.kind.is_arrow(),
                        "Expected an arrow after the parameters in a function, but found `{arrow}`.",
                    );
                    self.lower_parameters(parameters, false)
                } else {
                    vec![]
                };

                let body = self.lower_csts(body);

                if !closing_curly_brace.kind.is_closing_curly_brace() {
                    errors.push(self.create_error(
                        closing_curly_brace,
                        AstError::FunctionMissesClosingCurlyBrace,
                    ));
                }

                let ast = self.create_ast(
                    cst.data.id,
                    Function {
                        parameters,
                        body,
                        fuzzable: false,
                    },
                );
                self.wrap_in_errors(cst.data.id, ast, errors)
            }
            CstKind::Assignment {
                left,
                assignment_sign,
                body,
            } => {
                if lowering_type != LoweringType::Expression {
                    return self.create_ast_for_invalid_expression_in_pattern(cst);
                };

                assert!(
                    matches!(assignment_sign.kind, CstKind::EqualsSign | CstKind::ColonEqualsSign),
                    "Expected an equals sign or colon equals sign for the assignment, but found {assignment_sign} instead.",
                );

                let body = self.lower_csts(body);
                let body = if let CstKind::Call {
                    receiver: name,
                    arguments: parameters,
                } = &left.kind
                {
                    let name = match &name.kind {
                        CstKind::Identifier(identifier) => {
                            self.create_string(name.data.id.to_owned(), identifier.to_owned())
                        }
                        CstKind::Error { error, .. } => {
                            return self.create_error_ast(cst, None, *error);
                        }
                        _ => {
                            return self.create_error_ast(
                                cst,
                                None,
                                AstError::ExpectedNameOrPatternInAssignment,
                            );
                        }
                    };

                    let parameters = self.lower_parameters(parameters, true);
                    AssignmentBody::Function {
                        name,
                        function: Function {
                            parameters,
                            body,
                            fuzzable: true,
                        },
                    }
                } else {
                    AssignmentBody::Body {
                        pattern: Box::new(self.lower_cst(left, LoweringType::Pattern)),
                        body,
                    }
                };

                self.create_ast(
                    cst.data.id,
                    Assignment {
                        is_public: assignment_sign.kind.is_colon_equals_sign(),
                        body,
                    },
                )
            }
            CstKind::Error { error, .. } => self.create_error_ast(cst, None, *error),
        }
    }

    fn lower_struct_access(&mut self, id: cst::Id, struct_: &Cst, dot: &Cst, key: &Cst) -> Ast {
        let struct_ = self.lower_cst(struct_, LoweringType::Expression);

        assert!(
            dot.kind.is_dot(),
            "Struct access should always have a dot, but instead had {dot}.",
        );

        match key.kind.clone() {
            CstKind::Identifier(identifier) => {
                let key =
                    self.create_string(key.data.id.to_owned(), identifier.uppercase_first_letter());
                self.create_ast(
                    id,
                    StructAccess {
                        struct_: Box::new(struct_),
                        key,
                    },
                )
            }
            CstKind::Error { error, .. } => self.create_error_ast(key, None, error),
            _ => panic!(
                "Expected an identifier after the dot in a struct access, but found `{}`.",
                key
            ),
        }
    }

    fn lower_parameters(&mut self, csts: &[Cst], is_fuzzable: bool) -> Vec<Ast> {
        csts.iter()
            .enumerate()
            .map(|(index, it)| self.lower_parameter(index, it, is_fuzzable))
            .collect()
    }
    fn lower_parameter(&mut self, index: usize, cst: &Cst, is_fuzzable: bool) -> Ast {
        if !is_fuzzable {
            return self.lower_cst(cst, LoweringType::Pattern);
        }

        if let CstKind::Identifier(identifier) = &cst.kind {
            let identifier = self.create_string(cst.data.id.to_owned(), identifier.clone());
            self.create_ast(cst.data.id.to_owned(), Identifier(identifier))
        } else {
            let identifier =
                self.create_string(cst.data.id.to_owned(), format!("<invalid#{index}>"));
            let ast = self.create_ast(cst.data.id.to_owned(), Identifier(identifier));
            self.create_error_ast(cst, ast, AstError::ExpectedParameter)
        }
    }

    fn create_ast(&mut self, cst_id: cst::Id, kind: impl Into<AstKind>) -> Ast {
        Ast {
            id: self.create_next_id(cst_id),
            kind: kind.into(),
        }
    }
    fn create_string(&mut self, cst_id: cst::Id, value: String) -> AstString {
        AstString {
            id: self.create_next_id(cst_id),
            value,
        }
    }
    fn create_next_id(&mut self, cst_id: cst::Id) -> ast::Id {
        let id = self.create_next_id_without_mapping();
        assert!(self.id_mapping.insert(id.clone(), cst_id).is_none());
        id
    }
    fn create_next_id_without_mapping(&mut self) -> ast::Id {
        let id = ast::Id::new(self.module.clone(), self.next_id);
        self.next_id += 1;
        id
    }

    // Errors
    fn wrap_in_errors(&mut self, cst_id: cst::Id, ast: Ast, errors: Vec<CompilerError>) -> Ast {
        if errors.is_empty() {
            return ast;
        }

        self.create_ast(
            cst_id,
            AstKind::Error {
                child: Some(Box::new(ast)),
                errors,
            },
        )
    }
<<<<<<< HEAD
    fn create_error(&self, cst: &Cst, error: impl Into<CompilerErrorPayload>) -> CompilerError {
        CompilerError {
            module: self.module.clone(),
            span: cst.data.span.clone(),
            payload: error.into(),
        }
    }
=======
>>>>>>> 63eb5935
    fn create_ast_for_invalid_expression_in_pattern(&mut self, cst: &Cst) -> Ast {
        self.create_error_ast(cst, None, AstError::PatternContainsInvalidExpression)
    }
    fn create_error_ast(
        &mut self,
        cst: &Cst,
        child: impl Into<Option<Ast>>,
        error: impl Into<CompilerErrorPayload>,
    ) -> Ast {
        self.create_ast(
            cst.data.id.to_owned(),
            AstKind::Error {
                child: child.into().map(Box::new),
                errors: vec![self.create_error(cst, error)],
            },
        )
    }
    fn create_error(&self, cst: &Cst, error: impl Into<CompilerErrorPayload>) -> CompilerError {
        CompilerError {
            module: self.module.clone(),
            span: cst.data.span.clone(),
            payload: error.into(),
        }
    }
}<|MERGE_RESOLUTION|>--- conflicted
+++ resolved
@@ -818,16 +818,6 @@
             },
         )
     }
-<<<<<<< HEAD
-    fn create_error(&self, cst: &Cst, error: impl Into<CompilerErrorPayload>) -> CompilerError {
-        CompilerError {
-            module: self.module.clone(),
-            span: cst.data.span.clone(),
-            payload: error.into(),
-        }
-    }
-=======
->>>>>>> 63eb5935
     fn create_ast_for_invalid_expression_in_pattern(&mut self, cst: &Cst) -> Ast {
         self.create_error_ast(cst, None, AstError::PatternContainsInvalidExpression)
     }
