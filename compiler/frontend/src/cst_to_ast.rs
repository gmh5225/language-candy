use itertools::Itertools;
use rustc_hash::{FxHashMap, FxHashSet};

use crate::{
    ast::{
        self, Assignment, AssignmentBody, Ast, AstError, AstKind, AstString, Call, CollectErrors,
        Function, Identifier, Int, List, Match, MatchCase, OrPattern, Struct, StructAccess, Symbol,
        Text, TextPart,
    },
    cst::{self, Cst, CstDb, CstKind, UnwrapWhitespaceAndComment},
    error::{CompilerError, CompilerErrorPayload},
    module::Module,
    position::Offset,
    rcst_to_cst::RcstToCst,
    string_to_rcst::ModuleError,
    utils::AdjustCasingOfFirstLetter,
};
use std::{collections::HashMap, ops::Range, sync::Arc};

#[salsa::query_group(CstToAstStorage)]
pub trait CstToAst: CstDb + RcstToCst {
    #[salsa::transparent]
    fn ast_to_cst_id(&self, id: &ast::Id) -> Option<cst::Id>;
    #[salsa::transparent]
    fn ast_id_to_span(&self, id: &ast::Id) -> Option<Range<Offset>>;
    #[salsa::transparent]
    fn ast_id_to_display_span(&self, id: &ast::Id) -> Option<Range<Offset>>;

    #[salsa::transparent]
    fn cst_to_ast_id(&self, module: Module, id: cst::Id) -> Vec<ast::Id>;

    fn ast(&self, module: Module) -> AstResult;
}

pub type AstResult = Result<(Arc<Vec<Ast>>, Arc<FxHashMap<ast::Id, cst::Id>>), ModuleError>;

fn ast_to_cst_id(db: &dyn CstToAst, id: &ast::Id) -> Option<cst::Id> {
    let (_, ast_to_cst_id_mapping) = db.ast(id.module.clone()).ok()?;
    ast_to_cst_id_mapping.get(id).copied()
}
fn ast_id_to_span(db: &dyn CstToAst, id: &ast::Id) -> Option<Range<Offset>> {
    let cst_id = db.ast_to_cst_id(id)?;
    Some(db.find_cst(id.module.clone(), cst_id).data.span)
}
fn ast_id_to_display_span(db: &dyn CstToAst, id: &ast::Id) -> Option<Range<Offset>> {
    let cst_id = db.ast_to_cst_id(id)?;
    Some(db.find_cst(id.module.clone(), cst_id).display_span())
}

fn cst_to_ast_id(db: &dyn CstToAst, module: Module, id: cst::Id) -> Vec<ast::Id> {
    if let Ok((_, ast_to_cst_id_mapping)) = db.ast(module) {
        ast_to_cst_id_mapping
            .iter()
            .filter_map(|(key, value)| if value == &id { Some(key) } else { None })
            .cloned()
            .collect_vec()
    } else {
        vec![]
    }
}

fn ast(db: &dyn CstToAst, module: Module) -> AstResult {
    let mut context = LoweringContext::new(module.clone());

    db.cst(module).map(|cst| {
        let cst = cst.unwrap_whitespace_and_comment();
        let asts = context.lower_csts(&cst);
        (Arc::new(asts), Arc::new(context.id_mapping))
    })
}

#[derive(Clone, Copy, PartialEq, Eq, Hash, Debug)]
enum LoweringType {
    Expression,
    Pattern,
    PatternLiteralPart,
}

struct LoweringContext {
    module: Module,
    next_id: usize,
    id_mapping: FxHashMap<ast::Id, cst::Id>,
}
impl LoweringContext {
    fn new(module: Module) -> Self {
        Self {
            module,
            next_id: 0,
            id_mapping: FxHashMap::default(),
        }
    }
    fn lower_csts(&mut self, csts: &[Cst]) -> Vec<Ast> {
        csts.iter()
            .map(|it| self.lower_cst(it, LoweringType::Expression))
            .collect()
    }
    fn lower_cst(&mut self, cst: &Cst, lowering_type: LoweringType) -> Ast {
        match &cst.kind {
            CstKind::EqualsSign
            | CstKind::Comma
            | CstKind::Dot
            | CstKind::Colon
            | CstKind::ColonEqualsSign
            | CstKind::Bar
            | CstKind::OpeningParenthesis
            | CstKind::ClosingParenthesis
            | CstKind::OpeningBracket
            | CstKind::ClosingBracket
            | CstKind::OpeningCurlyBrace
            | CstKind::ClosingCurlyBrace
            | CstKind::Arrow
            | CstKind::SingleQuote
            | CstKind::DoubleQuote
            | CstKind::Percent
            | CstKind::Octothorpe => self.create_error_ast(
                cst,
                vec![self.create_error(cst, AstError::UnexpectedPunctuation)],
            ),
            CstKind::Whitespace(_)
            | CstKind::Newline(_)
            | CstKind::Comment { .. }
            | CstKind::TrailingWhitespace { .. } => {
                panic!("Whitespace should have been removed before lowering to AST.")
            }
            CstKind::Identifier(identifier) => {
                if lowering_type == LoweringType::PatternLiteralPart {
                    return self.create_ast_for_invalid_expression_in_pattern(cst);
                };
                let string = self.create_string(cst.data.id, identifier.to_string());
                self.create_ast(cst.data.id, Identifier(string))
            }
            CstKind::Symbol(symbol) => {
                let string = self.create_string(cst.data.id, symbol.to_string());
                self.create_ast(cst.data.id, Symbol(string))
            }
            CstKind::Int { value, .. } => self.create_ast(cst.data.id, Int(value.clone())),
            CstKind::Text {
                opening,
                parts,
                closing,
            } => {
                let mut errors = vec![];

                let opening_single_quote_count = match &opening.kind {
                    CstKind::OpeningText {
                        opening_single_quotes,
                        opening_double_quote: box Cst {
                            kind: CstKind::DoubleQuote,
                            ..
                        }
                    } if opening_single_quotes
                        .iter()
                        .all(|single_quote| single_quote.kind.is_single_quote()) => opening_single_quotes.len(),
                    _ => panic!("Text needs to start with any number of single quotes followed by a double quote, but started with {}.", opening)
                };

                let mut lowered_parts = vec![];
                for part in parts {
                    match &part.kind {
                        CstKind::TextPart(text) => {
                            let string = self.create_string(part.data.id, text.clone());
                            let text_part =
                                self.create_ast(part.data.id, TextPart(string));
                            lowered_parts.push(text_part);
                        },
                        CstKind::TextInterpolation {
                            opening_curly_braces,
                            expression,
                            closing_curly_braces,
                        } => {
                            if lowering_type != LoweringType::Expression {
                                return self.create_ast_for_invalid_expression_in_pattern(cst);
                            };

                            if opening_curly_braces.len() != (opening_single_quote_count + 1)
                                || !opening_curly_braces
                                    .iter()
                                    .all(|opening_curly_brace| opening_curly_brace.kind.is_opening_curly_brace())
                            {
                                panic!(
                                    "Text interpolation needs to start with {} opening curly braces, but started with {}.", 
                                    opening_single_quote_count + 1,
                                    opening_curly_braces.iter().map(|cst| format!("{}", cst)).join(""),
                                )
                            }

                            let ast = self.lower_cst(expression, LoweringType::Expression);

                            if closing_curly_braces.len() == opening_single_quote_count + 1
                                && closing_curly_braces
                                    .iter()
                                    .all(|closing_curly_brace| closing_curly_brace.kind.is_closing_curly_brace())
                            {
                                lowered_parts.push(ast);
                            } else {
                                errors.push(self.create_error(
                                    part,
                                    AstError::TextInterpolationMissesClosingCurlyBraces,
                                ));
                            }
                        },
                        CstKind::Error { error, .. } => errors.push(self.create_error(part, *error)),
                        _ => panic!("Text contains non-TextPart. Whitespaces should have been removed already."),
                    }
                }

                if !matches!(
                    &closing.kind,
                    CstKind::ClosingText {
                        closing_double_quote: box Cst {
                            kind: CstKind::DoubleQuote,
                            ..
                        },
                        closing_single_quotes
                    } if closing_single_quotes
                        .iter()
                        .all(|single_quote| single_quote.kind.is_single_quote())
                        && opening_single_quote_count == closing_single_quotes.len()
                ) {
                    errors.push(self.create_error(closing, AstError::TextMissesClosingQuote));
                }

                self.create_errors_or_ast(cst, errors, Text(lowered_parts))
            }
            CstKind::OpeningText { .. } => panic!("OpeningText should only occur in Text."),
            CstKind::ClosingText { .. } => panic!("ClosingText should only occur in Text."),
            CstKind::TextPart(_) => panic!("TextPart should only occur in Text."),
            CstKind::TextInterpolation { .. } => {
                panic!("TextInterpolation should only occur in Text.")
            }
            CstKind::BinaryBar { left, bar, right } => {
                match lowering_type {
                    // In an expression context, a bar introduces a call.
                    LoweringType::Expression => {
                        let left = self.lower_cst(left, LoweringType::Expression);

                        assert!(
                            bar.kind.is_bar(),
                            "BinaryBar must contain a bar, but instead contained a {bar}.",
                        );

                        let call = self.lower_cst(right, LoweringType::Expression);
                        let call = match call {
                            Ast {
                                kind:
                                    AstKind::Call(Call {
                                        receiver,
                                        mut arguments,
                                        ..
                                    }),
                                ..
                            } if right.kind.is_call() => {
                                arguments.insert(0, left);
                                Call {
                                    receiver,
                                    arguments,
                                    is_from_pipe: true,
                                }
                            }
                            call => Call {
                                receiver: Box::new(call),
                                arguments: vec![left],
                                is_from_pipe: true,
                            },
                        };
                        self.create_ast(cst.data.id, call)
                    }
                    // In a pattern context, a bar represents an or pattern.
                    LoweringType::Pattern | LoweringType::PatternLiteralPart => {
                        let mut patterns = vec![];

                        let mut cst = cst;
                        while let Cst {
                            kind: CstKind::BinaryBar { left, bar, right },
                            ..
                        } = cst
                        {
                            patterns.push(self.lower_cst(right, LoweringType::Pattern));
                            assert!(
                                bar.kind.is_bar(),
                                "Expected a bar after the left side of an or pattern, but found {bar}.",
                            );
                            cst = left;
                        }
                        patterns.push(self.lower_cst(left, LoweringType::Pattern));
                        patterns.reverse();

                        let captured_identifiers = patterns
                            .iter()
                            .map(|it| it.captured_identifiers())
                            .collect_vec();
                        let all_identifiers = captured_identifiers
                            .iter()
                            .flat_map(HashMap::keys)
                            .collect::<FxHashSet<_>>();
                        let mut errors = vec![];
                        for identifier in all_identifiers {
                            let number_of_missing_captures = captured_identifiers
                                .iter()
                                .filter(|it| !it.contains_key(identifier))
                                .count();
                            if number_of_missing_captures == 0 {
                                continue;
                            }

                            let empty_vec = vec![];
                            let all_captures = captured_identifiers
                                .iter()
                                .flat_map(|it| it.get(identifier).unwrap_or(&empty_vec))
                                .filter_map(|it| self.id_mapping.get(it).copied())
                                .collect_vec();
                            errors.push(self.create_error(
                                left,
                                AstError::OrPatternIsMissingIdentifiers {
                                    identifier: identifier.clone(),
                                    number_of_missing_captures:
                                        number_of_missing_captures.try_into().unwrap(),
                                    all_captures,
                                },
                            ));
                        }

                        self.create_errors_or_ast(cst, errors, OrPattern(patterns))
                    }
                }
            }
            CstKind::Parenthesized {
                opening_parenthesis,
                inner,
                closing_parenthesis,
            } => {
                match lowering_type {
                    LoweringType::Expression => {}
                    LoweringType::Pattern | LoweringType::PatternLiteralPart => {
                        return self.create_error_ast(
                            cst,
                            vec![self.create_error(cst, AstError::ParenthesizedInPattern)],
                        );
                    }
                }

                assert!(
                    opening_parenthesis.kind.is_opening_parenthesis(),
                    "Parenthesized needs to start with opening parenthesis, but started with {opening_parenthesis}.",
                );

                let inner = self.lower_cst(inner, LoweringType::Expression);

                let mut errors = vec![];
                if !closing_parenthesis.kind.is_closing_parenthesis() {
                    errors.push(self.create_error(
                        closing_parenthesis,
                        AstError::ParenthesizedMissesClosingParenthesis,
                    ));
                }

                self.create_errors_or_use_ast(cst, errors, inner)
            }
            CstKind::Call {
                receiver,
                arguments,
            } => {
                if lowering_type != LoweringType::Expression {
                    return self.create_ast_for_invalid_expression_in_pattern(cst);
                };

                let mut receiver_kind = &receiver.kind;
                loop {
                    receiver_kind = match receiver_kind {
                        CstKind::Parenthesized {
                            opening_parenthesis,
                            inner,
                            closing_parenthesis,
                        } => {
                            assert!(
                                opening_parenthesis.kind.is_opening_parenthesis(),
                                "Parenthesized needs to start with opening parenthesis, but started with {opening_parenthesis}.",
                            );
                            if !closing_parenthesis.kind.is_closing_parenthesis() {
                                return self.create_error_ast(
                                    closing_parenthesis,
                                    vec![self.create_error(
                                        cst,
                                        AstError::ParenthesizedMissesClosingParenthesis,
                                    )],
                                );
                            }
                            &inner.kind
                        }
                        _ => break,
                    };
                }
                let receiver = self.lower_cst(receiver, LoweringType::Expression);
                let arguments = self.lower_csts(arguments);

                self.create_ast(
                    cst.data.id,
                    Call {
                        receiver: receiver.into(),
                        arguments,
                        is_from_pipe: false,
                    },
                )
            }
            CstKind::List {
                opening_parenthesis,
                items,
                closing_parenthesis,
            } => {
                if lowering_type == LoweringType::PatternLiteralPart {
                    return self.create_error_ast(
                        cst,
                        vec![self.create_error(
                            cst,
                            AstError::PatternLiteralPartContainsInvalidExpression,
                        )],
                    );
                };

                assert!(
                    opening_parenthesis.kind.is_opening_parenthesis(),
                    "List should always have an opening parenthesis, but instead had {opening_parenthesis}.",
                );

                let mut ast_items = vec![];
<<<<<<< HEAD
                let mut errors = vec![];
                if items.len() == 1 && let CstKind::Comma = items[0].kind {
=======
                if items.len() == 1 && items[0].kind.is_comma() {
>>>>>>> 80cf82bb
                    // Empty list (`(,)`), do nothing.
                } else {
                    for item in items {
                        let CstKind::ListItem { value, comma } = &item.kind else {
                            errors.push(self.create_error(cst, AstError::ListWithNonListItem));
                            continue;
                        };

                        let value = self.lower_cst(&value.clone(), lowering_type);

                        if let Some(comma) = comma && !comma.kind.is_comma() {
                            errors.push(self.create_error(
                                comma,
                                AstError::ListItemMissesComma,
                            ));
                        }

                        ast_items.push(value);
                    }
                }

                if !closing_parenthesis.kind.is_closing_parenthesis() {
                    errors.push(
                        self.create_error(
                            closing_parenthesis,
                            AstError::ListMissesClosingParenthesis,
                        ),
                    );
                }

                self.create_errors_or_ast(cst, errors, List(ast_items))
            }
            CstKind::ListItem { .. } => panic!("ListItem should only appear in List."),
            CstKind::Struct {
                opening_bracket,
                fields,
                closing_bracket,
            } => {
                if lowering_type == LoweringType::PatternLiteralPart {
                    return self.create_ast_for_invalid_expression_in_pattern(cst);
                };

                assert!(
                    opening_bracket.kind.is_opening_bracket(),
                    "Struct should always have an opening bracket, but instead had {opening_bracket}.",
                );

                let mut lowered_fields = vec![];
                let mut errors = vec![];
                for field in fields {
                    let CstKind::StructField {
                        key_and_colon,
                        value,
                        comma,
                    } = &field.kind
                    else {
                        errors.push(self.create_error(cst, AstError::StructWithNonStructField));
                        continue;
                    };

                    if let Some(box (key, colon)) = key_and_colon {
                        // Normal syntax, e.g. `[foo: bar]`.

<<<<<<< HEAD
                        let key_lowering_type = match lowering_type {
                            LoweringType::Expression => LoweringType::Expression,
                            LoweringType::Pattern | LoweringType::PatternLiteralPart => {
                                LoweringType::PatternLiteralPart
=======
                            if !colon.kind.is_colon() {
                                key = self.create_error_ast(
                                    colon,
                                    key,
                                    AstError::StructKeyMissesColon,
                                );
>>>>>>> 80cf82bb
                            }
                        };
                        let key = self.lower_cst(key, key_lowering_type);

                        if !colon.kind.is_colon() {
                            errors.push(self.create_error(colon, AstError::StructKeyMissesColon));
                        }

<<<<<<< HEAD
                        let value = self.lower_cst(&value.clone(), lowering_type);
=======
                            if let Some(comma) = comma && !comma.kind.is_comma() {
                                value = self.create_error_ast(
                                    comma,
                                    value,
                                    AstError::StructValueMissesComma,
                                );
                            }
                            Some((Some(key), value))
                        } else {
                            // Shorthand syntax, e.g. `[foo]`.
                            let mut ast = self.lower_cst(&value.clone(), lowering_type);
>>>>>>> 80cf82bb

                        if let Some(comma) = comma && !comma.kind.is_comma() {
                            errors.push(self.create_error(
                                comma,
                                AstError::StructValueMissesComma,
                            ))
                        }
                        lowered_fields.push((Some(key), value));
                    } else {
                        // Shorthand syntax, e.g. `[foo]`.
                        let ast = self.lower_cst(&value.clone(), lowering_type);

                        if !ast.kind.is_identifier() {
                            errors.push(
                                self.create_error(
                                    value,
                                    AstError::StructShorthandWithNotIdentifier,
<<<<<<< HEAD
                                ),
                            );
                        }

                        if let Some(comma) = comma && !comma.kind.is_comma() {
                            errors.push(self.create_error(
                                comma,
                                AstError::StructValueMissesComma,
                            ));
=======
                                );
                            }

                            if let Some(comma) = comma && !comma.kind.is_comma() {
                                ast = self.create_error_ast(
                                    comma,
                                    ast,
                                    AstError::StructValueMissesComma,
                                );
                            }
                            Some((None, ast))
>>>>>>> 80cf82bb
                        }
                        lowered_fields.push((None, ast));
                    }
                }

                if !closing_bracket.kind.is_closing_bracket() {
                    errors.push(
                        self.create_error(closing_bracket, AstError::StructMissesClosingBrace),
                    );
                }

                self.create_errors_or_ast(
                    cst,
                    errors,
                    Struct {
                        fields: lowered_fields,
                    },
                )
            }
            CstKind::StructField { .. } => panic!("StructField should only appear in Struct."),
            CstKind::StructAccess { struct_, dot, key } => {
                if lowering_type != LoweringType::Expression {
                    return self.create_ast_for_invalid_expression_in_pattern(cst);
                };

                self.lower_struct_access(cst.data.id, struct_, dot, key)
            }
            CstKind::Match {
                expression,
                percent,
                cases,
            } => {
                if lowering_type != LoweringType::Expression {
                    return self.create_ast_for_invalid_expression_in_pattern(expression);
                };

                let expression = self.lower_cst(expression, LoweringType::Expression);

                assert!(
                    percent.kind.is_percent(),
                    "Expected a percent sign after the expression to match over, but found {percent}.",
                );

                let cases = self.lower_csts(cases);

                self.create_ast(
                    cst.data.id,
                    Match {
                        expression: Box::new(expression),
                        cases,
                    },
                )
            }
            CstKind::MatchCase {
                pattern,
                arrow: _,
                body,
            } => {
                if lowering_type != LoweringType::Expression {
                    return self.create_ast_for_invalid_expression_in_pattern(pattern);
                };

                let pattern = self.lower_cst(pattern, LoweringType::Pattern);

                // TODO: handle error in arrow

                let body = self.lower_csts(body);

                self.create_ast(
                    cst.data.id,
                    MatchCase {
                        pattern: Box::new(pattern),
                        body,
                    },
                )
            }
            CstKind::Function {
                opening_curly_brace,
                parameters_and_arrow,
                body,
                closing_curly_brace,
            } => {
                if lowering_type != LoweringType::Expression {
                    return self.create_ast_for_invalid_expression_in_pattern(cst);
                }

                assert!(
                    opening_curly_brace.kind.is_opening_curly_brace(),
                    "Expected an opening curly brace at the beginning of a function, but found {opening_curly_brace}.",
                );

                let parameters = if let Some((parameters, arrow)) = parameters_and_arrow {
                    assert!(
                        arrow.kind.is_arrow(),
                        "Expected an arrow after the parameters in a function, but found `{arrow}`.",
                    );
                    self.lower_parameters(parameters, false)
                } else {
                    vec![]
                };

                let body = self.lower_csts(body);

                let mut errors = vec![];
                if !closing_curly_brace.kind.is_closing_curly_brace() {
                    errors.push(self.create_error(
                        closing_curly_brace,
                        AstError::FunctionMissesClosingCurlyBrace,
                    ));
                }

                self.create_errors_or_ast(
                    cst,
                    errors,
                    Function {
                        parameters,
                        body,
                        fuzzable: false,
                    },
                )
            }
            CstKind::Assignment {
                left,
                assignment_sign,
                body,
            } => {
                if lowering_type != LoweringType::Expression {
                    return self.create_ast_for_invalid_expression_in_pattern(cst);
                };

                assert!(
                    matches!(assignment_sign.kind, CstKind::EqualsSign | CstKind::ColonEqualsSign),
                    "Expected an equals sign or colon equals sign for the assignment, but found {assignment_sign} instead.",
                );

                let body = self.lower_csts(body);
                let body = if let CstKind::Call {
                    receiver: name,
                    arguments: parameters,
                } = &left.kind
                {
                    let name = match &name.kind {
                        CstKind::Identifier(identifier) => {
                            self.create_string(name.data.id, identifier.clone())
                        }
                        CstKind::Error { error, .. } => {
                            return self
                                .create_error_ast(cst, vec![self.create_error(cst, *error)]);
                        }
                        _ => {
                            return self.create_error_ast(
                                cst,
                                vec![self.create_error(
                                    cst,
                                    AstError::ExpectedNameOrPatternInAssignment,
                                )],
                            );
                        }
                    };

                    let parameters = self.lower_parameters(parameters, true);
                    AssignmentBody::Function {
                        name,
                        function: Function {
                            parameters,
                            body,
                            fuzzable: true,
                        },
                    }
                } else {
                    AssignmentBody::Body {
                        pattern: Box::new(self.lower_cst(left, LoweringType::Pattern)),
                        body,
                    }
                };

                self.create_ast(
                    cst.data.id,
                    Assignment {
                        is_public: assignment_sign.kind.is_colon_equals_sign(),
                        body,
                    },
                )
            }
            CstKind::Error { error, .. } => {
                self.create_error_ast(cst, vec![self.create_error(cst, *error)])
            }
        }
    }

    fn lower_struct_access(&mut self, id: cst::Id, struct_: &Cst, dot: &Cst, key: &Cst) -> Ast {
        let struct_ = self.lower_cst(struct_, LoweringType::Expression);

        assert!(
            dot.kind.is_dot(),
            "Struct access should always have a dot, but instead had {dot}.",
        );

        match key.kind.clone() {
            CstKind::Identifier(identifier) => {
                let key = self.create_string(key.data.id, identifier.uppercase_first_letter());
                self.create_ast(
                    id,
                    StructAccess {
                        struct_: Box::new(struct_),
                        key,
                    },
                )
            }
            CstKind::Error { error, .. } => {
                self.create_error_ast(key, vec![self.create_error(key, error)])
            }
            _ => panic!(
                "Expected an identifier after the dot in a struct access, but found `{}`.",
                key
            ),
        }
    }

    fn lower_parameters(&mut self, csts: &[Cst], is_fuzzable: bool) -> Vec<Ast> {
        csts.iter()
            .enumerate()
            .map(|(index, it)| self.lower_parameter(index, it, is_fuzzable))
            .collect()
    }
    fn lower_parameter(&mut self, index: usize, cst: &Cst, is_fuzzable: bool) -> Ast {
        if !is_fuzzable {
            return self.lower_cst(cst, LoweringType::Pattern);
        }

        if let CstKind::Identifier(identifier) = &cst.kind {
            let identifier = self.create_string(cst.data.id, identifier.clone());
            self.create_ast(cst.data.id, Identifier(identifier))
        } else {
<<<<<<< HEAD
            let identifier =
                self.create_string(cst.data.id.to_owned(), format!("<invalid#{index}>"));
            self.create_ast(cst.data.id.to_owned(), Identifier(identifier));
            self.create_error_ast(
                cst,
                vec![self.create_error(cst, AstError::ExpectedParameter)],
            )
=======
            let identifier = self.create_string(cst.data.id, format!("<invalid#{index}>"));
            let ast = self.create_ast(cst.data.id, Identifier(identifier));
            self.create_error_ast(cst, ast, AstError::ExpectedParameter)
>>>>>>> 80cf82bb
        }
    }

    fn create_ast(&mut self, cst_id: cst::Id, kind: impl Into<AstKind>) -> Ast {
        Ast {
            id: self.create_next_id(cst_id),
            kind: kind.into(),
        }
    }
    fn create_string(&mut self, cst_id: cst::Id, value: String) -> AstString {
        AstString {
            id: self.create_next_id(cst_id),
            value,
        }
    }
    fn create_next_id(&mut self, cst_id: cst::Id) -> ast::Id {
        let id = self.create_next_id_without_mapping();
        assert!(self.id_mapping.insert(id.clone(), cst_id).is_none());
        id
    }
    fn create_next_id_without_mapping(&mut self) -> ast::Id {
        let id = ast::Id::new(self.module.clone(), self.next_id);
        self.next_id += 1;
        id
    }

    // Errors
    fn create_ast_for_invalid_expression_in_pattern(&mut self, cst: &Cst) -> Ast {
        self.create_error_ast(
            cst,
            vec![self.create_error(cst, AstError::PatternContainsInvalidExpression)],
        )
    }
    fn create_errors_or_use_ast(
        &mut self,
        cst: &Cst,
        mut errors: Vec<CompilerError>,
        ast: Ast,
    ) -> Ast {
        if errors.is_empty() {
            ast
        } else {
            ast.collect_errors(&mut errors);
            self.create_error_ast(cst, errors)
        }
    }
    fn create_errors_or_ast(
        &mut self,
        cst: &Cst,
        errors: Vec<CompilerError>,
        ast: impl Into<AstKind>,
    ) -> Ast {
<<<<<<< HEAD
        let ast = self.create_ast(cst.data.id, ast.into());
        self.create_errors_or_use_ast(cst, errors, ast)
    }
    fn create_error_ast(&mut self, cst: &Cst, errors: Vec<CompilerError>) -> Ast {
        self.create_ast(cst.data.id.to_owned(), AstKind::Error { errors })
=======
        self.create_ast(
            cst.data.id,
            AstKind::Error {
                child: child.into().map(Box::new),
                errors: vec![self.create_error(cst, error)],
            },
        )
>>>>>>> 80cf82bb
    }
    fn create_error(&self, cst: &Cst, error: impl Into<CompilerErrorPayload>) -> CompilerError {
        CompilerError {
            module: self.module.clone(),
            span: cst.data.span.clone(),
            payload: error.into(),
        }
    }
}<|MERGE_RESOLUTION|>--- conflicted
+++ resolved
@@ -423,12 +423,8 @@
                 );
 
                 let mut ast_items = vec![];
-<<<<<<< HEAD
                 let mut errors = vec![];
-                if items.len() == 1 && let CstKind::Comma = items[0].kind {
-=======
                 if items.len() == 1 && items[0].kind.is_comma() {
->>>>>>> 80cf82bb
                     // Empty list (`(,)`), do nothing.
                 } else {
                     for item in items {
@@ -492,49 +488,34 @@
                     if let Some(box (key, colon)) = key_and_colon {
                         // Normal syntax, e.g. `[foo: bar]`.
 
-<<<<<<< HEAD
                         let key_lowering_type = match lowering_type {
                             LoweringType::Expression => LoweringType::Expression,
                             LoweringType::Pattern | LoweringType::PatternLiteralPart => {
                                 LoweringType::PatternLiteralPart
-=======
-                            if !colon.kind.is_colon() {
-                                key = self.create_error_ast(
-                                    colon,
-                                    key,
-                                    AstError::StructKeyMissesColon,
-                                );
->>>>>>> 80cf82bb
                             }
                         };
-                        let key = self.lower_cst(key, key_lowering_type);
-
-                        if !colon.kind.is_colon() {
-                            errors.push(self.create_error(colon, AstError::StructKeyMissesColon));
-                        }
-
-<<<<<<< HEAD
-                        let value = self.lower_cst(&value.clone(), lowering_type);
-=======
-                            if let Some(comma) = comma && !comma.kind.is_comma() {
-                                value = self.create_error_ast(
-                                    comma,
-                                    value,
-                                    AstError::StructValueMissesComma,
-                                );
-                            }
-                            Some((Some(key), value))
+                        let key = if colon.kind.is_colon() {
+                            self.lower_cst(key, key_lowering_type)
                         } else {
-                            // Shorthand syntax, e.g. `[foo]`.
-                            let mut ast = self.lower_cst(&value.clone(), lowering_type);
->>>>>>> 80cf82bb
+                            self.create_error_ast(
+                               colon,
+                               vec![self.create_error(colon,
+                               AstError::StructKeyMissesColon,
+                               )],
+                           )
+                        };
+
+                        let mut value = self.lower_cst(&value.clone(), lowering_type);
 
                         if let Some(comma) = comma && !comma.kind.is_comma() {
-                            errors.push(self.create_error(
+                            value = self.create_error_ast(
                                 comma,
+                                vec![self.create_error(comma, 
                                 AstError::StructValueMissesComma,
-                            ))
-                        }
+                                )],
+                            );
+                        }
+
                         lowered_fields.push((Some(key), value));
                     } else {
                         // Shorthand syntax, e.g. `[foo]`.
@@ -545,7 +526,6 @@
                                 self.create_error(
                                     value,
                                     AstError::StructShorthandWithNotIdentifier,
-<<<<<<< HEAD
                                 ),
                             );
                         }
@@ -555,19 +535,6 @@
                                 comma,
                                 AstError::StructValueMissesComma,
                             ));
-=======
-                                );
-                            }
-
-                            if let Some(comma) = comma && !comma.kind.is_comma() {
-                                ast = self.create_error_ast(
-                                    comma,
-                                    ast,
-                                    AstError::StructValueMissesComma,
-                                );
-                            }
-                            Some((None, ast))
->>>>>>> 80cf82bb
                         }
                         lowered_fields.push((None, ast));
                     }
@@ -802,19 +769,13 @@
             let identifier = self.create_string(cst.data.id, identifier.clone());
             self.create_ast(cst.data.id, Identifier(identifier))
         } else {
-<<<<<<< HEAD
             let identifier =
-                self.create_string(cst.data.id.to_owned(), format!("<invalid#{index}>"));
+                self.create_string(cst.data.id, format!("<invalid#{index}>"));
             self.create_ast(cst.data.id.to_owned(), Identifier(identifier));
             self.create_error_ast(
                 cst,
                 vec![self.create_error(cst, AstError::ExpectedParameter)],
             )
-=======
-            let identifier = self.create_string(cst.data.id, format!("<invalid#{index}>"));
-            let ast = self.create_ast(cst.data.id, Identifier(identifier));
-            self.create_error_ast(cst, ast, AstError::ExpectedParameter)
->>>>>>> 80cf82bb
         }
     }
 
@@ -867,21 +828,11 @@
         errors: Vec<CompilerError>,
         ast: impl Into<AstKind>,
     ) -> Ast {
-<<<<<<< HEAD
         let ast = self.create_ast(cst.data.id, ast.into());
         self.create_errors_or_use_ast(cst, errors, ast)
     }
     fn create_error_ast(&mut self, cst: &Cst, errors: Vec<CompilerError>) -> Ast {
         self.create_ast(cst.data.id.to_owned(), AstKind::Error { errors })
-=======
-        self.create_ast(
-            cst.data.id,
-            AstKind::Error {
-                child: child.into().map(Box::new),
-                errors: vec![self.create_error(cst, error)],
-            },
-        )
->>>>>>> 80cf82bb
     }
     fn create_error(&self, cst: &Cst, error: impl Into<CompilerErrorPayload>) -> CompilerError {
         CompilerError {
