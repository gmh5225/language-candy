use itertools::Itertools;
use rustc_hash::{FxHashMap, FxHashSet};

use crate::{
    ast::{
        self, Assignment, AssignmentBody, Ast, AstError, AstKind, AstString, Call, CollectErrors,
        Function, Identifier, Int, List, Match, MatchCase, OrPattern, Struct, StructAccess, Symbol,
        Text, TextPart,
    },
    cst::{self, Cst, CstDb, CstKind, UnwrapWhitespaceAndComment},
    error::{CompilerError, CompilerErrorPayload},
    module::Module,
    position::Offset,
    rcst_to_cst::RcstToCst,
    string_to_rcst::ModuleError,
    utils::AdjustCasingOfFirstLetter,
};
use std::{collections::HashMap, ops::Range, sync::Arc};

#[salsa::query_group(CstToAstStorage)]
pub trait CstToAst: CstDb + RcstToCst {
    #[salsa::transparent]
    fn ast_to_cst_id(&self, id: &ast::Id) -> Option<cst::Id>;
    #[salsa::transparent]
    fn ast_id_to_span(&self, id: &ast::Id) -> Option<Range<Offset>>;
    #[salsa::transparent]
    fn ast_id_to_display_span(&self, id: &ast::Id) -> Option<Range<Offset>>;

    #[salsa::transparent]
    fn cst_to_ast_id(&self, module: Module, id: cst::Id) -> Vec<ast::Id>;

    fn ast(&self, module: Module) -> AstResult;
}

pub type AstResult = Result<(Arc<Vec<Ast>>, Arc<FxHashMap<ast::Id, cst::Id>>), ModuleError>;

fn ast_to_cst_id(db: &dyn CstToAst, id: &ast::Id) -> Option<cst::Id> {
    let (_, ast_to_cst_id_mapping) = db.ast(id.module.clone()).ok()?;
    ast_to_cst_id_mapping.get(id).copied()
}
fn ast_id_to_span(db: &dyn CstToAst, id: &ast::Id) -> Option<Range<Offset>> {
    let cst_id = db.ast_to_cst_id(id)?;
    Some(db.find_cst(id.module.clone(), cst_id).data.span)
}
fn ast_id_to_display_span(db: &dyn CstToAst, id: &ast::Id) -> Option<Range<Offset>> {
    let cst_id = db.ast_to_cst_id(id)?;
    Some(db.find_cst(id.module.clone(), cst_id).display_span())
}

fn cst_to_ast_id(db: &dyn CstToAst, module: Module, id: cst::Id) -> Vec<ast::Id> {
    if let Ok((_, ast_to_cst_id_mapping)) = db.ast(module) {
        ast_to_cst_id_mapping
            .iter()
            .filter_map(|(key, value)| if value == &id { Some(key) } else { None })
            .cloned()
            .collect_vec()
    } else {
        vec![]
    }
}

fn ast(db: &dyn CstToAst, module: Module) -> AstResult {
    let mut context = LoweringContext::new(module.clone());

    db.cst(module).map(|cst| {
        let cst = cst.unwrap_whitespace_and_comment();
        let asts = context.lower_csts(&cst);
        (Arc::new(asts), Arc::new(context.id_mapping))
    })
}

#[derive(Clone, Copy, PartialEq, Eq, Hash, Debug)]
enum LoweringType {
    Expression,
    Pattern,
    PatternLiteralPart,
}

struct LoweringContext {
    module: Module,
    next_id: usize,
    id_mapping: FxHashMap<ast::Id, cst::Id>,
}
impl LoweringContext {
    fn new(module: Module) -> Self {
        Self {
            module,
            next_id: 0,
            id_mapping: FxHashMap::default(),
        }
    }
    fn lower_csts(&mut self, csts: &[Cst]) -> Vec<Ast> {
        csts.iter()
            .map(|it| self.lower_cst(it, LoweringType::Expression))
            .collect()
    }
    fn lower_cst(&mut self, cst: &Cst, lowering_type: LoweringType) -> Ast {
        match &cst.kind {
            CstKind::EqualsSign
            | CstKind::Comma
            | CstKind::Dot
            | CstKind::Colon
            | CstKind::ColonEqualsSign
            | CstKind::Bar
            | CstKind::OpeningParenthesis
            | CstKind::ClosingParenthesis
            | CstKind::OpeningBracket
            | CstKind::ClosingBracket
            | CstKind::OpeningCurlyBrace
            | CstKind::ClosingCurlyBrace
            | CstKind::Arrow
            | CstKind::SingleQuote
            | CstKind::DoubleQuote
            | CstKind::Percent
            | CstKind::Octothorpe => self.create_error_ast(
                cst,
                vec![self.create_error(cst, AstError::UnexpectedPunctuation)],
            ),
            CstKind::Whitespace(_)
            | CstKind::Newline(_)
            | CstKind::Comment { .. }
            | CstKind::TrailingWhitespace { .. } => {
                panic!("Whitespace should have been removed before lowering to AST.")
            }
            CstKind::Identifier(identifier) => {
                if lowering_type == LoweringType::PatternLiteralPart {
                    return self.create_ast_for_invalid_expression_in_pattern(cst);
                };
                let string = self.create_string(cst.data.id, identifier.to_string());
                self.create_ast(cst.data.id, Identifier(string))
            }
            CstKind::Symbol(symbol) => {
                let string = self.create_string(cst.data.id, symbol.to_string());
                self.create_ast(cst.data.id, Symbol(string))
            }
            CstKind::Int { value, .. } => self.create_ast(cst.data.id, Int(value.clone())),
            CstKind::Text {
                opening,
                parts,
                closing,
            } => {
                let mut errors = vec![];

                let opening_single_quote_count = match &opening.kind {
                    CstKind::OpeningText {
                        opening_single_quotes,
                        opening_double_quote: box Cst {
                            kind: CstKind::DoubleQuote,
                            ..
                        }
                    } if opening_single_quotes
                        .iter()
                        .all(|single_quote| single_quote.kind.is_single_quote()) => opening_single_quotes.len(),
                    _ => panic!("Text needs to start with any number of single quotes followed by a double quote, but started with {}.", opening)
                };

                let lowered_parts = parts.iter().filter_map(|part| {
                    match &part.kind {
                        CstKind::TextNewline(_) => {
                            let newline = self.create_string(part.data.id, "\n".to_string());
                            Some(self.create_ast(part.data.id, AstKind::TextPart(TextPart(newline))))
                        },
                        CstKind::TextPart(text) => {
                            let string = self.create_string(part.data.id, text.clone());
<<<<<<< HEAD
                            Some(self.create_ast(part.data.id, AstKind::TextPart(TextPart(string))))
=======
                            let text_part =
                                self.create_ast(part.data.id, TextPart(string));
                            lowered_parts.push(text_part);
>>>>>>> 623179d5
                        },
                        CstKind::TextInterpolation {
                            opening_curly_braces,
                            expression,
                            closing_curly_braces,
                        } => {
                            if lowering_type != LoweringType::Expression {
                                return Some(self.create_ast_for_invalid_expression_in_pattern(cst));
                            };

                            if opening_curly_braces.len() != (opening_single_quote_count + 1)
                                || !opening_curly_braces
                                    .iter()
                                    .all(|opening_curly_brace| opening_curly_brace.kind.is_opening_curly_brace())
                            {
                                panic!(
                                    "Text interpolation needs to start with {} opening curly braces, but started with {}.", 
                                    opening_single_quote_count + 1,
                                    opening_curly_braces.iter().map(|cst| format!("{}", cst)).join(""),
                                )
                            }

                            let ast = self.lower_cst(expression, LoweringType::Expression);
                            if closing_curly_braces.len() == opening_single_quote_count + 1
                                && closing_curly_braces
                                    .iter()
                                    .all(|closing_curly_brace| closing_curly_brace.kind.is_closing_curly_brace())
                            {
                                Some(ast)
                            } else {
<<<<<<< HEAD
                                Some(self.create_ast(
                                    part.data.id,
                                    AstKind::Error {
                                        child: Some(Box::new(ast)),
                                        errors: vec![CompilerError {
                                            module: self.module.clone(),
                                            span: part.data.span.clone(),
                                            payload:
                                                AstError::TextInterpolationMissesClosingCurlyBraces.into(),
                                        }],
                                    },
                                ))
                            }
                        },
                        CstKind::Error { error, .. } => {
                            errors.push(CompilerError {
                                module: self.module.clone(),
                                span: part.data.span.clone(),
                                payload: error.clone().into(),
                            });
                            None
                        },
                        _ => panic!("TextLine contains non-TextPart. Whitespaces should have been removed already."),
                    }
                }).collect_vec();

                let text = self.create_ast(cst.data.id, AstKind::Text(Text(lowered_parts)));
=======
                                errors.push(self.create_error(
                                    part,
                                    AstError::TextInterpolationMissesClosingCurlyBraces,
                                ));
                            }
                        },
                        CstKind::Error { error, .. } => errors.push(self.create_error(part, *error)),
                        _ => panic!("Text contains non-TextPart. Whitespaces should have been removed already."),
                    }
                }
>>>>>>> 623179d5

                if !matches!(
                    &closing.kind,
                    CstKind::ClosingText {
                        closing_double_quote: box Cst {
                            kind: CstKind::DoubleQuote,
                            ..
                        },
                        closing_single_quotes
                    } if closing_single_quotes
                        .iter()
                        .all(|single_quote| single_quote.kind.is_single_quote())
                        && opening_single_quote_count == closing_single_quotes.len()
                ) {
                    errors.push(self.create_error(closing, AstError::TextMissesClosingQuote));
                }

                self.create_errors_or_ast(cst, errors, Text(lowered_parts))
            }
            CstKind::OpeningText { .. } => panic!("OpeningText should only occur in Text."),
            CstKind::ClosingText { .. } => panic!("ClosingText should only occur in Text."),
            CstKind::TextNewline(_) => panic!("TextNewline should only occur in Text."),
            CstKind::TextPart(_) => panic!("TextPart should only occur in Text."),
            CstKind::TextInterpolation { .. } => {
                panic!("TextInterpolation should only occur in Text.")
            }
            CstKind::BinaryBar { left, bar, right } => {
                match lowering_type {
                    // In an expression context, a bar introduces a call.
                    LoweringType::Expression => {
                        let left = self.lower_cst(left, LoweringType::Expression);

                        assert!(
                            bar.kind.is_bar(),
                            "BinaryBar must contain a bar, but instead contained a {bar}.",
                        );

                        let call = self.lower_cst(right, LoweringType::Expression);
                        let call = match call {
                            Ast {
                                kind:
                                    AstKind::Call(Call {
                                        receiver,
                                        mut arguments,
                                        ..
                                    }),
                                ..
                            } if right.kind.is_call() => {
                                arguments.insert(0, left);
                                Call {
                                    receiver,
                                    arguments,
                                    is_from_pipe: true,
                                }
                            }
                            call => Call {
                                receiver: Box::new(call),
                                arguments: vec![left],
                                is_from_pipe: true,
                            },
                        };
                        self.create_ast(cst.data.id, call)
                    }
                    // In a pattern context, a bar represents an or pattern.
                    LoweringType::Pattern | LoweringType::PatternLiteralPart => {
                        let mut patterns = vec![];

                        let mut cst = cst;
                        while let Cst {
                            kind: CstKind::BinaryBar { left, bar, right },
                            ..
                        } = cst
                        {
                            patterns.push(self.lower_cst(right, LoweringType::Pattern));
                            assert!(
                                bar.kind.is_bar(),
                                "Expected a bar after the left side of an or pattern, but found {bar}.",
                            );
                            cst = left;
                        }
                        patterns.push(self.lower_cst(left, LoweringType::Pattern));
                        patterns.reverse();

                        let captured_identifiers = patterns
                            .iter()
                            .map(|it| it.captured_identifiers())
                            .collect_vec();
                        let all_identifiers = captured_identifiers
                            .iter()
                            .flat_map(HashMap::keys)
                            .collect::<FxHashSet<_>>();
                        let mut errors = vec![];
                        for identifier in all_identifiers {
                            let number_of_missing_captures = captured_identifiers
                                .iter()
                                .filter(|it| !it.contains_key(identifier))
                                .count();
                            if number_of_missing_captures == 0 {
                                continue;
                            }

                            let empty_vec = vec![];
                            let all_captures = captured_identifiers
                                .iter()
                                .flat_map(|it| it.get(identifier).unwrap_or(&empty_vec))
                                .filter_map(|it| self.id_mapping.get(it).copied())
                                .collect_vec();
                            errors.push(self.create_error(
                                left,
                                AstError::OrPatternIsMissingIdentifiers {
                                    identifier: identifier.clone(),
                                    number_of_missing_captures:
                                        number_of_missing_captures.try_into().unwrap(),
                                    all_captures,
                                },
                            ));
                        }

                        self.create_errors_or_ast(cst, errors, OrPattern(patterns))
                    }
                }
            }
            CstKind::Parenthesized {
                opening_parenthesis,
                inner,
                closing_parenthesis,
            } => {
                match lowering_type {
                    LoweringType::Expression => {}
                    LoweringType::Pattern | LoweringType::PatternLiteralPart => {
                        return self.create_error_ast(
                            cst,
                            vec![self.create_error(cst, AstError::ParenthesizedInPattern)],
                        );
                    }
                }

                assert!(
                    opening_parenthesis.kind.is_opening_parenthesis(),
                    "Parenthesized needs to start with opening parenthesis, but started with {opening_parenthesis}.",
                );

                let inner = self.lower_cst(inner, LoweringType::Expression);

                let mut errors = vec![];
                if !closing_parenthesis.kind.is_closing_parenthesis() {
                    errors.push(self.create_error(
                        closing_parenthesis,
                        AstError::ParenthesizedMissesClosingParenthesis,
                    ));
                }

                self.create_errors_or_use_ast(cst, errors, inner)
            }
            CstKind::Call {
                receiver,
                arguments,
            } => {
                let mut receiver_kind = &receiver.kind;
                loop {
                    receiver_kind = match receiver_kind {
                        CstKind::Parenthesized {
                            opening_parenthesis,
                            inner,
                            closing_parenthesis,
                        } => {
                            assert!(
                                opening_parenthesis.kind.is_opening_parenthesis(),
                                "Parenthesized needs to start with opening parenthesis, but started with {opening_parenthesis}.",
                            );
                            if !closing_parenthesis.kind.is_closing_parenthesis() {
                                return self.create_error_ast(
                                    closing_parenthesis,
                                    vec![self.create_error(
                                        cst,
                                        AstError::ParenthesizedMissesClosingParenthesis,
                                    )],
                                );
                            }
                            &inner.kind
                        }
                        _ => break,
                    };
                }
                let receiver = self.lower_cst(receiver, LoweringType::Expression);
                let arguments = self.lower_csts(arguments);

                self.create_ast(
                    cst.data.id,
                    Call {
                        receiver: receiver.into(),
                        arguments,
                        is_from_pipe: false,
                    },
                )
            }
            CstKind::List {
                opening_parenthesis,
                items,
                closing_parenthesis,
            } => {
                if lowering_type == LoweringType::PatternLiteralPart {
                    return self.create_error_ast(
                        cst,
                        vec![self.create_error(
                            cst,
                            AstError::PatternLiteralPartContainsInvalidExpression,
                        )],
                    );
                };

                assert!(
                    opening_parenthesis.kind.is_opening_parenthesis(),
                    "List should always have an opening parenthesis, but instead had {opening_parenthesis}.",
                );

                let mut ast_items = vec![];
                let mut errors = vec![];
                if items.len() == 1 && items[0].kind.is_comma() {
                    // Empty list (`(,)`), do nothing.
                } else {
                    for item in items {
                        let CstKind::ListItem { value, comma } = &item.kind else {
                            errors.push(self.create_error(cst, AstError::ListWithNonListItem));
                            continue;
                        };

                        let value = self.lower_cst(&value.clone(), lowering_type);

                        if let Some(comma) = comma && !comma.kind.is_comma() {
                            errors.push(self.create_error(
                                comma,
                                AstError::ListItemMissesComma,
                            ));
                        }

                        ast_items.push(value);
                    }
                }

                if !closing_parenthesis.kind.is_closing_parenthesis() {
                    errors.push(
                        self.create_error(
                            closing_parenthesis,
                            AstError::ListMissesClosingParenthesis,
                        ),
                    );
                }

                self.create_errors_or_ast(cst, errors, List(ast_items))
            }
            CstKind::ListItem { .. } => panic!("ListItem should only appear in List."),
            CstKind::Struct {
                opening_bracket,
                fields,
                closing_bracket,
            } => {
                if lowering_type == LoweringType::PatternLiteralPart {
                    return self.create_ast_for_invalid_expression_in_pattern(cst);
                };

                assert!(
                    opening_bracket.kind.is_opening_bracket(),
                    "Struct should always have an opening bracket, but instead had {opening_bracket}.",
                );

                let mut lowered_fields = vec![];
                let mut errors = vec![];
                for field in fields {
                    let CstKind::StructField {
                        key_and_colon,
                        value,
                        comma,
                    } = &field.kind
                    else {
                        errors.push(self.create_error(cst, AstError::StructWithNonStructField));
                        continue;
                    };

                    if let Some(box (key, colon)) = key_and_colon {
                        // Normal syntax, e.g. `[foo: bar]`.

                        let key_lowering_type = match lowering_type {
                            LoweringType::Expression => LoweringType::Expression,
                            LoweringType::Pattern | LoweringType::PatternLiteralPart => {
                                LoweringType::PatternLiteralPart
                            }
                        };
                        let key = if colon.kind.is_colon() {
                            self.lower_cst(key, key_lowering_type)
                        } else {
                            self.create_error_ast(
                                colon,
                                vec![self.create_error(colon, AstError::StructKeyMissesColon)],
                            )
                        };

                        let mut value = self.lower_cst(&value.clone(), lowering_type);

                        if let Some(comma) = comma && !comma.kind.is_comma() {
                            value = self.create_error_ast(
                                comma,
                                vec![self.create_error(comma, AstError::StructValueMissesComma)],
                            );
                        }

                        lowered_fields.push((Some(key), value));
                    } else {
                        // Shorthand syntax, e.g. `[foo]`.
                        let ast = self.lower_cst(&value.clone(), lowering_type);

                        if !ast.kind.is_identifier() {
                            errors.push(
                                self.create_error(
                                    value,
                                    AstError::StructShorthandWithNotIdentifier,
                                ),
                            );
                        }

                        if let Some(comma) = comma && !comma.kind.is_comma() {
                            errors.push(self.create_error(
                                comma,
                                AstError::StructValueMissesComma,
                            ));
                        }
                        lowered_fields.push((None, ast));
                    }
                }

                if !closing_bracket.kind.is_closing_bracket() {
                    errors.push(
                        self.create_error(closing_bracket, AstError::StructMissesClosingBrace),
                    );
                }

                self.create_errors_or_ast(
                    cst,
                    errors,
                    Struct {
                        fields: lowered_fields,
                    },
                )
            }
            CstKind::StructField { .. } => panic!("StructField should only appear in Struct."),
            CstKind::StructAccess { struct_, dot, key } => {
                if lowering_type != LoweringType::Expression {
                    return self.create_ast_for_invalid_expression_in_pattern(cst);
                };

                self.lower_struct_access(cst.data.id, struct_, dot, key)
            }
            CstKind::Match {
                expression,
                percent,
                cases,
            } => {
                if lowering_type != LoweringType::Expression {
                    return self.create_ast_for_invalid_expression_in_pattern(expression);
                };

                let expression = self.lower_cst(expression, LoweringType::Expression);

                assert!(
                    percent.kind.is_percent(),
                    "Expected a percent sign after the expression to match over, but found {percent}.",
                );

                let cases = self.lower_csts(cases);

                self.create_ast(
                    cst.data.id,
                    Match {
                        expression: Box::new(expression),
                        cases,
                    },
                )
            }
            CstKind::MatchCase {
                pattern,
                arrow: _,
                body,
            } => {
                if lowering_type != LoweringType::Expression {
                    return self.create_ast_for_invalid_expression_in_pattern(pattern);
                };

                let pattern = self.lower_cst(pattern, LoweringType::Pattern);

                // TODO: handle error in arrow

                let body = self.lower_csts(body);

                self.create_ast(
                    cst.data.id,
                    MatchCase {
                        pattern: Box::new(pattern),
                        body,
                    },
                )
            }
            CstKind::Function {
                opening_curly_brace,
                parameters_and_arrow,
                body,
                closing_curly_brace,
            } => {
                if lowering_type != LoweringType::Expression {
                    return self.create_ast_for_invalid_expression_in_pattern(cst);
                }

                assert!(
                    opening_curly_brace.kind.is_opening_curly_brace(),
                    "Expected an opening curly brace at the beginning of a function, but found {opening_curly_brace}.",
                );

                let parameters = if let Some((parameters, arrow)) = parameters_and_arrow {
                    assert!(
                        arrow.kind.is_arrow(),
                        "Expected an arrow after the parameters in a function, but found `{arrow}`.",
                    );
                    self.lower_parameters(parameters, false)
                } else {
                    vec![]
                };

                let body = self.lower_csts(body);

                let mut errors = vec![];
                if !closing_curly_brace.kind.is_closing_curly_brace() {
                    errors.push(self.create_error(
                        closing_curly_brace,
                        AstError::FunctionMissesClosingCurlyBrace,
                    ));
                }

                self.create_errors_or_ast(
                    cst,
                    errors,
                    Function {
                        parameters,
                        body,
                        fuzzable: false,
                    },
                )
            }
            CstKind::Assignment {
                left,
                assignment_sign,
                body,
            } => {
                if lowering_type != LoweringType::Expression {
                    return self.create_ast_for_invalid_expression_in_pattern(cst);
                };

                assert!(
                    matches!(assignment_sign.kind, CstKind::EqualsSign | CstKind::ColonEqualsSign),
                    "Expected an equals sign or colon equals sign for the assignment, but found {assignment_sign} instead.",
                );

                let body = self.lower_csts(body);
                let body = if let CstKind::Call {
                    receiver: name,
                    arguments: parameters,
                } = &left.kind
                {
                    let name = match &name.kind {
                        CstKind::Identifier(identifier) => {
                            self.create_string(name.data.id, identifier.clone())
                        }
                        CstKind::Error { error, .. } => {
                            return self
                                .create_error_ast(cst, vec![self.create_error(cst, *error)]);
                        }
                        _ => {
                            return self.create_error_ast(
                                cst,
                                vec![self.create_error(
                                    cst,
                                    AstError::ExpectedNameOrPatternInAssignment,
                                )],
                            );
                        }
                    };

                    let parameters = self.lower_parameters(parameters, true);
                    AssignmentBody::Function {
                        name,
                        function: Function {
                            parameters,
                            body,
                            fuzzable: true,
                        },
                    }
                } else {
                    AssignmentBody::Body {
                        pattern: Box::new(self.lower_cst(left, LoweringType::Pattern)),
                        body,
                    }
                };

                self.create_ast(
                    cst.data.id,
                    Assignment {
                        is_public: assignment_sign.kind.is_colon_equals_sign(),
                        body,
                    },
                )
            }
            CstKind::Error { error, .. } => {
                self.create_error_ast(cst, vec![self.create_error(cst, *error)])
            }
        }
    }

    fn lower_struct_access(&mut self, id: cst::Id, struct_: &Cst, dot: &Cst, key: &Cst) -> Ast {
        let struct_ = self.lower_cst(struct_, LoweringType::Expression);

        assert!(
            dot.kind.is_dot(),
            "Struct access should always have a dot, but instead had {dot}.",
        );

        match key.kind.clone() {
            CstKind::Identifier(identifier) => {
                let key = self.create_string(key.data.id, identifier.uppercase_first_letter());
                self.create_ast(
                    id,
                    StructAccess {
                        struct_: Box::new(struct_),
                        key,
                    },
                )
            }
            CstKind::Error { error, .. } => {
                self.create_error_ast(key, vec![self.create_error(key, error)])
            }
            _ => panic!(
                "Expected an identifier after the dot in a struct access, but found `{}`.",
                key
            ),
        }
    }

    fn lower_parameters(&mut self, csts: &[Cst], is_fuzzable: bool) -> Vec<Ast> {
        csts.iter()
            .enumerate()
            .map(|(index, it)| self.lower_parameter(index, it, is_fuzzable))
            .collect()
    }
    fn lower_parameter(&mut self, index: usize, cst: &Cst, is_fuzzable: bool) -> Ast {
        if !is_fuzzable {
            return self.lower_cst(cst, LoweringType::Pattern);
        }

        if let CstKind::Identifier(identifier) = &cst.kind {
            let identifier = self.create_string(cst.data.id, identifier.clone());
            self.create_ast(cst.data.id, Identifier(identifier))
        } else {
            let identifier = self.create_string(cst.data.id, format!("<invalid#{index}>"));
            self.create_ast(cst.data.id, Identifier(identifier));
            self.create_error_ast(
                cst,
                vec![self.create_error(cst, AstError::ExpectedParameter)],
            )
        }
    }

    fn create_ast(&mut self, cst_id: cst::Id, kind: impl Into<AstKind>) -> Ast {
        Ast {
            id: self.create_next_id(cst_id),
            kind: kind.into(),
        }
    }
    fn create_string(&mut self, cst_id: cst::Id, value: String) -> AstString {
        AstString {
            id: self.create_next_id(cst_id),
            value,
        }
    }
    fn create_next_id(&mut self, cst_id: cst::Id) -> ast::Id {
        let id = self.create_next_id_without_mapping();
        assert!(self.id_mapping.insert(id.clone(), cst_id).is_none());
        id
    }
    fn create_next_id_without_mapping(&mut self) -> ast::Id {
        let id = ast::Id::new(self.module.clone(), self.next_id);
        self.next_id += 1;
        id
    }

    // Errors
    fn create_ast_for_invalid_expression_in_pattern(&mut self, cst: &Cst) -> Ast {
        self.create_error_ast(
            cst,
            vec![self.create_error(cst, AstError::PatternContainsInvalidExpression)],
        )
    }
    fn create_errors_or_use_ast(
        &mut self,
        cst: &Cst,
        mut errors: Vec<CompilerError>,
        ast: Ast,
    ) -> Ast {
        if errors.is_empty() {
            ast
        } else {
            ast.collect_errors(&mut errors);
            self.create_error_ast(cst, errors)
        }
    }
    fn create_errors_or_ast(
        &mut self,
        cst: &Cst,
        errors: Vec<CompilerError>,
        ast: impl Into<AstKind>,
    ) -> Ast {
        let ast = self.create_ast(cst.data.id, ast.into());
        self.create_errors_or_use_ast(cst, errors, ast)
    }
    fn create_error_ast(&mut self, cst: &Cst, errors: Vec<CompilerError>) -> Ast {
        self.create_ast(cst.data.id, AstKind::Error { errors })
    }
    fn create_error(&self, cst: &Cst, error: impl Into<CompilerErrorPayload>) -> CompilerError {
        CompilerError {
            module: self.module.clone(),
            span: cst.data.span.clone(),
            payload: error.into(),
        }
    }
}<|MERGE_RESOLUTION|>--- conflicted
+++ resolved
@@ -162,13 +162,7 @@
                         },
                         CstKind::TextPart(text) => {
                             let string = self.create_string(part.data.id, text.clone());
-<<<<<<< HEAD
                             Some(self.create_ast(part.data.id, AstKind::TextPart(TextPart(string))))
-=======
-                            let text_part =
-                                self.create_ast(part.data.id, TextPart(string));
-                            lowered_parts.push(text_part);
->>>>>>> 623179d5
                         },
                         CstKind::TextInterpolation {
                             opening_curly_braces,
@@ -199,46 +193,16 @@
                             {
                                 Some(ast)
                             } else {
-<<<<<<< HEAD
-                                Some(self.create_ast(
-                                    part.data.id,
-                                    AstKind::Error {
-                                        child: Some(Box::new(ast)),
-                                        errors: vec![CompilerError {
-                                            module: self.module.clone(),
-                                            span: part.data.span.clone(),
-                                            payload:
-                                                AstError::TextInterpolationMissesClosingCurlyBraces.into(),
-                                        }],
-                                    },
-                                ))
+                                errors.push(self.create_error(
+                                    part,
+                                    AstError::TextInterpolationMissesClosingCurlyBraces,
+                                ));
+                                None
                             }
-                        },
-                        CstKind::Error { error, .. } => {
-                            errors.push(CompilerError {
-                                module: self.module.clone(),
-                                span: part.data.span.clone(),
-                                payload: error.clone().into(),
-                            });
-                            None
                         },
                         _ => panic!("TextLine contains non-TextPart. Whitespaces should have been removed already."),
                     }
                 }).collect_vec();
-
-                let text = self.create_ast(cst.data.id, AstKind::Text(Text(lowered_parts)));
-=======
-                                errors.push(self.create_error(
-                                    part,
-                                    AstError::TextInterpolationMissesClosingCurlyBraces,
-                                ));
-                            }
-                        },
-                        CstKind::Error { error, .. } => errors.push(self.create_error(part, *error)),
-                        _ => panic!("Text contains non-TextPart. Whitespaces should have been removed already."),
-                    }
-                }
->>>>>>> 623179d5
 
                 if !matches!(
                     &closing.kind,
