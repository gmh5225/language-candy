<<<<<<< HEAD
#![feature(box_patterns, entry_insert, io_error_more, let_chains)]
#![warn(clippy::nursery, clippy::pedantic)]
#![allow(
    clippy::cognitive_complexity,
    clippy::match_same_arms,
    clippy::missing_errors_doc,
    clippy::missing_panics_doc,
    clippy::module_name_repetitions,
    clippy::similar_names,
    clippy::too_many_lines
)]
=======
#![feature(anonymous_lifetime_in_impl_trait)]
#![feature(box_patterns)]
#![feature(entry_insert)]
#![feature(io_error_more)]
#![feature(let_chains)]
#![feature(try_blocks)]
>>>>>>> d58e3887

pub mod ast;
pub mod ast_to_hir;
pub mod builtin_functions;
pub mod comment;
pub mod cst;
pub mod cst_to_ast;
pub mod error;
pub mod format;
pub mod hir;
pub mod hir_to_mir;
pub mod id;
pub mod lir;
pub mod mir;
pub mod mir_optimize;
pub mod mir_to_lir;
pub mod module;
pub mod position;
pub mod rcst;
pub mod rcst_to_cst;
pub mod rich_ir;
pub mod string_to_rcst;
pub mod tracing;
pub mod utils;

pub use self::tracing::{TracingConfig, TracingMode};<|MERGE_RESOLUTION|>--- conflicted
+++ resolved
@@ -1,5 +1,11 @@
-<<<<<<< HEAD
-#![feature(box_patterns, entry_insert, io_error_more, let_chains)]
+#![feature(
+    anonymous_lifetime_in_impl_trait,
+    box_patterns,
+    entry_insert,
+    io_error_more,
+    let_chains,
+    try_blocks
+)]
 #![warn(clippy::nursery, clippy::pedantic)]
 #![allow(
     clippy::cognitive_complexity,
@@ -10,14 +16,6 @@
     clippy::similar_names,
     clippy::too_many_lines
 )]
-=======
-#![feature(anonymous_lifetime_in_impl_trait)]
-#![feature(box_patterns)]
-#![feature(entry_insert)]
-#![feature(io_error_more)]
-#![feature(let_chains)]
-#![feature(try_blocks)]
->>>>>>> d58e3887
 
 pub mod ast;
 pub mod ast_to_hir;
