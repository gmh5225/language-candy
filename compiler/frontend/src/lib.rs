--- conflicted
+++ resolved
@@ -2,15 +2,11 @@
     anonymous_lifetime_in_impl_trait,
     box_patterns,
     entry_insert,
-<<<<<<< HEAD
-=======
     hasher_prefixfree_extras,
->>>>>>> b57003e5
     io_error_more,
     let_chains,
     try_blocks
 )]
-<<<<<<< HEAD
 #![warn(clippy::nursery, clippy::pedantic)]
 #![allow(
     clippy::cognitive_complexity,
@@ -21,10 +17,8 @@
     clippy::similar_names,
     clippy::too_many_lines
 )]
-=======
 
 pub use self::tracing::{TracingConfig, TracingMode};
->>>>>>> b57003e5
 
 pub mod ast;
 pub mod ast_to_hir;
