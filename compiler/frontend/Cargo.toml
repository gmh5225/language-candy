--- conflicted
+++ resolved
@@ -13,12 +13,8 @@
 enumset = "1.0.12"
 extension-trait = "1.0.1"
 im = "15.1.0"
-<<<<<<< HEAD
 im-rc = "15.1.0"
-itertools = "0.10.0"
-=======
 itertools = "0.11.0"
->>>>>>> d26ae3e8
 lazy_static = "1.4.0"
 linked-hash-map = "0.5.4"
 num-bigint = { version = "0.4.3", features = ["rand"] }
