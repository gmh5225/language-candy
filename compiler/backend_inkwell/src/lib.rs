#![feature(let_chains)]
#![warn(unused_crate_dependencies)]

use candy_frontend::{
    builtin_functions::BuiltinFunction,
    hir_to_mir::ExecutionTarget,
    mir::{Body, Expression, Id, Mir},
    mir_optimize::OptimizeMir,
    rich_ir::{RichIr, ToRichIr},
    string_to_rcst::ModuleError,
    utils::HashMapExtension,
    TracingConfig,
};
pub use inkwell;
use inkwell::{
    builder::Builder,
    context::Context,
    module::Module,
    support::LLVMString,
    types::{
        BasicMetadataTypeEnum, BasicType, FunctionType, IntType, PointerType, StructType, VoidType,
    },
    values::{BasicValue, BasicValueEnum, FunctionValue, GlobalValue},
    AddressSpace,
};
use itertools::Itertools;
// We depend on this package (used by inkwell) to specify a version and configure features.
use llvm_sys as _;
<<<<<<< HEAD
use rustc_hash::FxHashMap;
=======

use candy_frontend::rich_ir::{RichIr, ToRichIr};
use candy_frontend::string_to_rcst::ModuleError;
pub use inkwell;
use inkwell::targets::{InitializationConfig, Target, TargetMachine};
use itertools::Itertools;
>>>>>>> 472fc9e2
use std::{
    collections::{HashMap, HashSet},
    path::Path,
    sync::Arc,
};

#[salsa::query_group(LlvmIrStorage)]
pub trait LlvmIrDb: OptimizeMir {
    #[salsa::transparent]
    fn llvm_ir(&self, target: ExecutionTarget) -> Result<RichIr, ModuleError>;
}

#[allow(clippy::needless_pass_by_value)]
fn llvm_ir(db: &dyn LlvmIrDb, target: ExecutionTarget) -> Result<RichIr, ModuleError> {
    let (mir, _, _) = db.optimized_mir(target, TracingConfig::off())?;

    let context = Context::create();
    let codegen = CodeGen::new(&context, "module", mir);
    let module = codegen.compile(false, true).unwrap();
    let llvm_ir = module.module.print_to_string();

    Ok(llvm_ir.to_str().unwrap().to_rich_ir(true))
}

#[derive(Clone)]
struct FunctionInfo<'ctx> {
    function_value: FunctionValue<'ctx>,
    captured_ids: Vec<Id>,
    env_type: Option<StructType<'ctx>>,
}

pub struct CodeGen<'ctx> {
    context: &'ctx Context,
    module: Module<'ctx>,
    builder: Builder<'ctx>,
    mir: Arc<Mir>,
    candy_value_pointer_type: PointerType<'ctx>,
    builtins: FxHashMap<BuiltinFunction, FunctionValue<'ctx>>,
    globals: HashMap<Id, GlobalValue<'ctx>>,
    locals: HashMap<Id, BasicValueEnum<'ctx>>,
    functions: HashMap<Id, FunctionInfo<'ctx>>,
    unrepresented_ids: HashSet<Id>,
}

pub struct LlvmCandyModule<'ctx> {
    module: Module<'ctx>,
}

impl<'ctx> LlvmCandyModule<'ctx> {
    pub fn compile_obj_and_link(
        &self,
        path: &str,
        build_rt: bool,
        debug: bool,
        linker: &str,
    ) -> Result<(), std::io::Error> {
        if build_rt {
            std::process::Command::new("make")
                .args(["-C", "compiler/backend_inkwell/candy_runtime/", "clean"])
                .spawn()?
                .wait()?;

            std::process::Command::new("make")
                .args([
                    "-C",
                    "compiler/backend_inkwell/candy_runtime/",
                    "candy_runtime.a",
                ])
                .spawn()?
                .wait()?;
        }
        let triple = TargetMachine::get_default_triple();
        Target::initialize_native(&InitializationConfig::default()).unwrap();
        let target = Target::from_triple(&triple).unwrap();

        let target_machine = target
            .create_target_machine(
                &triple,
                "generic",
                "",
                inkwell::OptimizationLevel::Default,
                inkwell::targets::RelocMode::Default,
                inkwell::targets::CodeModel::Default,
            )
            .unwrap();

        self.module
            .set_data_layout(&target_machine.get_target_data().get_data_layout());
        self.module.set_triple(&triple);

        let o_path = format!("{path}.o");

        target_machine
            .write_to_file(
                &self.module,
                inkwell::targets::FileType::Object,
                Path::new(&o_path),
            )
            .unwrap();

        std::process::Command::new(linker)
            .args([
                "-dynamic-linker",
                // TODO: This is not portable.
                "/lib/ld-linux-x86-64.so.2",
                "/usr/lib/crt1.o",
                "/usr/lib/crti.o",
                "-L/usr/lib",
                "-lc",
                &o_path,
                "compiler/backend_inkwell/candy_runtime/candy_runtime.a",
                "/usr/lib/crtn.o",
                if debug { "-g" } else { "" },
                "-o",
                o_path.as_str().strip_suffix(".candy.o").unwrap(),
            ])
            .spawn()?
            .wait()?;
        Ok(())
    }
}

impl<'ctx> CodeGen<'ctx> {
    pub fn new(context: &'ctx Context, module_name: &str, mir: Arc<Mir>) -> Self {
        let module = context.create_module(module_name);
        let builder = context.create_builder();

        let candy_value_type = context.opaque_struct_type("candy_value");
        let candy_value_pointer_type = candy_value_type.ptr_type(AddressSpace::default());

        Self {
            context,
            module,
            builder,
            mir,
            candy_value_pointer_type,
            builtins: FxHashMap::default(),
            globals: HashMap::new(),
            locals: HashMap::new(),
            functions: HashMap::new(),
            unrepresented_ids: HashSet::new(),
        }
    }

    pub fn compile(
        mut self,
        print_llvm_ir: bool,
        print_main_output: bool,
    ) -> Result<LlvmCandyModule<'ctx>, LLVMString> {
        let void_type = self.context.void_type();
        let i8_type = self.context.i8_type();
        let i32_type = self.context.i32_type();
        let i64_type = self.context.i64_type();

        self.add_function(
            "make_candy_int",
            &[i64_type.into()],
            self.candy_value_pointer_type,
        );
        self.add_function(
            "make_candy_tag",
            &[
                i8_type.ptr_type(AddressSpace::default()).into(),
                self.candy_value_pointer_type.into(),
            ],
            self.candy_value_pointer_type,
        );
        self.add_function(
            "make_candy_text",
            &[i8_type.ptr_type(AddressSpace::default()).into()],
            self.candy_value_pointer_type,
        );
        self.add_function(
            "make_candy_list",
            &[self.candy_value_pointer_type.into()],
            self.candy_value_pointer_type,
        );
        self.add_function(
            "make_candy_function",
            &[
                self.candy_value_pointer_type.into(),
                self.candy_value_pointer_type.into(),
                i64_type.into(),
            ],
            self.candy_value_pointer_type,
        );
        self.add_function(
            "make_candy_struct",
            &[
                self.candy_value_pointer_type.into(),
                self.candy_value_pointer_type.into(),
            ],
            self.candy_value_pointer_type,
        );

        self.add_function(
            "candy_panic",
            &[self.candy_value_pointer_type.into()],
            void_type,
        );
        let free_fn = self.add_function(
            "free_candy_value",
            &[self.candy_value_pointer_type.into()],
            void_type,
        );
        let print_fn = self.add_function(
            "print_candy_value",
            &[self.candy_value_pointer_type.into()],
            void_type,
        );

        let candy_fn_type = self.candy_value_pointer_type.fn_type(&[], true);
        self.add_function(
            "get_candy_function_pointer",
            &[self.candy_value_pointer_type.into()],
            candy_fn_type.ptr_type(AddressSpace::default()),
        );
        self.add_function(
            "get_candy_function_environment",
            &[self.candy_value_pointer_type.into()],
            self.candy_value_pointer_type,
        );

        let main_fn = self.add_function("main", &[], i32_type);
        let block = self.context.append_basic_block(main_fn, "entry");

        let run_candy_main = self.add_function(
            "run_candy_main",
            &[
                self.candy_value_pointer_type.into(),
                self.candy_value_pointer_type.into(),
            ],
            self.candy_value_pointer_type,
        );

        let main_info = FunctionInfo {
            function_value: main_fn,
            captured_ids: vec![],
            env_type: None,
        };

        self.builder.position_at_end(block);
        let main_function = self.compile_mir(&self.mir.body.clone(), &main_info);
        // This is `None` iff there is no exported main function.
        self.builder.position_at_end(block);
        if let Some(main_function) = main_function {
            let environment =
                self.module
                    .add_global(self.candy_value_pointer_type, None, "candy_environment");

            let main_result_ptr = self.builder.build_call(
                run_candy_main,
                &[
                    main_function.as_basic_value_enum().into(),
                    environment.as_basic_value_enum().into(),
                ],
                "",
            );

            if print_main_output {
                self.builder.build_call(
                    print_fn,
                    &[main_result_ptr.try_as_basic_value().unwrap_left().into()],
                    "",
                );
                for value in self.module.get_globals() {
                    if value != environment {
                        let val = self.builder.build_load(
                            self.candy_value_pointer_type,
                            value.as_pointer_value(),
                            "",
                        );
                        self.builder.build_call(free_fn, &[val.into()], "");
                    }
                }
            }

            let ret_value = i32_type.const_int(0, false);
            self.builder.build_return(Some(&ret_value));
        }

        if print_llvm_ir {
            self.module.print_to_stderr();
        }
        self.module.verify()?;
        Ok(LlvmCandyModule {
            module: self.module,
        })
    }

    fn compile_mir(
        &mut self,
        mir: &Body,
        function_ctx: &FunctionInfo<'ctx>,
    ) -> Option<impl BasicValue<'ctx>> {
        let mut return_value = None;
        for (id, expr) in mir.expressions.iter() {
            let expr_value = match expr {
                Expression::Int(value) => {
                    // TODO: Use proper BigInts here
                    let i64_type = self.context.i64_type();
                    let v = i64_type.const_int(
                        value
                            .clamp(&i64::MIN.into(), &i64::MAX.into())
                            .try_into()
                            .unwrap(),
                        false,
                    );

                    let make_candy_int = self.module.get_function("make_candy_int").unwrap();
                    let call = self.builder.build_call(make_candy_int, &[v.into()], "");

                    let global = self.create_global(
                        &format!("num_{value}"),
                        id,
                        call.try_as_basic_value().unwrap_left(),
                    );

                    Some(global.as_basic_value_enum())
                }
                Expression::Text(text) => {
                    let string = self.make_str_literal(text);
                    let make_candy_text = self.module.get_function("make_candy_text").unwrap();
                    let call = self
                        .builder
                        .build_call(make_candy_text, &[string.into()], "");

                    let global = self.create_global(
                        &format!("text_{text}"),
                        id,
                        call.try_as_basic_value().unwrap_left(),
                    );

                    Some(global.as_basic_value_enum())
                }
                Expression::Tag { symbol, value } => {
                    let tag_value = match value {
                        Some(value) => self.get_value_with_id(function_ctx, value).unwrap(),
                        None => self
                            .candy_value_pointer_type
                            .const_null()
                            .as_basic_value_enum(),
                    };

                    let string = self.make_str_literal(symbol);
                    let make_candy_tag = self.module.get_function("make_candy_tag").unwrap();
                    let call = self.builder.build_call(
                        make_candy_tag,
                        &[string.into(), tag_value.into()],
                        "",
                    );

                    let global = self.create_global(
                        &format!("tag_{symbol}"),
                        id,
                        call.try_as_basic_value().unwrap_left(),
                    );

                    Some(global.as_basic_value_enum())
                }
                Expression::Builtin(builtin) => {
                    let function = self.get_builtin(*builtin);
                    self.functions.insert(
                        *id,
                        FunctionInfo {
                            function_value: function,
                            captured_ids: vec![],
                            env_type: None,
                        },
                    );

                    let i64_type = self.context.i64_type();
                    let function_ptr = function.as_global_value().as_pointer_value();
                    let make_candy_function =
                        self.module.get_function("make_candy_function").unwrap();
                    let call = self.builder.build_call(
                        make_candy_function,
                        &[
                            function_ptr.into(),
                            self.candy_value_pointer_type.const_null().into(),
                            i64_type.const_zero().into(),
                        ],
                        "",
                    );

                    let global = self.create_global(
                        &format!("fun_candy_builtin_{}", builtin.as_ref()),
                        id,
                        call.try_as_basic_value().unwrap_left(),
                    );

                    Some(global.as_basic_value_enum())
                }
                Expression::List(list) => {
                    let i64_type = self.context.i64_type();

                    let list_array = self.builder.build_array_alloca(
                        self.candy_value_pointer_type,
                        i64_type.const_int(list.len() as u64 + 1, false),
                        "",
                    );
                    let values = list.iter().map(|v| {
                        self.get_value_with_id(function_ctx, v)
                            .unwrap()
                            .into_pointer_value()
                    });
                    for (idx, value) in values.enumerate() {
                        let value_position = unsafe {
                            self.builder.build_gep(
                                self.candy_value_pointer_type,
                                list_array,
                                &[i64_type.const_int(idx as u64, false)],
                                "",
                            )
                        };
                        self.builder.build_store(value_position, value);
                    }
                    let end_position = unsafe {
                        self.builder.build_gep(
                            self.candy_value_pointer_type,
                            list_array,
                            &[i64_type.const_int(list.len() as u64, false)],
                            "",
                        )
                    };
                    self.builder
                        .build_store(end_position, self.candy_value_pointer_type.const_null());

                    let make_candy_list = self.module.get_function("make_candy_list").unwrap();
                    let candy_list =
                        self.builder
                            .build_call(make_candy_list, &[list_array.into()], "");

                    let global =
                        self.create_global("", id, candy_list.try_as_basic_value().unwrap_left());

                    Some(global.as_basic_value_enum())
                }
                Expression::Struct(s) => {
                    let i64_type = self.context.i64_type();
                    let make_candy_struct = self.module.get_function("make_candy_struct").unwrap();

                    let keys_array = self.builder.build_array_alloca(
                        self.candy_value_pointer_type,
                        i64_type.const_int(s.len() as u64 + 1, false),
                        "",
                    );
                    let values_array = self.builder.build_array_alloca(
                        self.candy_value_pointer_type,
                        i64_type.const_int(s.len() as u64 + 1, false),
                        "",
                    );
                    for (idx, (key, value)) in s.iter().enumerate() {
                        let key = self
                            .get_value_with_id(function_ctx, key)
                            .unwrap()
                            .into_pointer_value();
                        let value = self
                            .get_value_with_id(function_ctx, value)
                            .unwrap()
                            .into_pointer_value();

                        let key_ptr = unsafe {
                            self.builder.build_gep(
                                self.candy_value_pointer_type,
                                keys_array,
                                &[i64_type.const_int(idx as u64, false)],
                                "",
                            )
                        };
                        self.builder.build_store(key_ptr, key);
                        let value_ptr = unsafe {
                            self.builder.build_gep(
                                self.candy_value_pointer_type,
                                values_array,
                                &[i64_type.const_int(idx as u64, false)],
                                "",
                            )
                        };
                        self.builder.build_store(value_ptr, value);
                    }

                    // Null-terminate key/value arrays
                    let key_ptr = unsafe {
                        self.builder.build_gep(
                            self.candy_value_pointer_type,
                            keys_array,
                            &[i64_type.const_int(s.len() as u64, false)],
                            "",
                        )
                    };
                    self.builder
                        .build_store(key_ptr, self.candy_value_pointer_type.const_null());
                    let value_ptr = unsafe {
                        self.builder.build_gep(
                            self.candy_value_pointer_type,
                            values_array,
                            &[i64_type.const_int(s.len() as u64, false)],
                            "",
                        )
                    };
                    self.builder
                        .build_store(value_ptr, self.candy_value_pointer_type.const_null());

                    let struct_value = self
                        .builder
                        .build_call(
                            make_candy_struct,
                            &[keys_array.into(), values_array.into()],
                            "",
                        )
                        .try_as_basic_value()
                        .unwrap_left();

                    self.locals.insert(*id, struct_value);

                    Some(struct_value.into_pointer_value().as_basic_value_enum())
                }
                Expression::Reference(ref_id) => {
                    let value = self.get_value_with_id(function_ctx, ref_id).unwrap();

                    self.locals.insert(*id, value);
                    Some(value)
                }
                Expression::HirId(hir_id) => {
                    let text = format!("{hir_id}");

                    let string = self.make_str_literal(&text);
                    let make_candy_text = self.module.get_function("make_candy_text").unwrap();
                    let call = self
                        .builder
                        .build_call(make_candy_text, &[string.into()], "");

                    let global =
                        self.create_global(&text, id, call.try_as_basic_value().unwrap_left());

                    Some(global.as_basic_value_enum())
                }
                Expression::Function {
                    original_hirs,
                    parameters,
                    body,
                    responsible_parameter,
                } => {
                    self.unrepresented_ids.insert(*responsible_parameter);
                    let name = original_hirs
                        .iter()
                        .sorted()
                        .map(|it| it.to_string().replace([':', '.'], "_"))
                        .join(", ");

                    let captured_ids: Vec<_> = expr
                        .captured_ids()
                        .into_iter()
                        .filter(|cap_id| {
                            !(self.globals.contains_key(cap_id)
                                || self.unrepresented_ids.contains(cap_id))
                        })
                        .collect();

                    let env_types: Vec<_> = captured_ids
                        .iter()
                        .map(|_| self.candy_value_pointer_type.as_basic_type_enum())
                        .collect();

                    let env_struct_type = self.context.struct_type(&env_types, false);

                    let env_ptr = self.builder.build_malloc(env_struct_type, "").unwrap();

                    for (idx, cap_id) in captured_ids.iter().enumerate() {
                        let value = self.get_value_with_id(function_ctx, cap_id);

                        let member = self
                            .builder
                            .build_struct_gep(env_struct_type, env_ptr, idx as u32, "")
                            .unwrap();
                        self.builder.build_store(member, value.unwrap());
                    }

                    let mut params: Vec<_> = parameters
                        .iter()
                        .map(|_| self.candy_value_pointer_type.into())
                        .collect();

                    if !captured_ids.is_empty() {
                        params.push(self.candy_value_pointer_type.into());
                    }

                    let function = self.add_function(&name, &params, self.candy_value_pointer_type);

                    let function_info = FunctionInfo {
                        function_value: function,
                        captured_ids: captured_ids.clone(),
                        env_type: if !captured_ids.is_empty() {
                            Some(env_struct_type)
                        } else {
                            None
                        },
                    };
                    self.functions.insert(*id, function_info.clone());

                    for (id, param) in parameters.iter().zip(function.get_params()) {
                        self.locals.insert(*id, param);
                    }

                    let current_block = self.builder.get_insert_block().unwrap();

                    let env_size = env_struct_type.size_of().unwrap();
                    let function_ptr = function.as_global_value().as_pointer_value();
                    let make_candy_function =
                        self.module.get_function("make_candy_function").unwrap();
                    let call = self.builder.build_call(
                        make_candy_function,
                        &[function_ptr.into(), env_ptr.into(), env_size.into()],
                        "",
                    );

                    let global = self.create_global(
                        &format!("fun_{name}"),
                        id,
                        call.try_as_basic_value().unwrap_left(),
                    );

                    let inner_block = self.context.append_basic_block(function, &name);
                    self.builder.position_at_end(inner_block);

                    self.compile_mir(body, &function_info);
                    self.builder.position_at_end(current_block);

                    Some(global.as_basic_value_enum())
                }
                Expression::Parameter => unreachable!(),
                Expression::Call {
                    function,
                    arguments,
                    responsible,
                } => {
                    self.unrepresented_ids.insert(*responsible);
                    let mut args: Vec<_> = arguments
                        .iter()
                        .map(|arg| self.get_value_with_id(function_ctx, arg).unwrap().into())
                        .collect();

                    if let Some(FunctionInfo {
                        function_value,
                        captured_ids: _,
                        env_type,
                    }) = self.functions.get(function)
                    {
                        if env_type.is_some() {
                            let get_candy_fn_env = self
                                .module
                                .get_function("get_candy_function_environment")
                                .unwrap();

                            let fn_object = self.globals.get(function).unwrap_or_else(|| {
                                panic!("Function {function} should have global visibility")
                            });

                            let fn_env_ptr = self.builder.build_call(
                                get_candy_fn_env,
                                &[fn_object.as_pointer_value().into()],
                                "",
                            );

                            args.push(fn_env_ptr.try_as_basic_value().unwrap_left().into());
                        }
                        let call = self.builder.build_call(*function_value, &args, "");
                        let call_value = call.try_as_basic_value().unwrap_left();
                        self.locals.insert(*id, call_value);

                        Some(call_value.as_basic_value_enum())
                    } else {
                        let function_value = self
                            .get_value_with_id(function_ctx, function)
                            .unwrap_or_else(|| panic!("There is no function with ID {function}"));

                        let get_candy_fn_ptr = self
                            .module
                            .get_function("get_candy_function_pointer")
                            .unwrap();
                        let get_candy_fn_env = self
                            .module
                            .get_function("get_candy_function_environment")
                            .unwrap();

                        let fn_ptr =
                            self.builder
                                .build_call(get_candy_fn_ptr, &[function_value.into()], "");

                        let fn_env_ptr =
                            self.builder
                                .build_call(get_candy_fn_env, &[function_value.into()], "");

                        args.push(fn_env_ptr.try_as_basic_value().unwrap_left().into());

                        let candy_fn_type = self.candy_value_pointer_type.fn_type(&[], true);
                        let inner_fn = fn_ptr
                            .try_as_basic_value()
                            .unwrap_left()
                            .into_pointer_value();

                        let call =
                            self.builder
                                .build_indirect_call(candy_fn_type, inner_fn, &args, "");

                        let call_value = call.try_as_basic_value().unwrap_left();
                        self.locals.insert(*id, call_value);

                        Some(call_value.as_basic_value_enum())
                    }
                }
                Expression::UseModule { .. } => unreachable!(),
                Expression::Panic { reason, .. } => {
                    let panic_fn = self.module.get_function("candy_panic").unwrap();

                    let reason = self.get_value_with_id(function_ctx, reason).unwrap();

                    self.builder.build_call(panic_fn, &[reason.into()], "");

                    self.builder.build_unreachable();

                    // Early return to avoid building a return instruction.
                    return None;
                }
                Expression::TraceCallStarts { .. } => unimplemented!(),
                Expression::TraceCallEnds { .. } => unimplemented!(),
                Expression::TraceExpressionEvaluated { .. } => {
                    unimplemented!()
                }
                Expression::TraceFoundFuzzableFunction { .. } => {
                    unimplemented!()
                }
            };

            if let Some(expr_value) = expr_value {
                return_value.replace(expr_value);
            }
        }
        let fn_name = function_ctx.function_value.get_name().to_string_lossy();
        // This "main" refers to the entrypoint of the compiled program, not to the Candy main function
        // which may be named differently.
        if fn_name != "main" {
            self.builder
                .build_return(return_value.as_ref().map(|v| v as &dyn BasicValue<'ctx>));
        }
        return_value
    }

    fn get_builtin(&mut self, builtin: BuiltinFunction) -> FunctionValue<'ctx> {
        if let Some(function) = self.builtins.get(&builtin) {
            return *function;
        }

        let function = self.add_function(
            &(format!("candy_builtin_{}", builtin.as_ref())),
            vec![self.candy_value_pointer_type.into(); builtin.num_parameters()].as_slice(),
            self.candy_value_pointer_type,
        );
        self.builtins.force_insert(builtin, function);
        function
    }
    fn add_function(
        &self,
        name: &str,
        parameter_types: &[BasicMetadataTypeEnum<'ctx>],
        return_type: impl FunctionReturnType<'ctx>,
    ) -> FunctionValue<'ctx> {
        let function_type = return_type.function_type(parameter_types, false);
        self.module.add_function(name, function_type, None)
    }
    fn create_global(
        &mut self,
        name: &str,
        id: &Id,
        value: impl BasicValue<'ctx>,
    ) -> GlobalValue<'ctx> {
        let global = self
            .module
            .add_global(self.candy_value_pointer_type, None, name);
        self.builder.build_store(global.as_pointer_value(), value);

        global.set_initializer(&self.candy_value_pointer_type.const_null());
        assert!(self.globals.insert(*id, global).is_none());
        global
    }

    fn make_str_literal(&self, text: &str) -> BasicValueEnum<'ctx> {
        let i8_type = self.context.i8_type();
        let i64_type = self.context.i64_type();

        let content: Vec<_> = text
            .chars()
            .chain(std::iter::once('\0'))
            .map(|c| i8_type.const_int(c as u64, false))
            .collect();
        let v = i8_type.const_array(&content);

        let len = i64_type.const_int(text.len() as u64 + 1, false);
        let arr_alloc = self.builder.build_array_alloca(i8_type, len, "");
        self.builder.build_store(arr_alloc, v);

        self.builder
            .build_bitcast(arr_alloc, i8_type.ptr_type(AddressSpace::default()), "")
    }

    fn get_value_with_id(
        &self,
        function_ctx: &FunctionInfo<'ctx>,
        id: &Id,
    ) -> Option<BasicValueEnum<'ctx>> {
        let mut v = self.globals.get(id).map(|a| {
            self.builder
                .build_load(self.candy_value_pointer_type, a.as_pointer_value(), "")
        });
        if v.is_none() && let Some(i) = function_ctx.captured_ids.iter().position(|i| i == id) {
            let env_ptr = function_ctx.function_value.get_last_param().unwrap();

            let env_value = self
                .builder
                .build_struct_gep(
                    function_ctx.env_type.unwrap(),
                    env_ptr.into_pointer_value(),
                    i as u32,
                    "",
                )
                .unwrap();

            v.replace(self.builder.build_load(self.candy_value_pointer_type, env_value, ""));
        }
        if v.is_none() && let Some(value) = self.locals.get(id) {
            v.replace(*value);
        }
        if self.unrepresented_ids.contains(id) {
            v.replace(
                self.candy_value_pointer_type
                    .const_null()
                    .as_basic_value_enum(),
            );
        }
        v.unwrap_or_else(|| panic!("{id} should be a real ID"))
            .into()
    }
}

trait FunctionReturnType<'ctx> {
    fn function_type(
        self,
        param_types: &[BasicMetadataTypeEnum<'ctx>],
        is_var_args: bool,
    ) -> FunctionType<'ctx>;
}
macro_rules! impl_function_return_type {
    ($($type:ty),*) => {
        $(
            impl<'ctx> FunctionReturnType<'ctx> for $type {
                fn function_type(self, param_types: &[BasicMetadataTypeEnum<'ctx>], is_var_args: bool) -> FunctionType<'ctx> {
                    self.fn_type(param_types, is_var_args)
                }
            }
        )*
    };
}
impl_function_return_type!(IntType<'ctx>, PointerType<'ctx>, VoidType<'ctx>);<|MERGE_RESOLUTION|>--- conflicted
+++ resolved
@@ -17,6 +17,7 @@
     context::Context,
     module::Module,
     support::LLVMString,
+    targets::{InitializationConfig, Target, TargetMachine},
     types::{
         BasicMetadataTypeEnum, BasicType, FunctionType, IntType, PointerType, StructType, VoidType,
     },
@@ -26,16 +27,7 @@
 use itertools::Itertools;
 // We depend on this package (used by inkwell) to specify a version and configure features.
 use llvm_sys as _;
-<<<<<<< HEAD
 use rustc_hash::FxHashMap;
-=======
-
-use candy_frontend::rich_ir::{RichIr, ToRichIr};
-use candy_frontend::string_to_rcst::ModuleError;
-pub use inkwell;
-use inkwell::targets::{InitializationConfig, Target, TargetMachine};
-use itertools::Itertools;
->>>>>>> 472fc9e2
 use std::{
     collections::{HashMap, HashSet},
     path::Path,
