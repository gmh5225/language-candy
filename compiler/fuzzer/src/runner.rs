--- conflicted
+++ resolved
@@ -1,16 +1,9 @@
 use candy_frontend::hir::Id;
 use candy_vm::{
     self,
-<<<<<<< HEAD
     context::{CombiningExecutionController, CountingExecutionController, ExecutionController},
-    heap::{Data, Heap, Pointer},
+    heap::{Closure, Data, HirId, InlineObjectSliceCloneToHeap},
     lir::Lir,
-=======
-    context::{
-        CombiningExecutionController, CountingExecutionController, ExecutionController, UseProvider,
-    },
-    heap::{Closure, Data, Heap, InlineObjectSliceCloneToHeap},
->>>>>>> 7166b010
     tracer::full::FullTracer,
     vm::{self, Vm},
 };
@@ -56,28 +49,15 @@
     }
 }
 
-<<<<<<< HEAD
 impl<L: Borrow<Lir>> Runner<L> {
-    pub fn new(lir: L, closure_heap: &Heap, closure: Pointer, input: Input) -> Self {
-        assert!(matches!(closure_heap.get(closure).data, Data::Closure(_)));
-
-        let mut vm_heap = lir.borrow().heap.clone();
-        let closure = closure_heap.clone_single_to_other_heap(&mut vm_heap, closure);
-        let argument_addresses = input.clone_to_other_heap(&mut vm_heap);
-        let responsible = vm_heap.create_hir_id(Id::fuzzer());
-        let vm = Vm::for_closure(lir, vm_heap, closure, argument_addresses, responsible);
-=======
-impl Runner {
-    pub fn new(closure: Closure, input: Input) -> Self {
-        let mut vm_heap = Heap::default();
+    pub fn new(lir: L, closure: Closure, input: Input) -> Self {
+        let mut vm_heap = lir.borrow().constant_heap.clone();
         let closure = Data::from(closure.clone_to_heap(&mut vm_heap))
             .try_into()
             .unwrap();
         let arguments = input.arguments.clone_to_heap(&mut vm_heap);
-
-        let mut vm = Vm::default();
-        vm.set_up_for_running_closure(vm_heap, closure, &arguments, Id::fuzzer());
->>>>>>> 7166b010
+        let responsible = HirId::create(&mut vm_heap, Id::fuzzer());
+        let vm = Vm::for_closure(lir, vm_heap, closure, &arguments, responsible);
 
         Runner {
             vm: Some(vm),
@@ -88,15 +68,7 @@
         }
     }
 
-<<<<<<< HEAD
-    pub fn run<E: ExecutionController>(&mut self, execution_controller: &mut E) {
-=======
-    pub fn run(
-        &mut self,
-        use_provider: &impl UseProvider,
-        execution_controller: &mut impl ExecutionController,
-    ) {
->>>>>>> 7166b010
+    pub fn run(&mut self, execution_controller: &mut impl ExecutionController) {
         assert!(self.vm.is_some());
         assert!(self.result.is_none());
 
