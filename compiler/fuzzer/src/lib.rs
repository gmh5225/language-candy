#![feature(let_chains, round_char_boundary)]

mod coverage;
mod fuzzer;
mod input;
mod input_pool;
mod runner;
mod utils;
mod values;

use self::input::Input;
pub use self::{
    fuzzer::{Fuzzer, Status},
    input_pool::InputPool,
    runner::RunResult,
    utils::FuzzablesFinder,
};
use candy_frontend::{
    ast_to_hir::AstToHir,
    cst::CstDb,
    mir_optimize::OptimizeMir,
    module::Module,
    position::PositionConversionDb,
    {hir::Id, TracingConfig, TracingMode},
};
<<<<<<< HEAD
use candy_vm::{heap::Heap, mir_to_lir::compile_lir, tracer::stack_trace::StackTracer, Panic, Vm};
=======
use candy_vm::{
    execution_controller::RunLimitedNumberOfInstructions,
    fiber::Panic,
    heap::{DisplayWithSymbolTable, SymbolTable},
    mir_to_lir::compile_lir,
    tracer::stack_trace::StackTracer,
    vm::Vm,
};
>>>>>>> 81fc3a64
use std::rc::Rc;
use tracing::{debug, error, info};

pub fn fuzz<DB>(db: &DB, module: Module) -> Vec<FailingFuzzCase>
where
    DB: AstToHir + CstDb + OptimizeMir + PositionConversionDb,
{
    let tracing = TracingConfig {
        register_fuzzables: TracingMode::All,
        calls: TracingMode::Off,
        evaluated_expressions: TracingMode::Off,
    };
    let (lir, _) = compile_lir(db, module, tracing);
    let lir = Rc::new(lir);

    let (_heap, FuzzablesFinder { fuzzables }, _) =
        Vm::for_module(lir.clone(), FuzzablesFinder::default()).run_forever_without_handles();

    info!(
        "Now, the fuzzing begins. So far, we have {} functions to fuzz.",
        fuzzables.len(),
    );

    let mut failing_cases = vec![];

    for (id, function) in fuzzables {
        info!("Fuzzing {id}.");
        let mut fuzzer = Fuzzer::new(lir.clone(), function, id.clone());
        fuzzer.run(100000);

        match fuzzer.into_status() {
            Status::StillFuzzing { total_coverage, .. } => {
                let coverage = total_coverage
                    .in_range(&lir.range_of_function(&id))
                    .relative_coverage();
                debug!("Achieved a coverage of {:.1} %.", coverage * 100.0);
            }
            Status::FoundPanic {
                input,
                panic,
                heap,
                tracer,
            } => {
                error!("The fuzzer discovered an input that crashes {id}:");
                let case = FailingFuzzCase {
                    function: id,
                    input,
                    panic,
                    heap,
                    tracer,
                };
                case.dump(db, &lir.symbol_table);
                failing_cases.push(case);
            }
        }
    }

    failing_cases
}

pub struct FailingFuzzCase {
    function: Id,
    input: Input,
    panic: Panic,
    #[allow(dead_code)]
    heap: Heap,
    #[allow(dead_code)]
    tracer: StackTracer,
}

impl FailingFuzzCase {
    #[allow(unused_variables)]
    pub fn dump<DB>(&self, db: &DB, symbol_table: &SymbolTable)
    where
        DB: AstToHir + PositionConversionDb,
    {
        error!(
            "Calling `{} {}` panics: {}",
            self.function,
            self.input.to_string(symbol_table),
            self.panic.reason,
        );
        error!("{} is responsible.", self.panic.responsible);
        // Segfaults: https://github.com/candy-lang/candy/issues/458
        // error!(
        //     "This is the stack trace:\n{}",
        //     self.tracer.format_panic_stack_trace_to_root_fiber(db),
        // );
    }
}<|MERGE_RESOLUTION|>--- conflicted
+++ resolved
@@ -23,18 +23,12 @@
     position::PositionConversionDb,
     {hir::Id, TracingConfig, TracingMode},
 };
-<<<<<<< HEAD
-use candy_vm::{heap::Heap, mir_to_lir::compile_lir, tracer::stack_trace::StackTracer, Panic, Vm};
-=======
 use candy_vm::{
-    execution_controller::RunLimitedNumberOfInstructions,
-    fiber::Panic,
-    heap::{DisplayWithSymbolTable, SymbolTable},
+    heap::{DisplayWithSymbolTable, Heap, SymbolTable},
     mir_to_lir::compile_lir,
     tracer::stack_trace::StackTracer,
-    vm::Vm,
+    Panic, Vm,
 };
->>>>>>> 81fc3a64
 use std::rc::Rc;
 use tracing::{debug, error, info};
 
