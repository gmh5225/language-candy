--- conflicted
+++ resolved
@@ -7,13 +7,7 @@
 };
 use candy_frontend::hir::Id;
 use candy_vm::{
-<<<<<<< HEAD
-    heap::{Data, Function, Heap},
-=======
-    execution_controller::ExecutionController,
-    fiber::Panic,
     heap::{Data, DisplayWithSymbolTable, Function, Heap},
->>>>>>> 81fc3a64
     lir::Lir,
     tracer::stack_trace::StackTracer,
     Panic,
