use candy_frontend::hir::Id;
use candy_vm::{
    heap::{Closure, Heap, Symbol},
    tracer::{FiberEvent, Tracer, VmEvent},
};
use rustc_hash::{FxHashMap, FxHashSet};

<<<<<<< HEAD
pub fn collect_symbols_in_heap(heap: &Heap) -> FxHashSet<String> {
    heap.iter()
        .filter_map(|object| Symbol::try_from(object).ok().map(|it| it.to_string()))
=======
pub fn collect_symbols_in_heap(heap: &Heap) -> Vec<String> {
    heap.all_objects()
        .filter_map(|object| {
            if let Data::Tag(tag) = &object.data {
                Some(tag.symbol.to_string())
            } else {
                None
            }
        })
>>>>>>> acf9b84d
        .collect()
}

#[derive(Default)]
pub struct FuzzablesFinder {
    pub fuzzables: FxHashMap<Id, Closure>,
    pub heap: Heap,
}
impl Tracer for FuzzablesFinder {
    fn add(&mut self, event: VmEvent) {
        let VmEvent::InFiber { event, .. } = event else { return; };
        let FiberEvent::FoundFuzzableClosure { definition, closure, .. } = event else { return; };

        let closure = closure.clone_to_heap(&mut self.heap);
        self.fuzzables
            .insert(definition.get().to_owned(), closure.try_into().unwrap());
    }
}<|MERGE_RESOLUTION|>--- conflicted
+++ resolved
@@ -1,25 +1,13 @@
 use candy_frontend::hir::Id;
 use candy_vm::{
-    heap::{Closure, Heap, Symbol},
+    heap::{Closure, Heap, Tag, Text},
     tracer::{FiberEvent, Tracer, VmEvent},
 };
 use rustc_hash::{FxHashMap, FxHashSet};
 
-<<<<<<< HEAD
-pub fn collect_symbols_in_heap(heap: &Heap) -> FxHashSet<String> {
+pub fn collect_symbols_in_heap(heap: &Heap) -> FxHashSet<Text> {
     heap.iter()
-        .filter_map(|object| Symbol::try_from(object).ok().map(|it| it.to_string()))
-=======
-pub fn collect_symbols_in_heap(heap: &Heap) -> Vec<String> {
-    heap.all_objects()
-        .filter_map(|object| {
-            if let Data::Tag(tag) = &object.data {
-                Some(tag.symbol.to_string())
-            } else {
-                None
-            }
-        })
->>>>>>> acf9b84d
+        .filter_map(|object| Tag::try_from(object).ok().map(|it| it.symbol()))
         .collect()
 }
 
