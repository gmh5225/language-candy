# 🍭 Candy

A sweet programming language that is robust, minimalistic, and expressive.

Candy aims to have excellent tooling – most language features are designed with tooling in mind.
Many languages have a strict separation between compile-time and runtime.
Candy blurs the line between those stages, for example, by replacing compile-time types with edit-time fuzzing.

## Quick introduction

- **Values are at the center of your computations.**
  Only a handful of predefined types of values exist:

  ```candy
  3                   # int
  "Candy"             # text
  Green               # symbol
  (Foo, Bar)          # list
  [Name: "Candy"]     # struct
  { it -> add it 2 }  # closure
  ```

- **Minimalistic syntax.**
  Defining variables and functions works without braces or keywords cluttering up your code.
  The syntax is indentation-aware.

  ```candy
  foo = 42
  println message =
    print message
    print "\n"
  println "Hello, world!"
  ```

- **Extensive compile-time evaluation.**
  Many values can already be computed at compile-time.
  In your editor, you'll see the results on the right side:

  ```candy
  foo = double 2  # foo = 4
  ```

- **Fuzzing instead of traditional types.**
  In Candy, functions have to specify their needs _exactly._
  As you type, the tooling automatically tests your code with many inputs to see if one breaks the code:

  ```candy
  foo a =             # If you pass a = 0,
    needs (isInt a)
    math.logarithm a  # then this panics: The `input` must be a positive number.

  efficientTextReverse text =
    needs (isText text)
    needs (isPalindrome text) "Only palindromes can be efficiently reversed."
    text

  greetBackwards name =                   # If you pass name = "Test",
    "Hello, {efficientTextReverse name}"  # then this panics: Only palindromes can be efficiently reversed.
  ```

To get a more in-depth introduction, read the [language document](language.md).

## Discussion

[Join our Discord server.](https://discord.gg/5Vr4eAJ7gU)

## The current state

We are currently implementing a first version of Candy in Rust.
We already have a language server that provides some tooling.

## Long-term TODOs

- Core
  - io
  - random
  - timing
  - environment variables
  - HTTP, UDP
- compiler
  - make functions independent of their order in top-level scope
  - text interpolation
  - patterns
<<<<<<< HEAD
=======
  - improve pattern match panic messages: `[Foo, 1, {a}] = [Foo, 2, {A: B]]` could generate a message like `` Expected `[_, 1, _]`, got `[_, 2, _]`. ``
>>>>>>> feb0d434
  - "type" proofs
  - fuzzing of the compiler itself
  - package root marker
  - package path dependencies
  - LLVM, WASM
- VM
  - multithreading
  - object deduplication
  - profiler
  - memory representation
    - inlining of ints/etc.
    - size of an object
    - heap management
- IDE support:
  - generate debug files
  - DAP (debug adapter protocol)
  - [ ] completion, completion resolve
  - [ ] hover
  - [ ] signatureHelp
  - [x] ~~declaration~~, definition, ~~typeDefinition~~
  - [ ] implementation
  - [x] references
  - [x] documentHighlight
  - [ ] documentSymbol
  - [ ] codeAction, codeAction resolve
  - [ ] codeLens, codeLens resolve, codeLens refresh
  - [ ] documentLink, documentLink resolve
  - [x] ~~documentColor, colorPresentation~~
  - [ ] formatting
  - [ ] rangeFormatting
  - [ ] onTypeFormatting
  - [ ] rename, prepareRename
  - [x] foldingRange
  - [ ] selectionRange
  - [ ] prepareCallHierarchy
  - [ ] callHierarchy incoming, callHierarchy outgoing
  - [x] semantic tokens
  - [x] ~~linkedEditingRange~~
  - [ ] moniker
- packages
  - stdin/out utilities such as a print method
  - files
  - logging
  - HTTP Server
  - Markdown
  - custom binary serialization
  - Cap'n Proto
  - DateTime?
  - SI?
  - MongoDB?
  - package manager
- online playground
- clean up repo (delete a bunch of stuff!)

## Short-term TODOs

- new name?
- add caching while compile-time evaluating code
- tags
- pattern matching
- add tests
- add a more lightweight tracer that only tracks stack traces
- text interpolation
- optimize: inline functions
- minimize inputs found through fuzzing
- fuzz parser
- remove builtinPrint
- optimize: tail call optimization
- tracing visualization
- distinguish packages from normal modules
- complain about comment lines with too much indentation
- develop guidelines about how to format reasons
- disallow passing named closures as parameters? or auto-propagate caller's fault to called parameters?
- replace occurrences of `Id::complicated_responsibility()`
- fix usage of pipes in indented code such as this:

  ```candy
  foo
    bar | baz
  ## Currently, this is parsed as `baz (foo bar)`.
  ```

- more efficient argument preparation in LIR function call (so we don't have to push references if the evaluation order doesn't change conceptually)
- fix evaluation order of pipe expression by keeping it in the AST
<<<<<<< HEAD
- convert the readme todos into GitHub issues
=======
- shorter ID formatting for generated debug files
- support destructuring in lambda parameters
- find references in patterns
>>>>>>> feb0d434

## How to use Candy

1. Install [<img height="16" src="https://rust-lang.org/static/images/favicon.svg"> Rust](https://rust-lang.org): https://www.rust-lang.org/tools/install.
2. Configure Rust to use the nightly toolchain: `rustup default nightly`.
3. Install Rust's Clippy (a linter): `rustup component add clippy`.
4. Clone this repo.
5. Open the workspace (`compiler.code-workspace`) in VS Code.
6. In the VS Code settings (JSON), add the following: `"candy.languageServerCommand": "cargo run --manifest-path <path-to-the-candy-folder>/compiler/Cargo.toml -- lsp"`.  
   If you want to write code in 🍭 Candy (as opposed to working on the compiler), you should also add `--release` before the standalone `--`.
   This makes the IDE tooling faster, but startup will take longer.
7. Run `npm install` inside `vscode_extension/`.
8. Run the launch config “Run Extension (VS Code Extension)”.
9. In the new VS Code window that opens, you can enjoy 🍭 Candy :)<|MERGE_RESOLUTION|>--- conflicted
+++ resolved
@@ -81,10 +81,7 @@
   - make functions independent of their order in top-level scope
   - text interpolation
   - patterns
-<<<<<<< HEAD
-=======
   - improve pattern match panic messages: `[Foo, 1, {a}] = [Foo, 2, {A: B]]` could generate a message like `` Expected `[_, 1, _]`, got `[_, 2, _]`. ``
->>>>>>> feb0d434
   - "type" proofs
   - fuzzing of the compiler itself
   - package root marker
@@ -152,7 +149,6 @@
 - minimize inputs found through fuzzing
 - fuzz parser
 - remove builtinPrint
-- optimize: tail call optimization
 - tracing visualization
 - distinguish packages from normal modules
 - complain about comment lines with too much indentation
@@ -169,13 +165,10 @@
 
 - more efficient argument preparation in LIR function call (so we don't have to push references if the evaluation order doesn't change conceptually)
 - fix evaluation order of pipe expression by keeping it in the AST
-<<<<<<< HEAD
-- convert the readme todos into GitHub issues
-=======
 - shorter ID formatting for generated debug files
 - support destructuring in lambda parameters
 - find references in patterns
->>>>>>> feb0d434
+- convert the readme todos into GitHub issues
 
 ## How to use Candy
 
