--- conflicted
+++ resolved
@@ -7,26 +7,18 @@
 use super::ast::{self, Ast, AstKind, AstString, Identifier, Int, Lambda, Symbol, Text};
 use super::cst::{self, Cst, CstDb, CstKind};
 use super::error::CompilerError;
-<<<<<<< HEAD
 use super::rcst_to_cst::RcstToCst;
+use crate::compiler::ast::Struct;
+use crate::compiler::cst::UnwrapWhitespaceAndComment;
 use crate::input::Input;
 
 #[salsa::query_group(CstToAstStorage)]
-pub trait CstToAst: RcstToCst {
-    fn ast_to_cst_id(&self, input: Input, id: ast::Id) -> Option<cst::Id>;
-=======
-use super::string_to_cst::StringToCst;
-use crate::compiler::ast::Struct;
-use crate::input::Input;
-
-#[salsa::query_group(CstToAstStorage)]
-pub trait CstToAst: CstDb + StringToCst {
+pub trait CstToAst: CstDb + RcstToCst {
     fn ast_to_cst_id(&self, id: ast::Id) -> Option<cst::Id>;
     fn ast_id_to_span(&self, id: ast::Id) -> Option<Range<usize>>;
 
     fn cst_to_ast_id(&self, input: Input, id: cst::Id) -> Option<ast::Id>;
 
->>>>>>> 313ec77c
     fn ast(&self, input: Input) -> Option<(Arc<Vec<Ast>>, HashMap<ast::Id, cst::Id>)>;
     fn ast_raw(
         &self,
@@ -40,7 +32,7 @@
 }
 fn ast_id_to_span(db: &dyn CstToAst, id: ast::Id) -> Option<Range<usize>> {
     let cst_id = db.ast_to_cst_id(id.clone())?;
-    Some(db.find_cst(id.input, cst_id).span())
+    Some(db.find_cst(id.input, cst_id).span)
 }
 
 fn cst_to_ast_id(db: &dyn CstToAst, input: Input, id: cst::Id) -> Option<ast::Id> {
@@ -60,6 +52,7 @@
     input: Input,
 ) -> Option<(Arc<Vec<Ast>>, HashMap<ast::Id, cst::Id>, Vec<CompilerError>)> {
     let cst = db.cst(input.clone())?;
+    let cst = cst.unwrap_whitespace_and_comment();
     let mut context = LoweringContext::new(input);
     let asts = (&mut context).lower_csts(&cst);
     Some((Arc::new(asts), context.id_mapping, context.errors))
@@ -85,7 +78,6 @@
     }
     fn lower_cst(&mut self, cst: &Cst) -> Ast {
         match &cst.kind {
-<<<<<<< HEAD
             CstKind::EqualsSign => self.create_ast(cst.id, AstKind::Error),
             CstKind::Comma => self.create_ast(cst.id, AstKind::Error),
             CstKind::Colon => self.create_ast(cst.id, AstKind::Error),
@@ -103,39 +95,14 @@
             CstKind::Comment { .. } => self.create_ast(cst.id, AstKind::Error),
             CstKind::TrailingWhitespace { child, .. } => self.lower_cst(child),
             CstKind::Identifier(identifier) => {
-                let string = self.create_string(cst.id, identifier.to_owned());
+                let string = self.create_string_without_id_mapping(identifier.to_string());
                 self.create_ast(cst.id, AstKind::Identifier(Identifier(string)))
             }
             CstKind::Symbol(symbol) => {
-                let string = self.create_string(cst.id, symbol.to_owned());
-=======
-            CstKind::EqualsSign { .. } => self.create_ast(cst.id, AstKind::Error),
-            CstKind::Colon { .. } => self.create_ast(cst.id, AstKind::Error),
-            CstKind::Comma { .. } => self.create_ast(cst.id, AstKind::Error),
-            CstKind::OpeningParenthesis { .. } => self.create_ast(cst.id, AstKind::Error),
-            CstKind::ClosingParenthesis { .. } => self.create_ast(cst.id, AstKind::Error),
-            CstKind::OpeningBracket { .. } => self.create_ast(cst.id, AstKind::Error),
-            CstKind::ClosingBracket { .. } => self.create_ast(cst.id, AstKind::Error),
-            CstKind::OpeningCurlyBrace { .. } => self.create_ast(cst.id, AstKind::Error),
-            CstKind::ClosingCurlyBrace { .. } => self.create_ast(cst.id, AstKind::Error),
-            CstKind::Arrow { .. } => self.create_ast(cst.id, AstKind::Error),
-            CstKind::Int { value, .. } => {
-                self.create_ast(cst.id, AstKind::Int(Int(value.to_owned())))
-            }
-            CstKind::Text { value, .. } => {
-                let string = self.create_string_without_id_mapping(value.to_owned());
-                self.create_ast(cst.id, AstKind::Text(Text(string)))
-            }
-            CstKind::Identifier { value, .. } => {
-                let string = self.create_string_without_id_mapping(value.to_owned());
-                self.create_ast(cst.id, AstKind::Identifier(Identifier(string)))
-            }
-            CstKind::Symbol { value, .. } => {
-                let string = self.create_string_without_id_mapping(value.to_owned());
->>>>>>> 313ec77c
+                let string = self.create_string_without_id_mapping(symbol.to_string());
                 self.create_ast(cst.id, AstKind::Symbol(Symbol(string)))
             }
-            CstKind::Int(value) => self.create_ast(cst.id, AstKind::Int(Int(value.to_owned()))),
+            CstKind::Int(value) => self.create_ast(cst.id, AstKind::Int(Int(*value))),
             CstKind::Text { parts, .. } => {
                 let text = parts
                     .into_iter()
@@ -147,7 +114,7 @@
                         _ => None,
                     })
                     .join("");
-                let string = self.create_string(cst.id, text);
+                let string = self.create_string_without_id_mapping(text);
                 self.create_ast(cst.id, AstKind::Text(Text(string)))
             }
             CstKind::TextPart(_) => self.create_ast(cst.id, AstKind::Error),
@@ -171,7 +138,6 @@
             );
                 self.lower_cst(inner)
             }
-<<<<<<< HEAD
             CstKind::Call { name, arguments } => {
                 let name = name.unwrap_whitespace_and_comment();
                 let name = match name {
@@ -194,18 +160,6 @@
             CstKind::Struct {
                 opening_bracket,
                 fields,
-                closing_bracket,
-            } => todo!(),
-            CstKind::StructField {
-                key,
-                colon,
-                value,
-                comma,
-            } => todo!(),
-=======
-            CstKind::Struct {
-                opening_bracket,
-                entries,
                 closing_bracket: _,
             } => {
                 assert!(
@@ -216,40 +170,19 @@
                     "Expected an opening bracket to start a struct, but found `{}`.",
                     *opening_bracket
                 );
-                let entries = entries
+                let fields = fields
                     .into_iter()
-                    .map(|entry| {
-                        let entry = entry.unwrap_whitespace_and_comment();
-                        if let CstKind::StructEntry {
+                    .map(|field| {
+                        let field = field.unwrap_whitespace_and_comment();
+                        if let CstKind::StructField {
                             key,
                             colon: _,
                             value,
                             comma: _,
-                        } = &entry.kind
+                        } = &field.kind
                         {
-                            if key.is_none() {
-                                self.errors.push(CompilerError {
-                                    span: cst.span(),
-                                    message: format!("Expected key, found `{}`.", cst),
-                                });
-                                return (
-                                    self.create_ast(cst.id, AstKind::Error),
-                                    self.create_ast(cst.id, AstKind::Error),
-                                );
-                            }
-
-                            if value.is_none() {
-                                self.errors.push(CompilerError {
-                                    span: cst.span(),
-                                    message: format!("Expected value, found `{}`.", cst),
-                                });
-                                return (
-                                    self.create_ast(cst.id, AstKind::Error),
-                                    self.create_ast(cst.id, AstKind::Error),
-                                );
-                            }
-                            let key = self.lower_cst(&key.clone().unwrap());
-                            let value = self.lower_cst(&value.clone().unwrap());
+                            let key = self.lower_cst(&key.clone());
+                            let value = self.lower_cst(&value.clone());
                             (key, value)
                         } else {
                             // TODO: Register error.
@@ -260,10 +193,9 @@
                         }
                     })
                     .collect();
-                self.create_ast(cst.id, AstKind::Struct(Struct { entries }))
-            }
-            CstKind::StructEntry { .. } => self.create_ast(cst.id, AstKind::Error),
->>>>>>> 313ec77c
+                self.create_ast(cst.id, AstKind::Struct(Struct { fields }))
+            }
+            CstKind::StructField { .. } => self.create_ast(cst.id, AstKind::Error),
             CstKind::Lambda {
                 opening_curly_brace,
                 parameters_and_arrow,
