use crate::{
    builtin_functions,
    compiler::hir::{self, Body, Expression, HirDb},
    input::Input,
};
use im::HashMap;
use itertools::Itertools;

use super::{
    builtin_functions::run_builtin_function,
    result::DiscoverResult,
    value::{Environment, Lambda, Value},
};

#[salsa::query_group(DiscoverStorage)]
pub trait Discover: HirDb {
    fn run_all(&self, input: Input, import_chain: Vec<Input>) -> HashMap<hir::Id, DiscoverResult>;

    #[salsa::transparent]
    fn value_to_display_string(&self, value: Value) -> String;
}

fn run_all(
    db: &dyn Discover,
    input: Input,
    mut import_chain: Vec<Input>,
) -> HashMap<hir::Id, DiscoverResult> {
    if import_chain.contains(&input) {
        panic!(
            "Unhandled circular import detected: {:?}",
            import_chain.iter().map(|it| format!("{}", it)).join(" -> ")
        );
    }

    let (hir, _) = db.hir(input.clone()).unwrap();
    import_chain.push(input);
    run_body(db, &import_chain[..], hir.as_ref(), Environment::new()).flatten()
}
fn run_body(
    db: &dyn Discover,
    import_chain: &[Input],
    body: &Body,
    environment: Environment,
) -> Environment {
    let mut environment = environment.new_child();
    for (id, _) in &body.expressions {
        environment = run(db, import_chain, id.to_owned(), environment);
    }
    environment
}
fn run(
    db: &dyn Discover,
    import_chain: &[Input],
    id: hir::Id,
    environment: Environment,
) -> Environment {
    let mut environment = environment;
    let result = match db.find_expression(id.clone()).unwrap() {
        Expression::Int(int) => Value::Int(int.to_owned()).into(),
        Expression::Text(string) => Value::Text(string.to_owned()).into(),
        Expression::Reference(reference) => {
            if let &[builtin_function_index] = &reference.local[..] {
                if let Some(_) = builtin_functions::VALUES.get(builtin_function_index) {
                    panic!("References to built-in functions are not supported. Erroneous expression: {}", id)
                }
            }
            match db.find_expression(reference.to_owned()) {
                None => DiscoverResult::DependsOnParameter,
                Some(_) => environment.get(&reference).transitive(),
            }
        }
        Expression::Symbol(symbol) => Value::Symbol(symbol.to_owned()).into(),
        Expression::Struct(entries) => 'outer: loop {
            let mut struct_ = HashMap::new();
            for (key, value) in entries {
                let key = match environment.get(&key).transitive() {
                    DiscoverResult::Value(value) => value,
                    it => break 'outer it,
                };
                let value = match environment.get(&value).transitive() {
                    DiscoverResult::Value(value) => value,
                    it => break 'outer it,
                };
                struct_.insert(key, value);
            }
            break Value::Struct(struct_).into();
        },
        Expression::Lambda(hir::Lambda {
            first_id,
            parameters,
            body,
        }) => {
            let lambda = Lambda {
                captured_environment: environment.clone(),
                id: id.clone(),
            };

            for (index, _) in parameters.iter().enumerate() {
                environment.store(first_id.clone() + index, DiscoverResult::DependsOnParameter);
            }
            environment = run_body(db, import_chain, &body, environment);
            Value::Lambda(lambda).into()
        }
        Expression::Body(body) => {
            environment = run_body(db, import_chain, &body, environment);
            environment.get(body.out_id()).transitive()
        }
        Expression::Call {
            function,
            arguments,
<<<<<<< HEAD
        } => run_call(db, function, arguments, environment.clone()),
        Expression::Error { .. } => DiscoverResult::ErrorInHir,
=======
        } => run_call(db, import_chain, function, arguments, environment.clone()),
        Expression::Error => DiscoverResult::ErrorInHir,
>>>>>>> 711de8bf
    };
    environment.store(id, result);
    environment
}
pub(super) fn run_call(
    db: &dyn Discover,
    import_chain: &[Input],
    function: hir::Id,
    arguments: Vec<hir::Id>,
    environment: Environment,
) -> DiscoverResult {
    if let &[builtin_function_index] = &function.local[..] {
        if let Some(builtin_function) = builtin_functions::VALUES.get(builtin_function_index) {
            return run_builtin_function(
                db,
                import_chain,
                builtin_function.to_owned(),
                arguments.to_owned(),
                environment,
            );
        }
    }

    let lambda = match environment.get(&function).transitive()? {
        Value::Lambda(lambda) => lambda,
        it => panic!("Tried to call something that wasn't a lambda: {:?}", it),
    };
    let lambda_hir = match db.find_expression(lambda.id)? {
        Expression::Lambda(lambda) => lambda,
        hir => panic!(
            "Discover lambda is not backed by a HIR lambda, but `{}`.",
            hir
        ),
    };

    if lambda_hir.parameters.len() != arguments.len() {
        return DiscoverResult::panic(format!(
            "Lambda parameter and argument counts don't match: {:?}.",
            lambda_hir
        ));
    }

    let mut inner_environment = lambda.captured_environment.to_owned();
    for (index, argument) in arguments.iter().enumerate() {
        inner_environment.store(
            lambda_hir.first_id.clone() + index,
            environment.get(argument),
        );
    }

    run_body(db, import_chain, &lambda_hir.body, inner_environment).get(lambda_hir.body.out_id())
}

fn value_to_display_string(db: &dyn Discover, value: Value) -> String {
    match value {
        Value::Int(value) => format!("{}", value),
        Value::Text(value) => format!("\"{}\"", value),
        Value::Symbol(value) => format!("{}", value),
        Value::Struct(entries) => format!(
            "[{}]",
            entries
                .keys()
                .into_iter()
                .map(|it| (it, value_to_display_string(db, it.to_owned())))
                .sorted_by_key(|(_, it)| it.to_owned())
                .map(|(key, key_string)| format!(
                    "{}: {}",
                    key_string,
                    value_to_display_string(db, entries[key].to_owned())
                ))
                .join(", ")
        ),
        Value::Lambda(Lambda { id, .. }) => {
            let lambda = db.find_expression(id.clone()).unwrap();
            if let Expression::Lambda(hir::Lambda { parameters, .. }) = lambda {
                if parameters.is_empty() {
                    "{ … }".to_owned()
                } else {
                    format!("{{ {} -> … }}", parameters.join(" "))
                }
            } else {
                panic!("HIR of lambda {} is not a lambda.", id);
            }
        }
    }
}<|MERGE_RESOLUTION|>--- conflicted
+++ resolved
@@ -108,13 +108,8 @@
         Expression::Call {
             function,
             arguments,
-<<<<<<< HEAD
-        } => run_call(db, function, arguments, environment.clone()),
+        } => run_call(db, import_chain, function, arguments, environment.clone()),
         Expression::Error { .. } => DiscoverResult::ErrorInHir,
-=======
-        } => run_call(db, import_chain, function, arguments, environment.clone()),
-        Expression::Error => DiscoverResult::ErrorInHir,
->>>>>>> 711de8bf
     };
     environment.store(id, result);
     environment
