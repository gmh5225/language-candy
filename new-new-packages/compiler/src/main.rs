--- conflicted
+++ resolved
@@ -10,24 +10,18 @@
 
 use crate::compiler::ast_to_hir::AstToHir;
 use crate::compiler::cst_to_ast::CstToAst;
-<<<<<<< HEAD
 use crate::compiler::hir;
 use crate::compiler::rcst_to_cst::RcstToCst;
 use crate::compiler::string_to_rcst::StringToRcst;
-=======
-use crate::compiler::string_to_cst::StringToCst;
 use crate::database::PROJECT_DIRECTORY;
->>>>>>> 313ec77c
 use crate::{database::Database, input::Input};
 use itertools::Itertools;
 use language_server::CandyLanguageServer;
 use log;
 use lspower::{LspService, Server};
-<<<<<<< HEAD
 use notify::{watcher, RecursiveMode, Watcher};
-=======
 use std::env::current_dir;
->>>>>>> 313ec77c
+use std::fs;
 use std::path::PathBuf;
 use std::sync::mpsc::channel;
 use std::sync::Arc;
@@ -45,13 +39,7 @@
 #[derive(StructOpt, Debug)]
 struct CandyBuildOptions {
     #[structopt(long)]
-<<<<<<< HEAD
     debug: bool,
-=======
-    print_ast: bool,
-    #[structopt(long)]
-    print_ast_cst_id_map: bool,
->>>>>>> 313ec77c
 
     #[structopt(long)]
     watch: bool,
@@ -76,8 +64,9 @@
     }
 }
 
-<<<<<<< HEAD
 fn build(options: CandyBuildOptions) {
+    *PROJECT_DIRECTORY.lock().unwrap() = Some(current_dir().unwrap());
+
     raw_build(&options.file, options.debug);
 
     if options.watch {
@@ -100,7 +89,7 @@
     let path_string = file.to_string_lossy();
     log::debug!("Building `{}`.", path_string);
 
-    let input = Input::File(file.to_owned());
+    let input: Input = file.clone().into();
     let db = Database::default();
 
     log::info!("Parsing string to RCST…");
@@ -108,25 +97,8 @@
         .rcst(input.clone())
         .unwrap_or_else(|| panic!("File `{}` not found.", path_string));
     if debug {
-        let mut file = file.clone();
-        assert!(file.set_extension("candy.rcst"));
-        std::fs::write(file, format!("{:#?}\n", rcst.clone())).unwrap();
-=======
-fn run(options: CandyRunOptions) {
-    *PROJECT_DIRECTORY.lock().unwrap() = Some(current_dir().unwrap());
-
-    log::debug!("Running `{}`.\n", options.file.display());
-
-    let input: Input = options.file.clone().into();
-    let db = Database::default();
-
-    log::info!("Parsing string to CST…");
-    let (cst, errors) = db
-        .cst_raw(input.clone())
-        .unwrap_or_else(|| panic!("File `{}` not found.", options.file.display()));
-    if options.print_cst {
-        log::info!("CST: {:#?}", cst);
->>>>>>> 313ec77c
+        let hir_file = file.clone_with_extension("candy.rcst");
+        fs::write(hir_file, format!("{:#?}\n", rcst.clone())).unwrap();
     }
 
     log::info!("Parsing RCST to CST…");
@@ -134,60 +106,38 @@
         .cst(input.clone())
         .unwrap_or_else(|| panic!("File `{}` not found.", path_string));
     if debug {
-        let mut file = file.clone();
-        assert!(file.set_extension("candy.cst"));
-        std::fs::write(file, format!("{:#?}\n", cst.clone())).unwrap();
+        let cst_file = file.clone_with_extension("candy.cst");
+        fs::write(cst_file, format!("{:#?}\n", cst.clone())).unwrap();
     }
 
     log::info!("Lowering CST to AST…");
     let (asts, ast_cst_id_map, errors) = db
         .ast_raw(input.clone())
-<<<<<<< HEAD
-        .unwrap_or_else(|| panic!("File `{}` not found.", path_string));
-    if debug {
-        let mut file = file.clone();
-        assert!(file.set_extension("candy.ast"));
-        std::fs::write(file, format!("{:#?}\n", asts.clone())).unwrap();
-=======
-        .unwrap_or_else(|| panic!("File `{}` not found.", options.file.display()));
-    if options.print_ast {
-        log::info!("AST: {:#?}", asts);
->>>>>>> 313ec77c
-    }
-    if options.print_ast_cst_id_map {
-        log::info!(
-            "AST → CST Id map: {}",
+        .unwrap_or_else(|| panic!("File `{}` not found.", path_string));
+    if debug {
+        let ast_file = file.clone_with_extension("candy.ast");
+        fs::write(ast_file, format!("{:#?}\n", asts.clone())).unwrap();
+
+        let ast_to_cst_ids_file = file.clone_with_extension("candy.cst_to_ast_ids");
+        fs::write(
+            ast_to_cst_ids_file,
             ast_cst_id_map
                 .keys()
                 .into_iter()
                 .sorted_by_key(|it| it.local)
                 .map(|key| format!("{}: {}", key.local, ast_cst_id_map[key].0))
-                .join(", ")
-        );
-    }
-    if !errors.is_empty() {
-        log::error!("Errors occurred while lowering CST to AST:\n{:#?}", errors);
-        return None;
+                .join("\n"),
+        )
+        .unwrap();
     }
 
     log::info!("Compiling AST to HIR…");
     let (hir, _, errors) = db
         .hir_raw(input.clone())
-<<<<<<< HEAD
-        .unwrap_or_else(|| panic!("File `{}` not found.", path_string));
-    if debug {
-        let mut file = file.clone();
-        assert!(file.set_extension("candy.hir"));
-        std::fs::write(file, format!("{:#?}\n", hir.clone())).unwrap();
-=======
-        .unwrap_or_else(|| panic!("File `{}` not found.", options.file.display()));
-    if options.print_hir {
-        log::info!("HIR: {:?}", hir);
->>>>>>> 313ec77c
-    }
-    if !errors.is_empty() {
-        log::error!("Errors occurred while lowering AST to HIR:\n{:#?}", errors);
-        return None;
+        .unwrap_or_else(|| panic!("File `{}` not found.", path_string));
+    if debug {
+        let hir_file = file.clone_with_extension("candy.hir");
+        fs::write(hir_file, format!("{:#?}\n", hir.clone())).unwrap();
     }
 
     // let reports = analyze((*lambda).clone());
@@ -199,6 +149,13 @@
 }
 
 fn run(options: CandyRunOptions) {
+    *PROJECT_DIRECTORY.lock().unwrap() = Some(current_dir().unwrap());
+
+    log::debug!("Running `{}`.\n", options.file.display());
+
+    let input: Input = options.file.clone().into();
+    let db = Database::default();
+
     let _hir = raw_build(&options.file, false);
 
     let path_string = options.file.to_string_lossy();
@@ -240,4 +197,15 @@
         .chain(std::io::stderr())
         .apply()
         .unwrap();
+}
+
+trait CloneWithExtension {
+    fn clone_with_extension(&self, extension: &'static str) -> Self;
+}
+impl CloneWithExtension for PathBuf {
+    fn clone_with_extension(&self, extension: &'static str) -> Self {
+        let mut path = self.clone();
+        assert!(path.set_extension(extension));
+        path
+    }
 }