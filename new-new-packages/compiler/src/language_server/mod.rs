use itertools::Itertools;
use lsp_types::{
    DidChangeTextDocumentParams, DidCloseTextDocumentParams, DidOpenTextDocumentParams,
    DocumentFilter, DocumentHighlight, DocumentHighlightParams, FoldingRange, FoldingRangeParams,
    GotoDefinitionParams, GotoDefinitionResponse, InitializeParams, InitializeResult,
    InitializedParams, Location, MessageType, ReferenceParams, Registration, SemanticTokens,
    SemanticTokensFullOptions, SemanticTokensOptions, SemanticTokensParams,
    SemanticTokensRegistrationOptions, SemanticTokensResult, SemanticTokensServerCapabilities,
    ServerCapabilities, ServerInfo, StaticRegistrationOptions,
    TextDocumentChangeRegistrationOptions, TextDocumentContentChangeEvent,
    TextDocumentRegistrationOptions, Url, WorkDoneProgressOptions,
};
use lspower::{jsonrpc, Client, LanguageServer};
use tokio::sync::Mutex;

use crate::{
<<<<<<< HEAD
    compiler::{
        ast_to_hir::AstToHir, cst_to_ast::CstToAst, rcst_to_cst::RcstToCst,
        string_to_rcst::StringToRcst,
    },
=======
    compiler::{ast_to_hir::AstToHir, cst_to_ast::CstToAst, string_to_cst::StringToCst},
    database::PROJECT_DIRECTORY,
>>>>>>> 313ec77c
    input::{Input, InputDb},
    language_server::hints::HintsDb,
    Database,
};

use self::{
    definition::find_definition,
    folding_range::FoldingRangeDb,
    hints::HintsNotification,
    references::{find_document_highlights, find_references},
    semantic_tokens::SemanticTokenDb,
    utils::{line_start_utf8_byte_offsets_raw, offset_from_lsp_raw},
};

pub mod definition;
pub mod folding_range;
pub mod hints;
pub mod references;
pub mod semantic_tokens;
pub mod utils;

pub struct CandyLanguageServer {
    pub client: Client,
    pub db: Mutex<Database>,
}
impl CandyLanguageServer {
    pub fn from_client(client: Client) -> Self {
        Self {
            client,
            db: Mutex::new(Database::default()),
        }
    }
}

#[lspower::async_trait]
impl LanguageServer for CandyLanguageServer {
    async fn initialize(&self, params: InitializeParams) -> jsonrpc::Result<InitializeResult> {
        log::info!("LSP: initialize");
        self.client
            .log_message(MessageType::INFO, "Initializing!")
            .await;

        let first_workspace_folder = params
            .workspace_folders
            .unwrap()
            .first()
            .unwrap()
            .uri
            .clone();
        *PROJECT_DIRECTORY.lock().unwrap() = match first_workspace_folder.scheme() {
            "file" => Some(first_workspace_folder.to_file_path().unwrap()),
            _ => panic!("Workspace folder must be a file URI."),
        };

        Ok(InitializeResult {
            // We only support dynamic registration for now.
            capabilities: ServerCapabilities::default(),
            server_info: Some(ServerInfo {
                name: "🍭 Candy Language Server".to_owned(),
                version: None,
            }),
        })
    }

    async fn initialized(&self, _: InitializedParams) {
        log::info!("LSP: initialized");
        let candy_files = vec![
            DocumentFilter {
                language: Some("candy".to_owned()),
                scheme: Some("file".to_owned()),
                pattern: None,
            },
            DocumentFilter {
                language: Some("candy".to_owned()),
                scheme: Some("untitled".to_owned()),
                pattern: None,
            },
        ];
        let text_document_registration_options = TextDocumentRegistrationOptions {
            document_selector: Some(candy_files.clone()),
        };
        self.client
            .register_capability(vec![
                Registration {
                    id: "0".to_owned(),
                    method: "textDocument/didOpen".to_owned(),
                    register_options: Some(
                        serde_json::to_value(text_document_registration_options.clone()).unwrap(),
                    ),
                },
                Registration {
                    id: "1".to_owned(),
                    method: "textDocument/didOpen".to_owned(),
                    register_options: Some(
                        serde_json::to_value(text_document_registration_options.clone()).unwrap(),
                    ),
                },
                Registration {
                    id: "2".to_owned(),
                    method: "textDocument/didChange".to_owned(),
                    register_options: Some(
                        serde_json::to_value(TextDocumentChangeRegistrationOptions {
                            document_selector: Some(candy_files),
                            sync_kind: 2, // incremental
                        })
                        .unwrap(),
                    ),
                },
                Registration {
                    id: "3".to_owned(),
                    method: "textDocument/definition".to_owned(),
                    register_options: Some(
                        serde_json::to_value(text_document_registration_options.clone()).unwrap(),
                    ),
                },
                Registration {
                    id: "4".to_owned(),
                    method: "textDocument/references".to_owned(),
                    register_options: Some(
                        serde_json::to_value(text_document_registration_options.clone()).unwrap(),
                    ),
                },
                Registration {
                    id: "5".to_owned(),
                    method: "textDocument/documentHighlight".to_owned(),
                    register_options: Some(
                        serde_json::to_value(text_document_registration_options.clone()).unwrap(),
                    ),
                },
                Registration {
                    id: "6".to_owned(),
                    method: "textDocument/foldingRange".to_owned(),
                    register_options: Some(
                        serde_json::to_value(text_document_registration_options.clone()).unwrap(),
                    ),
                },
                Registration {
                    id: "7".to_owned(),
                    method: "textDocument/semanticTokens".to_owned(),
                    register_options: Some(
                        serde_json::to_value(
                            SemanticTokensServerCapabilities::SemanticTokensRegistrationOptions(
                                SemanticTokensRegistrationOptions {
                                    text_document_registration_options,
                                    semantic_tokens_options: SemanticTokensOptions {
                                        work_done_progress_options: WorkDoneProgressOptions {
                                            work_done_progress: None,
                                        },
                                        legend: semantic_tokens::LEGEND.clone(),
                                        range: Some(false),
                                        full: Some(SemanticTokensFullOptions::Bool(true)),
                                    },
                                    static_registration_options: StaticRegistrationOptions {
                                        id: None,
                                    },
                                },
                            ),
                        )
                        .unwrap(),
                    ),
                },
            ])
            .await
            .expect("Dynamic capability registration failed.");
        self.client
            .log_message(MessageType::INFO, "server initialized!")
            .await;
    }

    async fn shutdown(&self) -> jsonrpc::Result<()> {
        Ok(())
    }

    async fn did_open(&self, params: DidOpenTextDocumentParams) {
        let input = params.text_document.uri.into();
        {
            let mut db = self.db.lock().await;
            db.did_open_input(&input, params.text_document.text);
        }
        self.analyze_files(vec![input]).await;
    }
    async fn did_change(&self, params: DidChangeTextDocumentParams) {
        let input: Input = params.text_document.uri.into();
        let mut open_inputs = Vec::<Input>::new();
        {
            let mut db = self.db.lock().await;
            let text = apply_text_changes(&db, input.clone(), params.content_changes);
            db.did_change_input(&input, text);
            open_inputs.extend(db.open_inputs.keys().cloned());
        }
        self.analyze_files(open_inputs).await;
    }
    async fn did_close(&self, params: DidCloseTextDocumentParams) {
        let input = params.text_document.uri.into();
        let mut db = self.db.lock().await;
        db.did_close_input(&input);
    }

    async fn goto_definition(
        &self,
        params: GotoDefinitionParams,
    ) -> jsonrpc::Result<Option<GotoDefinitionResponse>> {
        let db = self.db.lock().await;
        Ok(find_definition(&db, params))
    }

    async fn references(&self, params: ReferenceParams) -> jsonrpc::Result<Option<Vec<Location>>> {
        let db = self.db.lock().await;
        Ok(find_references(&db, params))
    }
    async fn document_highlight(
        &self,
        params: DocumentHighlightParams,
    ) -> jsonrpc::Result<Option<Vec<DocumentHighlight>>> {
        let db = self.db.lock().await;
        Ok(find_document_highlights(&db, params))
    }

    async fn folding_range(
        &self,
        params: FoldingRangeParams,
    ) -> jsonrpc::Result<Option<Vec<FoldingRange>>> {
        let db = self.db.lock().await;
        let ranges = db.folding_ranges(params.text_document.uri.into());
        Ok(Some(ranges))
    }

    async fn semantic_tokens_full(
        &self,
        params: SemanticTokensParams,
    ) -> jsonrpc::Result<Option<SemanticTokensResult>> {
        let db = self.db.lock().await;
        let tokens = db.semantic_tokens(params.text_document.uri.into());
        Ok(Some(SemanticTokensResult::Tokens(SemanticTokens {
            result_id: None,
            data: tokens,
        })))
    }
}

impl CandyLanguageServer {
    async fn analyze_files(&self, inputs: Vec<Input>) {
        log::debug!("Analyzing file(s) {}", inputs.iter().join(", "));
        let db = self.db.lock().await;
<<<<<<< HEAD
        log::debug!("Locked.");

        let _ = db.cst(input.clone()).unwrap();
        let (_, _, ast_errors) = db.ast_raw(input.clone()).unwrap();
        let (_, _, hir_errors) = db.hir_raw(input.clone()).unwrap();

        log::debug!("Mapping errors to diagnostics.");
        // TODO(MarcelGarus): Report CST errors.
        let diagnostics = ast_errors
            .into_iter()
            .chain(hir_errors.into_iter())
            .map(|it| it.to_diagnostic(&db, input.clone()))
            .collect();
        log::debug!("Publishing diagnostics.");
        self.client
            .publish_diagnostics(input.clone().into(), diagnostics, None)
            .await;
        log::debug!("Published.");
        let hints = db.hints(input.clone());
        self.client
            .send_custom_notification::<HintsNotification>(HintsNotification {
                uri: Url::from(input).to_string(),
                hints,
            })
            .await;
=======

        for input in inputs {
            let (_, cst_errors) = db.cst_raw(input.clone()).unwrap();
            let (_, _, ast_errors) = db.ast_raw(input.clone()).unwrap();
            let (_, _, hir_errors) = db.hir_raw(input.clone()).unwrap();

            let diagnostics = cst_errors
                .into_iter()
                .chain(ast_errors.into_iter())
                .chain(hir_errors.into_iter())
                .map(|it| it.to_diagnostic(&db, input.clone()))
                .collect();
            self.client
                .publish_diagnostics(input.clone().into(), diagnostics, None)
                .await;
            let hints = db.hints(input.clone());
            self.client
                .send_custom_notification::<HintsNotification>(HintsNotification {
                    uri: Url::from(input).to_string(),
                    hints,
                })
                .await;
        }
>>>>>>> 313ec77c
    }
}

fn apply_text_changes(
    db: &Database,
    input: Input,
    changes: Vec<TextDocumentContentChangeEvent>,
) -> String {
    let mut text = db.get_input(input.clone()).unwrap().as_ref().to_owned();
    for change in changes {
        match change.range {
            Some(range) => {
                let line_start_offsets = line_start_utf8_byte_offsets_raw(&text);
                let start = offset_from_lsp_raw(&text, &line_start_offsets[..], range.start);
                let end = offset_from_lsp_raw(&text, &line_start_offsets[..], range.end);
                text = format!("{}{}{}", &text[..start], &change.text, &text[end..]);
            }
            None => text = change.text,
        }
    }
    text
}<|MERGE_RESOLUTION|>--- conflicted
+++ resolved
@@ -14,15 +14,11 @@
 use tokio::sync::Mutex;
 
 use crate::{
-<<<<<<< HEAD
     compiler::{
         ast_to_hir::AstToHir, cst_to_ast::CstToAst, rcst_to_cst::RcstToCst,
         string_to_rcst::StringToRcst,
     },
-=======
-    compiler::{ast_to_hir::AstToHir, cst_to_ast::CstToAst, string_to_cst::StringToCst},
     database::PROJECT_DIRECTORY,
->>>>>>> 313ec77c
     input::{Input, InputDb},
     language_server::hints::HintsDb,
     Database,
@@ -267,42 +263,16 @@
     async fn analyze_files(&self, inputs: Vec<Input>) {
         log::debug!("Analyzing file(s) {}", inputs.iter().join(", "));
         let db = self.db.lock().await;
-<<<<<<< HEAD
         log::debug!("Locked.");
 
-        let _ = db.cst(input.clone()).unwrap();
-        let (_, _, ast_errors) = db.ast_raw(input.clone()).unwrap();
-        let (_, _, hir_errors) = db.hir_raw(input.clone()).unwrap();
-
-        log::debug!("Mapping errors to diagnostics.");
-        // TODO(MarcelGarus): Report CST errors.
-        let diagnostics = ast_errors
-            .into_iter()
-            .chain(hir_errors.into_iter())
-            .map(|it| it.to_diagnostic(&db, input.clone()))
-            .collect();
-        log::debug!("Publishing diagnostics.");
-        self.client
-            .publish_diagnostics(input.clone().into(), diagnostics, None)
-            .await;
-        log::debug!("Published.");
-        let hints = db.hints(input.clone());
-        self.client
-            .send_custom_notification::<HintsNotification>(HintsNotification {
-                uri: Url::from(input).to_string(),
-                hints,
-            })
-            .await;
-=======
-
         for input in inputs {
-            let (_, cst_errors) = db.cst_raw(input.clone()).unwrap();
+            let _ = db.cst(input.clone()).unwrap();
             let (_, _, ast_errors) = db.ast_raw(input.clone()).unwrap();
             let (_, _, hir_errors) = db.hir_raw(input.clone()).unwrap();
 
-            let diagnostics = cst_errors
+            // TODO(MarcelGarus): Report CST errors.
+            let diagnostics = ast_errors
                 .into_iter()
-                .chain(ast_errors.into_iter())
                 .chain(hir_errors.into_iter())
                 .map(|it| it.to_diagnostic(&db, input.clone()))
                 .collect();
@@ -317,7 +287,6 @@
                 })
                 .await;
         }
->>>>>>> 313ec77c
     }
 }
 
