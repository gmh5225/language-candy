<<<<<<< HEAD
public builtin fun loop(body: () -> Nothing): Never
=======
use ..Int
use ..Primitives

builtin fun loop(body: () -> Nothing): Never
>>>>>>> cfbceacd
# Executes the body infinitely often.
## TODO(marcelgarus): Implement this in pure Candy once we have tail-call elimination.

impl Int {
  fun times(body: () -> Nothing) {
    # Executes the `body` `this` many times.
    
    body()
    (this - 1).times(body)
  }
}<|MERGE_RESOLUTION|>--- conflicted
+++ resolved
@@ -1,11 +1,7 @@
-<<<<<<< HEAD
-public builtin fun loop(body: () -> Nothing): Never
-=======
 use ..Int
 use ..Primitives
 
-builtin fun loop(body: () -> Nothing): Never
->>>>>>> cfbceacd
+public builtin fun loop(body: () -> Nothing): Never
 # Executes the body infinitely often.
 ## TODO(marcelgarus): Implement this in pure Candy once we have tail-call elimination.
 
