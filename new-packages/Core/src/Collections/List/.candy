use ...Assert
use ...Bool
use ...Int
use ...Maybe
use ...Operators
use ...Primitives
use ..Iterate
public use .Array

public trait List[Item]: Iterate[Item] {
  public static fun filled(length: Int /* UInt */, item: Item): List[Item] {
    Array[Item].filled(length, item)
  }
  public static fun generate(length: Int, generator: (Int) -> Item): List[Item] {
    Array[Item].generate(length, generator)
  }
  public static fun empty(): List[Item] { Array[Item].empty() }
  public static fun of(first: Item): List[Item] { Array[Item].of(first) }
  public static fun of(first: Item, second: Item): List[Item] { Array[Item].of(first, second) }
  public static fun of(first: Item, second: Item, third: Item): List[Item] {
    Array[Item].of(first, second, third)
  }

  fun set(index: Int, item: Item): List[Item] {
    assert(index >= 0, "`index` is negative: {index}")
    assert(index < this.length(), "`index` is too large: {index}, length: {this.length()}")

    List[Item].generate(this.length(), {
      if(it == index, { item }).else({ this.get(it).unwrap() })
    })
  }
  fun insert(index: Int, item: Item): List[Item] {
    assert(index >= 0, "`index` is negative: {index}")
    assert(index <= this.length(), "`index` is too large: {index}, length: {this.length()}")

    if(index > this.length(), { return this })
    List[Item].generate(this.length() + 1, {
      if(it < index, { this.get(index).unwrap()}).else({
        if(it == index, { item }).else({ this.get(it - 1) })
      })
    })
  }

  fun update(index: Int, updater: (Item) -> Item): List[Item] {
    assert(index >= 0, "`index` is negative: {index}")
    assert(index < this.length(), "`index` is too large: {index}, length: {this.length()}")

    List[Item].generate(this.length(), {
      let item = this.get(index).unwrap()
      if(it == index, { updater(item) }).else({ item })
    })
  }
  fun updateAll(updater: (Item) -> Item): List[Item] {
    List[Item].generate(this.length(), { updater(this.get(index).unwrap()) })
  }

  fun removeAt(index: Int): List[Item] {
    assert(index >= 0, "`index` is negative: {index}")
    assert(index < this.length(), "`index` is too large: {index}, length: {this.length()}")

    List[Item].generate(this.length() - 1, {
      if(it < index, { this.get(it) }).else({ this.get(it + 1) }).unwrap()
    })
  }

  fun removeFirst(): List[Item] { this.removeAt(0) }
  fun removeSecond(): List[Item] { this.removeAt(1) }
  fun removeThird(): List[Item] { this.removeAt(2) }
  fun removeFourth(): List[Item] { this.removeAt(3) }
  fun removeFifth(): List[Item] { this.removeAt(4) }

  fun removeLast(): List[Item] { this.removeAt(length() - 1) }
  fun removeSecondLast(): List[Item] { this.removeAt(length() - 2) }
  fun removeThirdLast(): List[Item] { this.removeAt(length() - 3) }
  fun removeFourthLast(): List[Item] { this.removeAt(length() - 4) }
  fun removeFifthLast(): List[Item] { this.removeAt(length() - 5) }

  fun removeFirstWhere(checker: (Item) -> Bool): List[Item] {
    this.firstIndexWhere(checker)
      .map[List[Item]]({ this.removeAt(it) })
      .else({ this })
  }

  fun subList(start: Int = 0, end: Int = this.length()): List[Item] {
    ## TODO(JonasWanke): accept a range when we add those.
    assert(0 <= start, "`start` must be non-negative.")
    assert(start < this.length(), "start is too large: {index}, length: {this.length()}")
    assert(0 <= end, "`end` must be non-negative.")
    assert(end <= this.length(), "`end` is too large: {index}, length: {this.length()}")
    assert(start <= end, "`end` must be larger or equal to `start`.")

    List[Item].generate(end - start, { this.get(start + it).unwrap() })
  }

  fun reverse(): List[Item] {
    ## TODO(JonasWanke): make this more efficient by creating a view of the original list
    List[Item].generate(this.length(), { this.get(this.length() - it - 1).unwrap() })
  }

<<<<<<< HEAD
  fun sortBy[T: Compare](selector: (Item) -> T): List[Item] {
=======
  fun toList(): List[Item] { this }

  fun sortBy[T: Comparable](selector: (Item) -> T): List[Item] {
>>>>>>> 83053fc9
    ## TODO(JonasWanke): Use something faster for larger lists.
    ## Currently using insertion sort.
    
    1.until(length()).foldLeft(this, { result, i ->
      let item = result.get(i).unwrap()
      let value = selector(value)
      ## TODO(JonasWanke): Use binary search if we continue using this implementation.
      result.take(i).firstWhere({ value > selector(it) })
        .map({ targetIndex -> result.removeAt(i).insert(targetIndex, item) })
        .else({ result })
    })
  }
}

impl[Item] List[Item]: InfixPlus[Item, List[Item]] {
  fun infixPlus(other: Item): List[Item] { this + List[Item].of(other) }
}
impl[Item] List[Item]: InfixPlus[List[Item], List[Item]] {
  fun infixPlus(other: List[Item]): List[Item] {
    Array[item].generate(this.length() + other.length(), {
      if(it < this.length(), { this.get(it) }).else({ other.get(it - this.length()) }).unwrap()
    })
  }
}

impl[Item: Compare] List[Item] {
  fun sort(): List[Item] { sortBy[Item]({ it}) }
}<|MERGE_RESOLUTION|>--- conflicted
+++ resolved
@@ -97,13 +97,9 @@
     List[Item].generate(this.length(), { this.get(this.length() - it - 1).unwrap() })
   }
 
-<<<<<<< HEAD
-  fun sortBy[T: Compare](selector: (Item) -> T): List[Item] {
-=======
   fun toList(): List[Item] { this }
 
-  fun sortBy[T: Comparable](selector: (Item) -> T): List[Item] {
->>>>>>> 83053fc9
+  fun sortBy[T: Compare](selector: (Item) -> T): List[Item] {
     ## TODO(JonasWanke): Use something faster for larger lists.
     ## Currently using insertion sort.
     
