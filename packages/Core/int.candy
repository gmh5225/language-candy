--- conflicted
+++ resolved
@@ -82,11 +82,7 @@
   isLessThan value rustU32Max
 fitsInRustU128 value =
   needs (is value)
-<<<<<<< HEAD
-  needs (isNonNegative value) "you gave `fitsInRustU128` a signed int"
-=======
   needs (isNonNegative value)
->>>>>>> e88801f7
 
   rustU128Max = 340282366920938463463374607431768211455
   # https://doc.rust-lang.org/std/primitive.u128.html#associatedconstant.MAX
