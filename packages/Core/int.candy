--- conflicted
+++ resolved
@@ -39,6 +39,7 @@
   needs (is valueB)
   result = valueA | ✨.intCompareTo valueB
   check (equals result Equal | bool.implies (equals valueA valueB))
+  # check ((equals result Equal) | bool.implies (equals valueA valueB))
   result
 isLessThan valueA valueB :=
   needs (is valueA)
@@ -75,19 +76,11 @@
 
 fitsInRustU32 value :=
   needs (is value)
-<<<<<<< HEAD
-  needs (isNonNegative value)  "you gave `fitsInRustU128` a signed int"
-
-  rustU32Max = 4294967295
-  # https://doc.rust-lang.org/std/primitive.u32.html#associatedconstant.MAX
-  isLessThan value rustU32Max
-=======
   needs (isNonNegative value)
 
   rustU32Max = 4294967295
   # https://doc.rust-lang.org/std/primitive.u32.html#associatedconstant.MAX
   value | isLessThan rustU32Max
->>>>>>> c89c4d58
 fitsInRustU128 value =
   needs (is value)
   needs (isNonNegative value)
