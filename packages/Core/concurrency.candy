channel = use "..channel"
function = use "..function"
if = (use "..conditionals").if

parallel body :=
<<<<<<< HEAD
  if (function.is0 body) {
    needs False "the function given to `parallel` takes no parameter, but it should accept a nursery"
  }
  needs (function.is1 body) "`parallel` needs a function that takes a nursery"
  ## TODO: Propagate the responsibility here. `body` may contain a `needs` that
  ## always fails. That shouldn't be our fault, but our caller's.
=======
  needs (function.is1 body) "The `body` should be a function taking a nursery."
>>>>>>> f2325a91
  ✨.parallel body

async nursery body :=
  needs (channel.isSendPort nursery) "`async` needs a nursery as the first argument"
  needs (function.is0 body)
  returnChannel = channel.create 1
  channel.send nursery [Closure: body, ReturnChannel: returnChannel.sendPort]
  returnChannel.receivePort

await fiber :=
<<<<<<< HEAD
  needs (channel.isReceivePort fiber) "`await` needs a fiber returned by `async`"
=======
  needs (channel.isReceivePort fiber) "`fiber` should be a value returned by `async`."
>>>>>>> f2325a91
  channel.receive fiber<|MERGE_RESOLUTION|>--- conflicted
+++ resolved
@@ -3,29 +3,18 @@
 if = (use "..conditionals").if
 
 parallel body :=
-<<<<<<< HEAD
-  if (function.is0 body) {
-    needs False "the function given to `parallel` takes no parameter, but it should accept a nursery"
-  }
-  needs (function.is1 body) "`parallel` needs a function that takes a nursery"
+  needs (function.is1 body) "The `body` should be a function taking a nursery."
   ## TODO: Propagate the responsibility here. `body` may contain a `needs` that
   ## always fails. That shouldn't be our fault, but our caller's.
-=======
-  needs (function.is1 body) "The `body` should be a function taking a nursery."
->>>>>>> f2325a91
   ✨.parallel body
 
 async nursery body :=
-  needs (channel.isSendPort nursery) "`async` needs a nursery as the first argument"
+  needs (channel.isSendPort nursery)
   needs (function.is0 body)
   returnChannel = channel.create 1
   channel.send nursery [Closure: body, ReturnChannel: returnChannel.sendPort]
   returnChannel.receivePort
 
 await fiber :=
-<<<<<<< HEAD
-  needs (channel.isReceivePort fiber) "`await` needs a fiber returned by `async`"
-=======
   needs (channel.isReceivePort fiber) "`fiber` should be a value returned by `async`."
->>>>>>> f2325a91
   channel.receive fiber