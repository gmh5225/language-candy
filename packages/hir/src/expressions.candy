use compiler_utils
use incremental

use ..declarations
use ..types

public class HirValueExpressionUri {
  public let declaration: HirFunction
  public let index: Int
}
impl HirValueExpressionUri: Equals & Hash {
  fun equals(other: This): Bool {
    (declaration as Equals) == (other.declaration as Equals)
      && (index as Equals) == (other.index as Equals)
  }
  fun hash<T>(hasher: Hasher<T>) {
    declaration.hash<T>(hasher)
    index.hash<T>(hasher)
  }
}
public trait HirValueExpression {}
impl HirValueExpression: Equals & Hash

/// A placeholder for an expression that couldn't be lowered.
public class HirErrorValueExpression {}
impl HirErrorValueExpression: HirValueExpression & Equals & Hash {
  fun equals(other: This): Bool { true }
  fun hash<T>(hasher: Hasher<T>) {}
}

/// An `Int` literal.
///
/// Examples:
///
/// * `12`
/// * `42`
public class HirIntValueExpression {
  public let value: Int
}
impl HirIntValueExpression: HirValueExpression & Equals & Hash {
  fun equals(other: This): Bool { (value as Equals) == (other.value as Equals) }
  fun hash<T>(hasher: Hasher<T>) { value.hash<T>(hasher) }
}

/// A simple `String` literal. Interpolated `String`s are already split up into more complex
/// expressions in the HIR.
///
/// Example: `"Hello, world!"`
public class HirStringValueExpression {
  public let value: String
}
impl HirStringValueExpression: HirValueExpression & Equals & Hash {
  fun equals(other: This): Bool { (value as Equals) == (other.value as Equals) }
  fun hash<T>(hasher: Hasher<T>) { value.hash<T>(hasher) }
}

/// A lambda expression.
///
/// Examples:
///
/// * `{ print("Hi!") }`
/// * `{ a, b -> a + b }`
public class HirLambdaValueExpression {
  public let parameters: List<HirLambdaValueParameter>
  public let expressions: List<HirValueExpressionUri>
  public let returnType: HirInlineType
}
impl HirLambdaValueExpression: HirValueExpression & Equals & Hash {
  fun equals(other: This): Bool {
    (parameters as Equals) == (other.parameters as Equals)
      && (expressions as Equals) == (other.expressions as Equals)
      && (returnType as Equals) == (other.returnType as Equals)
  }
  fun hash<T>(hasher: Hasher<T>) {
    (parameters as Hash).hash<T>(hasher)
    (expressions as Hash).hash<T>(hasher)
    (returnType as Hash).hash<T>(hasher)
  }
}

public class HirLambdaValueParameter {
  public let lambdaUri: HirValueExpressionUri
  public let name: String
  public let type_: HirInlineType
}
impl HirLambdaValueParameter: HirValueExpression & Equals & Hash {
  fun equals(other: This): Bool {
    (lambdaUri as Equals) == (other.lambdaUri as Equals)
      && (name as Equals) == (other.name as Equals)
      && (type_ as Equals) == (other.type_ as Equals)
  }
  fun hash<T>(hasher: Hasher<T>) {
    (lambdaUri as Hash).hash<T>(hasher)
    (name as Hash).hash<T>(hasher)
    (type_ as Hash).hash<T>(hasher)
  }
}


/// A this expression.
///
/// Example: `This` (and this is the only example)
public class HirThisValueExpression {}
impl HirThisValueExpression: HirValueExpression & Equals & Hash {
  fun equals(other: This): Bool { true }
  fun hash<T>(hasher: Hasher<T>) {}
}

/// An expression that references a parameter.
///
/// Example:
///
/// ```
/// fun foo(a: Bar) {
///   a ## The `a` becomes a `HirParameterReferenceValueExpression`
/// }
/// ```
public class HirParameterReferenceValueExpression {
  public let parameter: HirValueParameter | HirLambdaValueParameter
}
impl HirParameterReferenceValueExpression: HirValueExpression & Equals & Hash {
  fun equals(other: This): Bool { parameter == other.parameter }
  fun hash<T>(hasher: Hasher<T>) { (parameter as Hash).hash<T>(hasher) }
}

/// A function call expression.
///
/// Examples:
///
/// * `foo()`
/// * `foo.bar()` (the whole `.bar()` is one expression with `foo` as the receiver)
public class HirFunctionCallValueExpression {
  public let receiver: Maybe<HirValueExpressionUri | HirTypeExpression>
  public let function: HirFunction
  public let typeArguments: Map<String, HirInlineType>
  public let valueArguments: Map<String, HirValueExpressionUri>

  public static fun coreNothing(
    context: QueryContext<List<CompilerError>>,
  ): HirFunctionCallValueExpression {
    HirFunctionCallValueExpression(
      None<HirValueExpressionUri | HirTypeExpression>(),
      HirFunction(HirModule.corePrimitives(context), "nothing", 0),
      Map.empty<String, HirInlineType>(),
      Map.empty<String, HirValueExpressionUri>(),
    )
  }
}
impl HirFunctionCallValueExpression: HirValueExpression & Equals & Hash {
  fun equals(other: This): Bool {
    (receiver as Equals) == (other.receiver as Equals)
      && (function as Equals) == (other.function as Equals)
      && (typeArguments as Equals) == (other.typeArguments as Equals)
      && (valueArguments as Equals) == (other.valueArguments as Equals)
  }
  fun hash<T>(hasher: Hasher<T>) {
    (receiver as Hash).hash<T>(hasher)
    (function as Hash).hash<T>(hasher)
    (typeArguments as Hash).hash<T>(hasher)
    (valueArguments as Hash).hash<T>(hasher)
  }
}

/// An expression call expression.
///
/// Example:
///
/// * `{ print("Hello!") }()`
/// * ```
///   let a = { ... }
///   a()
///   ```
public class HirValueExpressionCallValueExpression {
  public let receiver: HirValueExpressionUri
  public let typeArguments: List<HirInlineType>
  public let valueArguments: List<HirValueExpressionUri>
}
impl HirValueExpressionCallValueExpression: HirValueExpression & Equals & Hash {
  fun equals(other: This): Bool {
    (receiver as Equals) == (other.receiver as Equals)
      && (typeArguments as Equals) == (other.typeArguments as Equals)
      && (valueArguments as Equals) == (other.valueArguments as Equals)
  }
  fun hash<T>(hasher: Hasher<T>) {
    receiver.hash<T>(hasher)
    (typeArguments as Hash).hash<T>(hasher)
    (valueArguments as Hash).hash<T>(hasher)
  }
}

/// A type instantiation expression.
///
/// Examples:
///
/// * `Foo()`
/// * `Bar[Blub](foo, something)`
public class HirTypeInstantiationValueExpression {
  public let receiver: HirInlineType
  public let typeArguments: Map<String, HirType>
  public let valueArgument: HirValueExpressionUri
}
impl HirTypeInstantiationValueExpression: HirValueExpression & Equals & Hash {
  fun equals(other: This): Bool {
    (receiver as Equals) == (other.receiver as Equals)
      && (typeArguments as Equals) == (other.typeArguments as Equals)
      && (valueArgument as Equals) == (other.valueArgument as Equals)
  }
  fun hash<T>(hasher: Hasher<T>) {
    (receiver as Hash).hash<T>(hasher)
    (typeArguments as Hash).hash<T>(hasher)
    (valueArgument as Hash).hash<T>(hasher)
  }
}

/// A struct expression.
///
/// Example: `(foo: "Bar", baz: 42)`
public class HirStructValueExpression {
  public let valueArguments: Map<String, HirValueExpressionUri>
}
<<<<<<< HEAD
impl HirStructValueExpression: HirValueExpression & Equals & Hash {
  fun equals(other: This): Bool { valueArguments.unsafeEquals(other.valueArguments) }
  fun hash<T>(hasher: Hasher<T>) { valueArguments.unsafeHash<T>(hasher) }
=======
impl HirNamedTupleValueExpression: HirValueExpression & Equals & Hash {
  fun equals(other: This): Bool { (valueArguments as Equals) == (other.valueArguments as Equals) }
  fun hash<T>(hasher: Hasher<T>) { valueArguments.hash<T>(hasher) }
>>>>>>> 509bcd4c
}

/// An access of a struct's field.
///
/// Examples:
///
/// * `foo.bar`
/// * `foo.baz`
public class HirStructFieldAccessValueExpression {
  public let receiver: HirValueExpressionUri
  public let name: String
}
impl HirStructFieldAccessValueExpression: HirValueExpression & Equals & Hash {
  fun equals(other: This): Bool {
    (receiver as Equals) == (other.receiver as Equals)
      && (name as Equals) == (other.name as Equals)
  }
  fun hash<T>(hasher: Hasher<T>) {
    receiver.hash<T>(hasher)
    name.hash<T>(hasher)
  }
}

/// A return expression.
///
/// Example:
///
/// * `return "Foo"`
/// * `return@blub 5`
/// * `return` (implicitly returns `nothing`)
// TODO(never): For now, returns always return to the surrounding function.
public class HirReturnValueExpression {
  public let scope: HirFunction
  public let expression: HirValueExpressionUri
}
impl HirReturnValueExpression: HirValueExpression & Equals & Hash {
  fun equals(other: This): Bool {
    (scope as Equals) == (other.scope as Equals)
      && (expression as Equals) == (other.expression as Equals)
  }
  fun hash<T>(hasher: Hasher<T>) {
    (scope as Hash).hash<T>(hasher)
    expression.hash<T>(hasher)
  }
}

// Non-value expressions:

/// An expression that references a type.
///
/// Examples:
///
/// * `Foo`
/// * `List[Int]`
public class HirTypeExpression {
  public let type: HirInlineType
}
impl HirTypeExpression: Equals & Hash {
  fun equals(other: This): Bool { (type as Equals) == (other.type as Equals) }
  fun hash<T>(hasher: Hasher<T>) { (type as Hash).hash<T>(hasher) }
}

/// An expression that references a module.
///
/// Examples:
///
/// * `Core`
/// * `GitHub`
public class HirModuleExpression {
  public let moduleHir: HirModule
}
impl HirModuleExpression: Equals & Hash {
  fun equals(other: This): Bool { (moduleHir as Equals) == (other.moduleHir as Equals) }
  fun hash<T>(hasher: Hasher<T>) { (moduleHir as Hash).hash<T>(hasher) }
}<|MERGE_RESOLUTION|>--- conflicted
+++ resolved
@@ -218,15 +218,9 @@
 public class HirStructValueExpression {
   public let valueArguments: Map<String, HirValueExpressionUri>
 }
-<<<<<<< HEAD
 impl HirStructValueExpression: HirValueExpression & Equals & Hash {
-  fun equals(other: This): Bool { valueArguments.unsafeEquals(other.valueArguments) }
-  fun hash<T>(hasher: Hasher<T>) { valueArguments.unsafeHash<T>(hasher) }
-=======
-impl HirNamedTupleValueExpression: HirValueExpression & Equals & Hash {
   fun equals(other: This): Bool { (valueArguments as Equals) == (other.valueArguments as Equals) }
   fun hash<T>(hasher: Hasher<T>) { valueArguments.hash<T>(hasher) }
->>>>>>> 509bcd4c
 }
 
 /// An access of a struct's field.
