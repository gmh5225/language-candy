use ....maybe
use ....numbers
use ....todo
use ...array
use ...iterable
use ...list

// TODO(marcelgarus): For now, this never shrinks. We should implement that later, although a very
// conservative shrinking heuristic is probably enough (we don't want to shrink too early).
public class ArrayList<Item> {
  /// A wrapper around `Array` that grows dynamically.

  public static fun empty<Item>(): ArrayList<Item> {
    create<Item>(8)
  }
  public static fun of1<Item>(first: Item): ArrayList<Item> {
    let list = create<Item>(1)
    list.append(first)
    list
  }
  public static fun of2<Item>(first: Item, second: Item): ArrayList<Item> {
    let list = create<Item>(2)
    list.append(first)
    list.append(second)
    list
  }
  public static fun of3<Item>(first: Item, second: Item, third: Item): ArrayList<Item> {
    let list = create<Item>(3)
    list.append(first)
    list.append(second)
    list.append(third)
    list
  }
  public static fun of4<Item>(first: Item, second: Item, third: Item, fourth: Item): ArrayList<Item> {
    let list = create<Item>(4)
    list.append(first)
    list.append(second)
    list.append(third)
    list.append(fourth)
    list
  }
  public static fun of5<Item>(first: Item, second: Item, third: Item, fourth: Item, fifth: Item): ArrayList<Item> {
    let list = create<Item>(5)
    list.append(first)
    list.append(second)
    list.append(third)
    list.append(fourth)
    list.append(fifth)
    list
  }
<<<<<<< HEAD
  public static fun of6<Item>(first: Item, second: Item, third: Item, fourth: Item, fifth: Item, sixth: Item): ArrayList<Item> {
    let list = create<Item>(6)
    list.append(first)
    list.append(second)
    list.append(third)
    list.append(fourth)
    list.append(fifth)
    list.append(sixth)
    list
  }
  public static fun of7<Item>(first: Item, second: Item, third: Item, fourth: Item, fifth: Item, sixth: Item, seventh: Item): ArrayList<Item> {
    let list = create<Item>(7)
    list.append(first)
    list.append(second)
    list.append(third)
    list.append(fourth)
    list.append(fifth)
    list.append(sixth)
    list.append(seventh)
    list
  }
  public static fun of8<Item>(first: Item, second: Item, third: Item, fourth: Item, fifth: Item, sixth: Item, seventh: Item, eigth: Item): ArrayList<Item> {
    let list = create<Item>(8)
    list.append(first)
    list.append(second)
    list.append(third)
    list.append(fourth)
    list.append(fifth)
    list.append(sixth)
    list.append(seventh)
    list.append(eigth)
    list
  }
  public static fun of9<Item>(first: Item, second: Item, third: Item, fourth: Item, fifth: Item, sixth: Item, seventh: Item, eigth: Item, ninth: Item): ArrayList<Item> {
    let list = create<Item>(9)
    list.append(first)
    list.append(second)
    list.append(third)
    list.append(fourth)
    list.append(fifth)
    list.append(sixth)
    list.append(seventh)
    list.append(eigth)
    list.append(ninth)
    list
  }
  public static fun of10<Item>(first: Item, second: Item, third: Item, fourth: Item, fifth: Item, sixth: Item, seventh: Item, eigth: Item, ninth: Item, tenth: Item): ArrayList<Item> {
    let list = create<Item>(10)
    list.append(first)
    list.append(second)
    list.append(third)
    list.append(fourth)
    list.append(fifth)
    list.append(sixth)
    list.append(seventh)
    list.append(eigth)
    list.append(ninth)
    list.append(tenth)
=======
  public static fun fromArray<Item>(array: Array<Item>): ArrayList<Item> {
    let list = empty<Item>()
    mut let i = 0
    while i < array.length() {
      list.append(array.get(i))
      i = i + 1
    }
>>>>>>> ad3f23a9
    list
  }

  static fun create<Item>(capacity: Int /* UInt */): ArrayList<Item> {
    /// Creates a new, empty `ArrayList` with the given capacity.

    ArrayList<Item>(
      Array.filled<Maybe<Item>>(capacity, None<Item>()),
      0,
    )
  }

  mut let items: Array<Maybe<Item>>
  mut let length_: Int /* UInt */

  // TODO(marcelgarus): Getterize!
  fun capacity(): Int /* UInt */ { items.length() }

  fun grow() {
    /// Increases the capacity.

    let newItems = Array.filled<Maybe<Item>>(2 * capacity(), None<Item>())
    mut let index = 0

    while index < length_ {
      newItems.set(index, items.get(index))
      index = index + 1
    }
    items = newItems
  }
}

impl<Item> ArrayList<Item>: Iterable<Item> {
  fun iterator(): Iterator<Item> {
    // TODO(marcelgarus): Remove the second argument as soon as default arguments are supported.
    ArrayListIterator<Item>(this, 0)
  }
}

class ArrayListIterator<Item> {
  let arrayList: ArrayList<Item>
  mut let index = 0
}

impl<Item> ArrayListIterator<Item>: Iterator<Item> {
  fun next(): Maybe<Item> {
    let element = arrayList.get(index)
    index = index + 1
    element
  }
}

impl<Item> ArrayList<Item>: List<Item> {
  fun length(): Int { length_ }

  fun get(index: Int /* UInt */): Maybe<Item> {
    if index >= length_ {
      None<Item>()
    } else {
      items.get(index)
    }
  }
}

impl<Item> ArrayList<Item>: MutableList<Item> {
  fun set(index: Int /* UInt */, item: Item) {
    items.set(index, Some<Item>(item))
  }

  fun append(item: Item) {
    if length_ == capacity() {
      grow()
    }
    set(length_, item)
    length_ = length_ + 1
  }
  fun appendAll(items: Iterable<Item>) {
    for item in items { append(item) }
  }

  fun removeAt(index: Int /* UInt */): Item {
    mut let index = index
    mut let removed = items.get(index).unwrap()
    while index < length_ - 1 {
      items.set(index, items.get(index))
    }
    items.set(index, None<Item>())
    length_ = length_ - 1
    removed
  }

  fun clear() {
    mut let index = 0
    while index < length_ {
      items.set(index, None<Item>())
    }
    length_ = 0
  }
}<|MERGE_RESOLUTION|>--- conflicted
+++ resolved
@@ -48,7 +48,6 @@
     list.append(fifth)
     list
   }
-<<<<<<< HEAD
   public static fun of6<Item>(first: Item, second: Item, third: Item, fourth: Item, fifth: Item, sixth: Item): ArrayList<Item> {
     let list = create<Item>(6)
     list.append(first)
@@ -107,7 +106,9 @@
     list.append(eigth)
     list.append(ninth)
     list.append(tenth)
-=======
+    list
+  }
+
   public static fun fromArray<Item>(array: Array<Item>): ArrayList<Item> {
     let list = empty<Item>()
     mut let i = 0
@@ -115,7 +116,6 @@
       list.append(array.get(i))
       i = i + 1
     }
->>>>>>> ad3f23a9
     list
   }
 
