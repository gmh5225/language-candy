use ...bool
use ...operators
use ...maybe
use ...numbers
use ...string
use ...todo
use ..list

public trait Iterator<Item> {
  fun next(): Maybe<Item>
  /// Returns `Some` if there's another item ot iterate over and `None` if it finished iterating.
}

public trait Iterable<Item> {
  /// A thing that can create an `Iterator<Item>`.

  fun /* let */ iterator(): Iterator<Item>

  // Getters

  fun get(index: Int /* UInt */): Maybe<Item> {
    /// Returns the [index]th element.

    let iter = iterator()
    mut let i = 0
    mut let element: Maybe<Item> = None<Item>()
    while i <= index {
      element = iter.next()
      i = i + 1
    }
    element
  }

  fun first(): Maybe<Item> { get(0) }
  fun second(): Maybe<Item> { get(1) }
  fun third(): Maybe<Item> { get(2) }
  fun fourth(): Maybe<Item> { get(3) }
  fun fifth(): Maybe<Item> { get(4) }

  fun nthLast(index: Int): Maybe<Item> {
    // TODO(marcelgarus): Implement this.
    // TODO(marcelgarus): Make this way more efficient.
    // let list = ArrayList.empty<Item>()
    // let iter = iterator()
    // loop {
    //   let element = iter.next()
    //   if element is None { break }
    //   list.append(element.unwrap())
    //   if list.length() > index {
    //     list.removeFirst()
    //   }
    // }
    // if list.length() == index { list.first() } else { None<Item>() }
    todo("Implement nthLast.")
  }

  fun last(): Maybe<Item> { nthLast(0) }
  fun secondLast(): Maybe<Item> { nthLast(1) }
  fun thirdLast(): Maybe<Item> { nthLast(2) }
  fun fourthLast(): Maybe<Item> { nthLast(3) }
  fun fifthLast(): Maybe<Item> { nthLast(4) }

  fun single(): Maybe<Item> {
    let iter = iterator()
    let first = iter.next()
    if first is None {
      return None<Item>()
    }
    if iter.next() is Some<Item> {
      return None<Item>()
    }
    first
  }

  // Properties.

  fun length(): Int {
    let iter = iterator()
    mut let length = 0
    while iter.next() is Some<Item> {
      length = length + 1
    }
    length
  }

  // Boolean checks.

  fun isEmpty(): Bool { first() is None }
  fun isNotEmpty(): Bool { !isEmpty() }

<<<<<<< HEAD
  fun all(check: (Item) => Bool): Bool {
    for item in this {
      if !check(item) {
        return false
      }
    }
    return true
  }

  fun any(check: (Item) => Bool): Bool {
    for item in this {
      if check(item) {
        return true
      }
    }
    return false
=======
  fun all(tester: (Item) => Bool): Bool {
    for item in this {
      if !tester(item) { return false }
    }
    true
  }
  fun any(tester: (Item) => Bool): Bool {
    for item in this {
      if tester(item) { return true }
    }
    false
>>>>>>> 49b6bbbc
  }

  // Reductions.

  fun foldLeft<Out>(initial: Out, combine: (Out, Item) => Out): Out {
    mut let result = initial
    for item in this { result = combine(result, item) }
    result
  }
  fun foldRight<Out>(initial: Out, combine: (Item, Out) => Out): Out {
    mut let result = initial
    for item in toList().reversed() { result = combine(item, result) }
    result
  }
  // TODO(marcelgarus): reduceLeft
  // TODO(marcelgarus): reduceRight

  // Searching.

  // TODO(marcelgarus): firstWhere
  // TODO(marcelgarus): lastWhere
  // TODO(marcelgarus): singleWhere
  // TODO(marcelgarus): firstIndexWhere
  // TODO(marcelgarus): lastIndexWhere

  // Mapping transformations.
  // These return an `Iterable` with the same length, but a different type.

  fun map<Out>(mapper: (Item) => Out): Iterable<Out> {
    MappedIterable<Item, Out>(this, mapper)
  }

  fun cast<Type>(): Iterable<Type> {
    map<Type>({ it as Type })
  }

  // // TODO(marcelgarus): Maybe rename this to `indexed`?
  // fun enumerate(): Iterable<(Int, Item)> {
  //   mut let index = 0
  //   map<(Int, Item)>({
  //      let result = (index, it)
  //      index = index + 1
  //      result
  //   })
  // }

  // Selection transformations.
  // These return an `Iterable` with a subset of the items.

  fun where(checker: (Item) => Bool): Iterable<Item> {
    WhereIterable<Item>(this, checker)
  }

  fun whereNot(checker: (Item) => Bool): Iterable<Item> {
    where({ !checker(it) })
  }

  fun whereType<Result>(): Iterable<Item & Result> {
    where({ it is Result }).cast<Item & Result>()
  }

  fun skip(n: Int): Iterable<Item> {
    mut let counter = 0
    where({
      counter = counter + 1
      counter > n
    })
  }

  fun skipWhile(checker: (Item) => Bool): Iterable<Item> {
    mut let skipping = true
    where({
      if !skipping {
        return true
      }
      skipping = checker(it)
      return skipping
    })
  }

  fun slice(start: Int, end: Int): Iterable<Item> {
    skip(start).take(end - start)
  }

  fun take(n: Int): Iterable<Item> {
    mut let counter = 0
    where({
      counter = counter + 1
      counter <= n
    })
  }

  fun takeWhile(checker: (Item) => Bool): Iterable<Item> {
    // TODO(marcelgarus): Implement more efficiently.

    mut let taking = true
    where({
      if !taking {
        return false
      }
      taking = checker(it)
      return taking
    })
  }

  // // Conversion transformations.
  // // These do more complicated stuff.

  // fun maybeMap<Out>(maybeMapper: (Item) => Maybe<Out>): Iterable<Out> {
  //   // TODO(marcelgarus): As soon as implicit casts are available, maybe make the checker return a
  //   // `MaybeMapResult`, which can be either `Map(value)` or `Drop`?

  //   // TODO: Use `whereSome` as soon as that's available.
  //   map<Maybe<Out>>(maybeMapper).whereType<Some>().map<Out>({ it.value })
  // }

  // TODO(marcelgarus): distinctBy

  fun expand<T>(expander: (Item) => Iterable<T>): Iterable<T> {
    ExpandIterable<Item, T>(this, expander)
  }

  // TODO(marcelgarus): flatMap
  // TODO(marcelgarus): groupBy
<<<<<<< HEAD
  // TODO(marcelgarus): reversed

  fun zip<T>(other: Iterable<T>): Iterable<(Item, T)> {
    ZipIterable<Item, T>(this, other)
  }
=======
  // TODO(marcelgarus): zip
>>>>>>> 49b6bbbc

  fun followedBy(other: Iterable<Item>): Iterable<Item> {
    FollowedByIterable<Item>(this, other)
  }

  // Conversions.

  fun toList(): List<Item> { toMutableList() }
  fun toMutableList(): MutableList<Item> {
    let iter = iterator()
    let list = MutableList.empty<Item>()

    loop {
      let element = iter.next()
      if element is None {
        return list
      } else {
        list.append(element.unwrap())
      }
    }
  }

  // TODO(marcelgarus): toSet
  // TODO(marcelgarus): toMutableSet

  // Extras:

  // TODO(marcelgarus): + operator for joining Iterables
  // TODO(marcelgarus): for Iterable<Equals>: contains

  // TODO(marcelgarus): for Iterable<(A, B)>: map with 2 args, unzip
  // TODO(marcelgarus): for Iterable<Iterable<T>>: flatten
  // TODO(marcelgarus): for Iterable<Number>: average, sum, min, max, minBy, maxBy
  // TODO(marcelgarus): for Iterable<Maybe<T>>: whereSome, unwrapAll

  fun join(separator: String): String {
    mut let s = ""
    mut let isFirst = true

    for item in this {
      if isFirst {
        isFirst = false
      } else {
        s = "{s}{separator}"
      }
      s = "{s}{item}"
    }
    s
  }
}

class MappedIterable<In, Out> {
  let parent: Iterable<In>
  let mapper: (In) => Out
}
impl<In, Out> MappedIterable<In, Out>: Iterable<Out> {
  fun iterator(): Iterator<Out> {
    MappedIterator<In, Out>(parent.iterator(), mapper)
  }
}
class MappedIterator<In, Out> {
  let parent: Iterator<In>
  let mapper: (In) => Out
}
impl<In, Out> MappedIterator<In, Out>: Iterator<Out> {
  fun next(): Maybe<Out> {
    parent.next().map<Out>(mapper)
  }
}

// TODO(marcelgarus): As soon as implicit casts are available, maybe make the checker return a
// `WhereResult`, which can be either `Keep` or `Drop`?
class WhereIterable<Item> {
  let parent: Iterable<Item>
  let checker: (Item) => Bool
}
impl<Item> WhereIterable<Item>: Iterable<Item> {
  fun iterator(): Iterator<Item> {
    WhereIterator<Item>(parent.iterator(), checker)
  }
}
class WhereIterator<Item> {
  let parent: Iterator<Item>
  let checker: (Item) => Bool
}
impl<Item> WhereIterator<Item>: Iterator<Item> {
  fun next(): Maybe<Item> {
    loop {
      let element = parent.next()
      if element is None {
        return element
      } else {
        if checker(element.unwrap()) {
          return element
        }
      }
    }
  }
}

class ExpandIterable<Item, T> {
  let parent: Iterable<Item>
  let expander: (Item) => Iterable<T>
}
impl<Item, T> ExpandIterable<Item, T>: Iterable<T> {
  fun iterator(): Iterator<T> {
    ExpandIterator<Item, T>(parent.iterator(), expander, None<Iterator<T>>())
  }
}
class ExpandIterator<Item, T> {
  let parent: Iterator<Item>
  let expander: (Item) => Iterable<T>
  mut let expanded: Maybe<Iterator<T>>
}
impl<Item, T> ExpandIterator<Item, T>: Iterator<T> {
  fun next(): Maybe<T> {
    loop {
      if expanded is Some {
        let item = expanded.unwrap().next()
        if item is Some {
          return item
        }
      }
      let item = parent.next()
      if item is None {
        return None<T>()
      }
      expanded = Some<Iterator<T>>(expander(item.unwrap()).iterator())
    }
  }
}


class ZipIterable<Item, T> {
  let parent: Iterable<Item>
  let other: Iterable<T>
}
impl<Item, T> ZipIterable<Item, T>: Iterable<(Item, T)> {
  fun iterator(): Iterator<(Item, T)> {
    ZipIterator<Item, T>(parent.iterator(), other.iterator())
  }
}
class ZipIterator<Item, T> {
  let parent: Iterator<Item>
  let other: Iterator<T>
}
impl<Item, T> ZipIterator<Item, T>: Iterator<(Item, T)> {
  fun next(): Maybe<(Item, T)> {
    let a = parent.next()
    let b = other.next()
    if a is None || b is None {
      None<(Item, T)>()
    } else {
      Some<(Item, T)>(Tuple(a.unwrap(), b.unwrap()))
    }
  }
}

class FollowedByIterable<Item> {
  let parent: Iterable<Item>
  let following: Iterable<Item>
}
impl<Item> FollowedByIterable<Item>: Iterable<Item> {
  fun iterator(): Iterator<Item> {
    FollowedByIterator<Item>(parent.iterator(), following.iterator())
  }
}
class FollowedByIterator<Item> {
  let parent: Iterator<Item>
  let following: Iterator<Item>
}
impl<Item> FollowedByIterator<Item>: Iterator<Item> {
  fun next(): Maybe<Item> {
    let a = parent.next()
    if a is Some {
      return a
    }
    following.next()
  }
}

trait EqualsIterable<Item: Equals>: Iterable<Item> {
  fun contains(item: Item): Bool {
    todo("Implement Iterable<Equals>.contains")
  }
  
  // TODO(marcelgarus): Implement distinct, indexOf, lastIndexOf
}
// impl<Item: Equals> Iterable<Item>: EqualsIterable<Item><|MERGE_RESOLUTION|>--- conflicted
+++ resolved
@@ -88,24 +88,6 @@
   fun isEmpty(): Bool { first() is None }
   fun isNotEmpty(): Bool { !isEmpty() }
 
-<<<<<<< HEAD
-  fun all(check: (Item) => Bool): Bool {
-    for item in this {
-      if !check(item) {
-        return false
-      }
-    }
-    return true
-  }
-
-  fun any(check: (Item) => Bool): Bool {
-    for item in this {
-      if check(item) {
-        return true
-      }
-    }
-    return false
-=======
   fun all(tester: (Item) => Bool): Bool {
     for item in this {
       if !tester(item) { return false }
@@ -117,7 +99,6 @@
       if tester(item) { return true }
     }
     false
->>>>>>> 49b6bbbc
   }
 
   // Reductions.
@@ -242,15 +223,11 @@
 
   // TODO(marcelgarus): flatMap
   // TODO(marcelgarus): groupBy
-<<<<<<< HEAD
   // TODO(marcelgarus): reversed
 
   fun zip<T>(other: Iterable<T>): Iterable<(Item, T)> {
     ZipIterable<Item, T>(this, other)
   }
-=======
-  // TODO(marcelgarus): zip
->>>>>>> 49b6bbbc
 
   fun followedBy(other: Iterable<Item>): Iterable<Item> {
     FollowedByIterable<Item>(this, other)
