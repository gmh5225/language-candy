--- conflicted
+++ resolved
@@ -65,7 +65,6 @@
           '`super` is not yet supported in Dart compiler.',
         );
       },
-<<<<<<< HEAD
       reflection: (id, __) {
         if (id.isModule) {
           throw CompilerError.internalError(
@@ -125,15 +124,6 @@
           'Invalid reflection target for Dart compiler: `$id`.',
         );
       },
-=======
-      module: (_) {
-        throw CompilerError.internalError(
-          'Modules are not yet supported in Dart compiler.',
-        );
-      },
-      trait: referTraitOrClass,
-      class_: referTraitOrClass,
->>>>>>> 19520aec
       parameter: (id, name, _) {
         if (name == 'this') {
           final expression = getExpression(context, id);
