# Optimized MIR for module Examples:higherLower
#
# Tracing Config:
#
# • Include tracing of fuzzable functions? No
# • Include tracing of calls? No
# • Include tracing of evaluated expressions? No

$1 = Builtins::equals:6
$2 = Builtins::functionRun:11
$3 = Builtins::functionRun:16
$4 = Builtins::functionRun:22
$5 = Builtins::functionRun:5
$6 = Builtins::getArgumentCount:11
$7 = Builtins::getArgumentCount:5
$8 = Builtins::ifElse:1
$9 = Builtins::ifElse:12
$10 = Builtins::ifElse:15
$11 = Builtins::ifElse:20
$12 = Builtins::ifElse:26
$13 = Builtins::ifElse:29
$14 = Builtins::ifElse:34
$15 = Builtins::ifElse:42
$16 = Builtins::ifElse:6
$17 = Builtins::intCompareTo:11
$18 = Builtins::intCompareTo:18
$19 = Builtins::intCompareTo:5
$20 = Builtins::intParse:11
$21 = Builtins::intParse:5
$22 = Builtins::structGet:12
$23 = Builtins::structGet:14
$24 = Builtins::structGet:21
$25 = Builtins::structGet:5
$26 = Builtins::textTrimEnd:11
$27 = Builtins::textTrimStart:11
$28 = Builtins::textTrimStart:5
$29 = Builtins::typeIs:19
$30 = Builtins::typeIs:25
$31 = Builtins::typeOf:5
$32 = Core:bool:implies:12
$33 = Core:bool:implies:15
$34 = Core:bool:implies:2
$35 = Core:bool:implies:4
$36 = Core:bool:implies:7
$37 = Core:bool:implies:9
$38 = Core:bool:is:1
$39 = Core:bool:lazyOr:14
$40 = Core:bool:lazyOr:16
$41 = Core:bool:lazyOr:18
$42 = Core:bool:lazyOr:18:10
$43 = Core:bool:lazyOr:18:15
$44 = Core:bool:lazyOr:18:23
$45 = Core:bool:lazyOr:2
$46 = Core:bool:lazyOr:4
$47 = Core:bool:not:2
$48 = Core:bool:not:4
$49 = Core:bool:not:6
$50 = Core:bool:or:13
$51 = Core:bool:or:2
$52 = Core:bool:or:4
$53 = Core:bool:or:7
$54 = Core:bool:or:9
$55 = Core:check:check:11
$56 = Core:check:check:20
$57 = Core:check:check:9
$58 = Core:controlFlow:if:11
$59 = Core:controlFlow:if:21
$60 = Core:controlFlow:if:23
$61 = Core:controlFlow:if:28
$62 = Core:controlFlow:if:9
$63 = Core:controlFlow:loop:11
$64 = Core:controlFlow:loop:14:28
$65 = Core:controlFlow:loop:14:36
$66 = Core:controlFlow:loop:14:42:2
$67 = Core:controlFlow:loop:14:43
$68 = Core:controlFlow:loop:14:9
$69 = Core:controlFlow:loop:15
$70 = Core:controlFlow:loop:9
$71 = Core:controlFlow:recursive:17
$72 = Core:controlFlow:recursive:18:0:3
$73 = Core:controlFlow:recursive:18:6
$74 = Core:controlFlow:recursive:24
$75 = Core:controlFlow:recursive:9
$76 = Core:function:is0:11:3
$77 = Core:function:is0:13
$78 = Core:function:is1:11:3
$79 = Core:function:is1:13
$80 = Core:function:is2:11:3
$81 = Core:function:is2:13
$82 = Core:function:run:14
$83 = Core:function:run:2
$84 = Core:function:run:4
$85 = Core:int:compareTo:20
$86 = Core:int:compareTo:4
$87 = Core:int:compareTo:40
$88 = Core:int:compareTo:41
$89 = Core:int:compareTo:9
$90 = Core:int:isLessThan:13
$91 = Core:int:isLessThan:4
$92 = Core:int:isLessThan:9
$93 = Core:result:is:1
$94 = Core:result:is:1:_
$95 = Core:result:mapOrElse:14
$96 = Core:result:mapOrElse:16
$97 = Core:result:mapOrElse:2
$98 = Core:result:mapOrElse:26
$99 = Core:result:mapOrElse:28
$100 = Core:result:mapOrElse:30
$101 = Core:result:mapOrElse:30:2
$102 = Core:result:mapOrElse:30:5
$103 = Core:result:mapOrElse:30:value
$104 = Core:result:mapOrElse:30:value#1
$105 = Core:result:mapOrElse:4
$106 = Core:text:trim:4
$107 = Core:text:trim:7
$108 = Examples:higherLower:14:0:8
$109 = Examples:higherLower:14:0:9
$110 = Examples:higherLower:14:16:11
$111 = Examples:higherLower:14:16:20
$112 = Examples:higherLower:14:16:29
$113 = Examples:higherLower:14:16:41:6:12
$114 = Examples:higherLower:14:16:41:6:15
$115 = Examples:higherLower:14:16:41:7
$116 = Examples:higherLower:14:16:43
$117 = Examples:higherLower:14:17
$118 = Examples:higherLower:14:print:7
$119 = Examples:higherLower:14:print:9
$120 = anonymous:$generated::needs
$121 = builtinEquals
$122 = builtinGetArgumentCount
$123 = builtinIfElse
$124 = builtinIntCompareTo
$125 = builtinIntParse
$126 = builtinListGet
$127 = builtinStructGet
$128 = builtinStructHasKey
$129 = builtinTagGetValue
$130 = builtinTagHasValue
$131 = builtinTagWithoutValue
$132 = builtinTextConcatenate
$133 = builtinTextTrimEnd
$134 = builtinTextTrimStart
$135 = builtinToDebugText
$136 = builtinTypeOf
$137 = Break
$138 = Continue
$139 = Equal
$140 = Error
$141 = False
$142 = Function
$143 = Int
$144 = Less
$145 = Main
$146 = Match
$147 = NoMatch
$148 = Nothing
$149 = Ok
$150 = Stdin
$151 = Stdout
$152 = Struct
$153 = Tag
$154 = Text
$155 = True
$156 = 0
$157 = 1
$158 = 2
$159 = 42
$160 = "."
$161 = "A check didn't succeed."
$162 = "Expected Error, got "
$163 = "Expected False, got "
$164 = "Expected Ok, got "
$165 = "Expected True, got "
$166 = "Expected a Tag, got `"
$167 = "Expected tag to have a value, but it doesn't have any."
$168 = "Expected tag to not have a value, but it has one: `"
$169 = "Higher!"
$170 = "Lower!"
$171 = "No case matched the given expression."
$172 = "The `body` has to return `Continue` or `Break`."
$173 = "The `body` should take the recursive function and the argument."
$174 = "The `condition` must be either `True` or `False`."
$175 = "The `reason` must be a text."
$176 = "Welcome to the number guessing game!"
$177 = "What's your guess?"
$178 = "You did it!"
$179 = "Your guess must be a number."
$180 = "`."
$181 = "`a | typeIs Int` was not satisfied"
$182 = "`b | typeIs Int` was not satisfied"
$183 = "`b` didn't return a bool."
$184 = "`bool.is condition` was not satisfied"
$185 = "`conditionIsBool` was not satisfied"
$186 = "`else | getArgumentCount | equals 0` was not satisfied"
$187 = "`else | typeIs Function` was not satisfied"
$188 = "`function | typeIs Function` was not satisfied"
$189 = "`function | ✨.getArgumentCount | equals 0` was not satisfied"
$190 = "`function.is0 b` was not satisfied"
$191 = "`function.is0 body` was not satisfied"
$192 = "`function.is0 then` was not satisfied"
$193 = "`function.is1 errorMapper` was not satisfied"
$194 = "`function.is1 okMapper` was not satisfied"
$195 = "`is a` was not satisfied"
$196 = "`is b` was not satisfied"
$197 = "`is result` was not satisfied"
$198 = "`is text` was not satisfied"
$199 = "`is valueA` was not satisfied"
$200 = "`is valueB` was not satisfied"
$201 = "`is value` was not satisfied"
$202 = "`is0 body` was not satisfied"
$203 = "`struct | typeIs Struct` was not satisfied"
$204 = "`struct | ✨.structHasKey key` was not satisfied"
$205 = "`text | typeIs Text` was not satisfied"
$206 = "`then | getArgumentCount | equals 0` was not satisfied"
$207 = "`then | typeIs Function` was not satisfied"
# anonymous:$generated::needs:isConditionTrue:then
$208 = { (responsible $209) ->
  $210 = $155
}
# anonymous:$generated::needs:isConditionBool:then
$211 = { (responsible $212) ->
  $213 = $148
}
# anonymous:$generated::needs
$214 = { $215 $216 $217 (+ responsible $218) ->
  $219 = call $121 with $215 $155 ($120 is responsible)
  # anonymous:$generated::needs:isConditionTrue:else
  $220 = { (responsible $221) ->
    $222 = call $121 with $215 $141 ($120 is responsible)
  }
  $223 = call $123 with $219 $208 $220 ($120 is responsible)
  # anonymous:$generated::needs:isConditionBool:else
  $224 = { (responsible $225) ->
    $226 = panicking because $174 ($218 is at fault)
  }
  $227 = call $123 with $223 $211 $224 ($120 is responsible)
  $228 = call $136 with $216 ($218 is responsible)
  $229 = call $121 with $228 $154 ($218 is responsible)
  # anonymous:$generated::needs:isReasonText:else
  $230 = { (responsible $231) ->
    $232 = panicking because $175 ($218 is at fault)
  }
  $233 = call $123 with $229 $211 $230 ($120 is responsible)
  # anonymous:$generated::needs:condition:else
  $234 = { (responsible $235) ->
    $236 = panicking because $216 ($217 is at fault)
  }
  $237 = call $123 with $215 $211 $234 ($120 is responsible)
}
<<<<<<< HEAD
$238 = ($146)
=======
$275 = ($172,)
>>>>>>> 63eb5935
# Builtins::not:1:equals:then
$239 = { (responsible $240) ->
  $241 = $238
}
# Builtins::not:1:case-0:matched
$242 = { (responsible $243) ->
  $244 = $141
}
# Builtins::ifElse
$245 = { $246 $247 $248 (+ responsible $249) ->
  $250 = call $136 with $246 ($8 is responsible)
  $251 = call $121 with $153 $250 ($8 is responsible)
  # Builtins::ifElse:1:equals:then
  $252 = { (responsible $253) ->
    $254 = call $131 with $246 ($8 is responsible)
    $255 = call $121 with $155 $254 ($8 is responsible)
    # Builtins::ifElse:1:equals:then
    $256 = { (responsible $257) ->
      $258 = call $130 with $246 ($8 is responsible)
      $259 = call $121 with $141 $258 ($8 is responsible)
      # Builtins::ifElse:1:equals:else
      $260 = { (responsible $261) ->
        $262 = call $135 with $258 ($8 is responsible)
        $263 = call $129 with $246 ($8 is responsible)
        $264 = call $135 with $263 ($8 is responsible)
        $265 = call $132 with $168 $264 ($8 is responsible)
        $266 = call $132 with $265 $180 ($8 is responsible)
        $267 = ($147, $266)
      }
      $268 = call $123 with $259 $239 $260 ($8 is responsible)
    }
    # Builtins::ifElse:1:equals:else
    $269 = { (responsible $270) ->
      $271 = call $135 with $254 ($8 is responsible)
      $272 = call $132 with $165 $271 ($8 is responsible)
      $273 = call $132 with $272 $160 ($8 is responsible)
      $274 = ($147, $273)
    }
    $275 = call $123 with $255 $256 $269 ($8 is responsible)
  }
  # Builtins::ifElse:1:equals:else
  $276 = { (responsible $277) ->
    $278 = call $135 with $250 ($8 is responsible)
    $279 = call $132 with $166 $278 ($8 is responsible)
    $280 = call $132 with $279 $180 ($8 is responsible)
    $281 = ($147, $280)
  }
  $282 = call $123 with $251 $252 $276 ($8 is responsible)
  $283 = call $126 with $282 $156 ($8 is responsible)
  $284 = call $121 with $283 $146 ($8 is responsible)
  # Builtins::ifElse:1:isMatch:then
  $285 = { (responsible $286) ->
    $287 = $282
  }
  # Builtins::ifElse:1:isMatch:else
  $288 = { (responsible $289) ->
    $290 = call $136 with $246 ($8 is responsible)
    $291 = call $121 with $153 $290 ($8 is responsible)
    # Builtins::ifElse:1:equals:then
    $292 = { (responsible $293) ->
      $294 = call $131 with $246 ($8 is responsible)
      $295 = call $121 with $141 $294 ($8 is responsible)
      # Builtins::ifElse:1:equals:then
      $296 = { (responsible $297) ->
        $298 = call $130 with $246 ($8 is responsible)
        $299 = call $121 with $141 $298 ($8 is responsible)
        # Builtins::ifElse:1:equals:else
        $300 = { (responsible $301) ->
          $302 = call $135 with $298 ($8 is responsible)
          $303 = call $129 with $246 ($8 is responsible)
          $304 = call $135 with $303 ($8 is responsible)
          $305 = call $132 with $168 $304 ($8 is responsible)
          $306 = call $132 with $305 $180 ($8 is responsible)
          $307 = ($147, $306)
        }
        $308 = call $123 with $299 $239 $300 ($8 is responsible)
      }
      # Builtins::ifElse:1:equals:else
      $309 = { (responsible $310) ->
        $311 = call $135 with $294 ($8 is responsible)
        $312 = call $132 with $163 $311 ($8 is responsible)
        $313 = call $132 with $312 $160 ($8 is responsible)
        $314 = ($147, $313)
      }
      $315 = call $123 with $295 $296 $309 ($8 is responsible)
    }
    # Builtins::ifElse:1:equals:else
    $316 = { (responsible $317) ->
      $318 = call $135 with $290 ($8 is responsible)
      $319 = call $132 with $166 $318 ($8 is responsible)
      $320 = call $132 with $319 $180 ($8 is responsible)
      $321 = ($147, $320)
    }
    $322 = call $123 with $291 $292 $316 ($8 is responsible)
  }
  $323 = call $123 with $284 $285 $288 ($8 is responsible)
  $324 = call $126 with $323 $156 ($8 is responsible)
  $325 = call $121 with $324 $146 ($8 is responsible)
  # Builtins::ifElse:1:case-0:didNotMatch
  $326 = { (responsible $327) ->
    $328 = call $126 with $323 $157 ($8 is responsible)
    $329 = $141
  }
  $330 = call $123 with $325 $208 $326 ($8 is responsible)
  $331 = call $214 with $330 $185 $249 ($16 is responsible)
  $332 = call $136 with $247 ($29 is responsible)
  $333 = call $121 with $332 $142 ($30 is responsible)
  $334 = call $214 with $333 $207 $249 ($9 is responsible)
  $335 = call $136 with $247 ($29 is responsible)
  $336 = call $121 with $335 $142 ($30 is responsible)
  $337 = call $214 with $336 $188 $10 ($7 is responsible)
  $338 = call $122 with $247 ($6 is responsible)
  $339 = call $121 with $338 $156 ($1 is responsible)
  $340 = call $214 with $339 $206 $249 ($11 is responsible)
  $341 = call $136 with $248 ($29 is responsible)
  $342 = call $121 with $341 $142 ($30 is responsible)
  $343 = call $214 with $342 $187 $249 ($12 is responsible)
  $344 = call $136 with $248 ($29 is responsible)
  $345 = call $121 with $344 $142 ($30 is responsible)
  $346 = call $214 with $345 $188 $13 ($7 is responsible)
  $347 = call $122 with $248 ($6 is responsible)
  $348 = call $121 with $347 $156 ($1 is responsible)
  $349 = call $214 with $348 $186 $249 ($14 is responsible)
  $350 = call $123 with $246 $247 $248 ($15 is responsible)
}
# Core:function:is0
$351 = { $352 (+ responsible $353) ->
  $354 = call $136 with $352 ($31 is responsible)
  $355 = call $121 with $354 $142 ($1 is responsible)
  # Core:function:is0:11
  $356 = { (responsible $357) ->
    $358 = call $136 with $352 ($29 is responsible)
    $359 = call $121 with $358 $142 ($30 is responsible)
    $360 = call $214 with $359 $188 $76 ($7 is responsible)
    $361 = call $122 with $352 ($6 is responsible)
    $362 = call $121 with $361 $156 ($1 is responsible)
  }
  $363 = call $245 with $355 $356 $242 ($77 is responsible)
}
# Core:function:run
$364 = { $365 (+ responsible $366) ->
  $367 = call $351 with $365 ($83 is responsible)
  $368 = call $214 with $367 $202 $366 ($84 is responsible)
  $369 = call $136 with $365 ($29 is responsible)
  $370 = call $121 with $369 $142 ($30 is responsible)
  $371 = call $214 with $370 $188 $82 ($5 is responsible)
  $372 = call $122 with $365 ($2 is responsible)
  $373 = call $121 with $372 $156 ($1 is responsible)
  $374 = call $214 with $373 $189 $82 ($3 is responsible)
  $375 = call $365 with no arguments ($4 is responsible)
}
# Core:bool:is
$376 = { $377 (+ responsible $378) ->
  $379 = call $136 with $377 ($38 is responsible)
  $380 = call $121 with $153 $379 ($38 is responsible)
  # Core:bool:is:1:equals:then
  $381 = { (responsible $382) ->
    $383 = call $131 with $377 ($38 is responsible)
    $384 = call $121 with $155 $383 ($38 is responsible)
    # Core:bool:is:1:equals:then
    $385 = { (responsible $386) ->
      $387 = call $130 with $377 ($38 is responsible)
      $388 = call $121 with $141 $387 ($38 is responsible)
      # Core:bool:is:1:equals:else
      $389 = { (responsible $390) ->
        $391 = call $135 with $387 ($38 is responsible)
        $392 = call $129 with $377 ($38 is responsible)
        $393 = call $135 with $392 ($38 is responsible)
        $394 = call $132 with $168 $393 ($38 is responsible)
        $395 = call $132 with $394 $180 ($38 is responsible)
        $396 = ($147, $395)
      }
      $397 = call $123 with $388 $239 $389 ($38 is responsible)
    }
    # Core:bool:is:1:equals:else
    $398 = { (responsible $399) ->
      $400 = call $135 with $383 ($38 is responsible)
      $401 = call $132 with $165 $400 ($38 is responsible)
      $402 = call $132 with $401 $160 ($38 is responsible)
      $403 = ($147, $402)
    }
    $404 = call $123 with $384 $385 $398 ($38 is responsible)
  }
  # Core:bool:is:1:equals:else
  $405 = { (responsible $406) ->
    $407 = call $135 with $379 ($38 is responsible)
    $408 = call $132 with $166 $407 ($38 is responsible)
    $409 = call $132 with $408 $180 ($38 is responsible)
    $410 = ($147, $409)
  }
  $411 = call $123 with $380 $381 $405 ($38 is responsible)
  $412 = call $126 with $411 $156 ($38 is responsible)
  $413 = call $121 with $412 $146 ($38 is responsible)
  # Core:bool:is:1:isMatch:then
  $414 = { (responsible $415) ->
    $416 = $411
  }
  # Core:bool:is:1:isMatch:else
  $417 = { (responsible $418) ->
    $419 = call $136 with $377 ($38 is responsible)
    $420 = call $121 with $153 $419 ($38 is responsible)
    # Core:bool:is:1:equals:then
    $421 = { (responsible $422) ->
      $423 = call $131 with $377 ($38 is responsible)
      $424 = call $121 with $141 $423 ($38 is responsible)
      # Core:bool:is:1:equals:then
      $425 = { (responsible $426) ->
        $427 = call $130 with $377 ($38 is responsible)
        $428 = call $121 with $141 $427 ($38 is responsible)
        # Core:bool:is:1:equals:else
        $429 = { (responsible $430) ->
          $431 = call $135 with $427 ($38 is responsible)
          $432 = call $129 with $377 ($38 is responsible)
          $433 = call $135 with $432 ($38 is responsible)
          $434 = call $132 with $168 $433 ($38 is responsible)
          $435 = call $132 with $434 $180 ($38 is responsible)
          $436 = ($147, $435)
        }
        $437 = call $123 with $428 $239 $429 ($38 is responsible)
      }
      # Core:bool:is:1:equals:else
      $438 = { (responsible $439) ->
        $440 = call $135 with $423 ($38 is responsible)
        $441 = call $132 with $163 $440 ($38 is responsible)
        $442 = call $132 with $441 $160 ($38 is responsible)
        $443 = ($147, $442)
      }
      $444 = call $123 with $424 $425 $438 ($38 is responsible)
    }
    # Core:bool:is:1:equals:else
    $445 = { (responsible $446) ->
      $447 = call $135 with $419 ($38 is responsible)
      $448 = call $132 with $166 $447 ($38 is responsible)
      $449 = call $132 with $448 $180 ($38 is responsible)
      $450 = ($147, $449)
    }
    $451 = call $123 with $420 $421 $445 ($38 is responsible)
  }
  $452 = call $123 with $413 $414 $417 ($38 is responsible)
  $453 = call $126 with $452 $156 ($38 is responsible)
  $454 = call $121 with $453 $146 ($38 is responsible)
  # Core:bool:is:1:case-0:didNotMatch
  $455 = { (responsible $456) ->
    $457 = call $126 with $452 $157 ($38 is responsible)
    $458 = $141
  }
  $459 = call $123 with $454 $208 $455 ($38 is responsible)
}
# Core:bool:not
$460 = { $461 (+ responsible $462) ->
  $463 = call $376 with $461 ($47 is responsible)
  $464 = call $214 with $463 $201 $462 ($48 is responsible)
  $465 = call $136 with $461 ($49 is responsible)
  $466 = call $121 with $153 $465 ($49 is responsible)
  # Core:bool:not:6:equals:then
  $467 = { (responsible $468) ->
    $469 = call $131 with $461 ($49 is responsible)
    $470 = call $121 with $155 $469 ($49 is responsible)
    # Core:bool:not:6:equals:then
    $471 = { (responsible $472) ->
      $473 = call $130 with $461 ($49 is responsible)
      $474 = call $121 with $141 $473 ($49 is responsible)
      # Core:bool:not:6:equals:else
      $475 = { (responsible $476) ->
        $477 = call $135 with $473 ($49 is responsible)
        $478 = call $129 with $461 ($49 is responsible)
        $479 = call $135 with $478 ($49 is responsible)
        $480 = call $132 with $168 $479 ($49 is responsible)
        $481 = call $132 with $480 $180 ($49 is responsible)
        $482 = ($147, $481)
      }
      $483 = call $123 with $474 $239 $475 ($49 is responsible)
    }
    # Core:bool:not:6:equals:else
    $484 = { (responsible $485) ->
      $486 = call $135 with $469 ($49 is responsible)
      $487 = call $132 with $165 $486 ($49 is responsible)
      $488 = call $132 with $487 $160 ($49 is responsible)
      $489 = ($147, $488)
    }
    $490 = call $123 with $470 $471 $484 ($49 is responsible)
  }
  # Core:bool:not:6:equals:else
  $491 = { (responsible $492) ->
    $493 = call $135 with $465 ($49 is responsible)
    $494 = call $132 with $166 $493 ($49 is responsible)
    $495 = call $132 with $494 $180 ($49 is responsible)
    $496 = ($147, $495)
  }
  $497 = call $123 with $466 $467 $491 ($49 is responsible)
  $498 = call $126 with $497 $156 ($49 is responsible)
  $499 = call $121 with $498 $146 ($49 is responsible)
  # Core:bool:not:6:case-0:didNotMatch
  $500 = { (responsible $501) ->
    $502 = call $126 with $497 $157 ($49 is responsible)
    $503 = call $136 with $461 ($49 is responsible)
    $504 = call $121 with $153 $503 ($49 is responsible)
    # Core:bool:not:6:equals:then
    $505 = { (responsible $506) ->
      $507 = call $131 with $461 ($49 is responsible)
      $508 = call $121 with $141 $507 ($49 is responsible)
      # Core:bool:not:6:equals:then
      $509 = { (responsible $510) ->
        $511 = call $130 with $461 ($49 is responsible)
        $512 = call $121 with $141 $511 ($49 is responsible)
        # Core:bool:not:6:equals:else
        $513 = { (responsible $514) ->
          $515 = call $135 with $511 ($49 is responsible)
          $516 = call $129 with $461 ($49 is responsible)
          $517 = call $135 with $516 ($49 is responsible)
          $518 = call $132 with $168 $517 ($49 is responsible)
          $519 = call $132 with $518 $180 ($49 is responsible)
          $520 = ($147, $519)
        }
        $521 = call $123 with $512 $239 $513 ($49 is responsible)
      }
      # Core:bool:not:6:equals:else
      $522 = { (responsible $523) ->
        $524 = call $135 with $507 ($49 is responsible)
        $525 = call $132 with $163 $524 ($49 is responsible)
        $526 = call $132 with $525 $160 ($49 is responsible)
        $527 = ($147, $526)
      }
      $528 = call $123 with $508 $509 $522 ($49 is responsible)
    }
    # Core:bool:not:6:equals:else
    $529 = { (responsible $530) ->
      $531 = call $135 with $503 ($49 is responsible)
      $532 = call $132 with $166 $531 ($49 is responsible)
      $533 = call $132 with $532 $180 ($49 is responsible)
      $534 = ($147, $533)
    }
    $535 = call $123 with $504 $505 $529 ($49 is responsible)
    $536 = call $126 with $535 $156 ($49 is responsible)
    $537 = call $121 with $536 $146 ($49 is responsible)
    # Core:bool:not:6:case-1:didNotMatch
    $538 = { (responsible $539) ->
      $540 = call $126 with $535 $157 ($49 is responsible)
      $541 = panicking because $171 ($49 is at fault)
    }
    $542 = call $123 with $537 $208 $538 ($49 is responsible)
  }
  $543 = call $123 with $499 $242 $500 ($49 is responsible)
}
# Core:bool:lazyOr
$544 = { $545 $546 (+ responsible $547) ->
  $548 = call $376 with $545 ($45 is responsible)
  $549 = call $214 with $548 $195 $547 ($46 is responsible)
  $550 = call $351 with $546 ($39 is responsible)
  $551 = call $214 with $550 $190 $547 ($40 is responsible)
  $552 = call $136 with $545 ($41 is responsible)
  $553 = call $121 with $153 $552 ($41 is responsible)
  # Core:bool:lazyOr:18:equals:then
  $554 = { (responsible $555) ->
    $556 = call $131 with $545 ($41 is responsible)
    $557 = call $121 with $155 $556 ($41 is responsible)
    # Core:bool:lazyOr:18:equals:then
    $558 = { (responsible $559) ->
      $560 = call $130 with $545 ($41 is responsible)
      $561 = call $121 with $141 $560 ($41 is responsible)
      # Core:bool:lazyOr:18:equals:else
      $562 = { (responsible $563) ->
        $564 = call $135 with $560 ($41 is responsible)
        $565 = call $129 with $545 ($41 is responsible)
        $566 = call $135 with $565 ($41 is responsible)
        $567 = call $132 with $168 $566 ($41 is responsible)
        $568 = call $132 with $567 $180 ($41 is responsible)
        $569 = ($147, $568)
      }
      $570 = call $123 with $561 $239 $562 ($41 is responsible)
    }
    # Core:bool:lazyOr:18:equals:else
    $571 = { (responsible $572) ->
      $573 = call $135 with $556 ($41 is responsible)
      $574 = call $132 with $165 $573 ($41 is responsible)
      $575 = call $132 with $574 $160 ($41 is responsible)
      $576 = ($147, $575)
    }
    $577 = call $123 with $557 $558 $571 ($41 is responsible)
  }
  # Core:bool:lazyOr:18:equals:else
  $578 = { (responsible $579) ->
    $580 = call $135 with $552 ($41 is responsible)
    $581 = call $132 with $166 $580 ($41 is responsible)
    $582 = call $132 with $581 $180 ($41 is responsible)
    $583 = ($147, $582)
  }
  $584 = call $123 with $553 $554 $578 ($41 is responsible)
  $585 = call $126 with $584 $156 ($41 is responsible)
  $586 = call $121 with $585 $146 ($41 is responsible)
  # Core:bool:lazyOr:18:case-0:didNotMatch
  $587 = { (responsible $588) ->
    $589 = call $126 with $584 $157 ($41 is responsible)
    $590 = call $136 with $545 ($41 is responsible)
    $591 = call $121 with $153 $590 ($41 is responsible)
    # Core:bool:lazyOr:18:equals:then
    $592 = { (responsible $593) ->
      $594 = call $131 with $545 ($41 is responsible)
      $595 = call $121 with $141 $594 ($41 is responsible)
      # Core:bool:lazyOr:18:equals:then
      $596 = { (responsible $597) ->
        $598 = call $130 with $545 ($41 is responsible)
        $599 = call $121 with $141 $598 ($41 is responsible)
        # Core:bool:lazyOr:18:equals:else
        $600 = { (responsible $601) ->
          $602 = call $135 with $598 ($41 is responsible)
          $603 = call $129 with $545 ($41 is responsible)
          $604 = call $135 with $603 ($41 is responsible)
          $605 = call $132 with $168 $604 ($41 is responsible)
          $606 = call $132 with $605 $180 ($41 is responsible)
          $607 = ($147, $606)
        }
        $608 = call $123 with $599 $239 $600 ($41 is responsible)
      }
      # Core:bool:lazyOr:18:equals:else
      $609 = { (responsible $610) ->
        $611 = call $135 with $594 ($41 is responsible)
        $612 = call $132 with $163 $611 ($41 is responsible)
        $613 = call $132 with $612 $160 ($41 is responsible)
        $614 = ($147, $613)
      }
      $615 = call $123 with $595 $596 $609 ($41 is responsible)
    }
    # Core:bool:lazyOr:18:equals:else
    $616 = { (responsible $617) ->
      $618 = call $135 with $590 ($41 is responsible)
      $619 = call $132 with $166 $618 ($41 is responsible)
      $620 = call $132 with $619 $180 ($41 is responsible)
      $621 = ($147, $620)
    }
    $622 = call $123 with $591 $592 $616 ($41 is responsible)
    $623 = call $126 with $622 $156 ($41 is responsible)
    $624 = call $121 with $623 $146 ($41 is responsible)
    # Core:bool:lazyOr:18:case-1:matched
    $625 = { (responsible $626) ->
      $627 = call $364 with $546 ($42 is responsible)
      $628 = $627
      $629 = call $376 with $627 ($43 is responsible)
      $630 = call $214 with $629 $183 $547 ($44 is responsible)
      $631 = $628
    }
    # Core:bool:lazyOr:18:case-1:didNotMatch
    $632 = { (responsible $633) ->
      $634 = call $126 with $622 $157 ($41 is responsible)
      $635 = panicking because $171 ($41 is at fault)
    }
    $636 = call $123 with $624 $625 $632 ($41 is responsible)
  }
  $637 = call $123 with $586 $208 $587 ($41 is responsible)
}
# Core:bool:implies
$638 = { $639 $640 (+ responsible $641) ->
  $642 = call $376 with $639 ($34 is responsible)
  $643 = call $214 with $642 $195 $641 ($35 is responsible)
  $644 = call $376 with $640 ($36 is responsible)
  $645 = call $214 with $644 $196 $641 ($37 is responsible)
  $646 = call $460 with $639 ($32 is responsible)
  $647 = call $376 with $646 ($51 is responsible)
  $648 = call $214 with $647 $195 $33 ($52 is responsible)
  $649 = call $376 with $640 ($53 is responsible)
  $650 = call $214 with $649 $196 $33 ($54 is responsible)
  # Core:bool:or:12
  $651 = { (responsible $652) ->
    $653 = $640
  }
  $654 = call $544 with $646 $651 ($50 is responsible)
}
# Core:function:is2
$655 = { $656 (+ responsible $657) ->
  $658 = call $136 with $656 ($31 is responsible)
  $659 = call $121 with $658 $142 ($1 is responsible)
  # Core:function:is2:11
  $660 = { (responsible $661) ->
    $662 = call $136 with $656 ($29 is responsible)
    $663 = call $121 with $662 $142 ($30 is responsible)
    $664 = call $214 with $663 $188 $80 ($7 is responsible)
    $665 = call $122 with $656 ($6 is responsible)
    $666 = call $121 with $665 $158 ($1 is responsible)
  }
  $667 = call $245 with $659 $660 $242 ($81 is responsible)
}
# Core:controlFlow:loop
$668 = { $669 (+ responsible $670) ->
  $671 = call $351 with $669 ($70 is responsible)
  $672 = call $214 with $671 $191 $670 ($63 is responsible)
  # Core:controlFlow:loop:14
  $673 = { $674 $675 (+ responsible $676) ->
    $677 = call $364 with $669 ($68 is responsible)
    $678 = call $121 with $677 $138 ($1 is responsible)
    $679 = call $121 with $677 $137 ($1 is responsible)
    $680 = call $376 with $678 ($51 is responsible)
    $681 = call $214 with $680 $195 $64 ($52 is responsible)
    $682 = call $376 with $679 ($53 is responsible)
    $683 = call $214 with $682 $196 $64 ($54 is responsible)
    # Core:bool:or:12
    $684 = { (responsible $685) ->
      $686 = $679
    }
    $687 = call $544 with $678 $684 ($50 is responsible)
    $688 = call $214 with $687 $172 $670 ($65 is responsible)
    $689 = call $121 with $677 $138 ($1 is responsible)
    # Core:controlFlow:loop:14:42
    $690 = { (responsible $691) ->
      $692 = call $674 with $148 ($66 is responsible)
    }
    $693 = call $376 with $689 ($62 is responsible)
    $694 = call $214 with $693 $184 $67 ($58 is responsible)
    $695 = call $351 with $690 ($59 is responsible)
    $696 = call $214 with $695 $192 $67 ($60 is responsible)
    $697 = call $245 with $689 $690 $211 ($61 is responsible)
  }
  $698 = call $655 with $673 ($75 is responsible)
  $699 = call $214 with $698 $173 $69 ($71 is responsible)
  # Core:controlFlow:recursive:18
  $700 = { $701 $702 (+ responsible $703) ->
    # Core:controlFlow:recursive:18:0
    $704 = { $705 (+ responsible $706) ->
      $707 = call $701 with $701 $705 ($72 is responsible)
    }
    $708 = call $673 with $704 $702 ($73 is responsible)
  }
  $709 = call $700 with $700 $148 ($74 is responsible)
}
# Core:int:compareTo
$710 = { $711 $712 (+ responsible $713) ->
  $714 = call $136 with $711 ($31 is responsible)
  $715 = call $121 with $714 $143 ($1 is responsible)
  $716 = call $214 with $715 $199 $713 ($86 is responsible)
  $717 = call $136 with $712 ($31 is responsible)
  $718 = call $121 with $717 $143 ($1 is responsible)
  $719 = call $214 with $718 $200 $713 ($89 is responsible)
  $720 = call $136 with $711 ($29 is responsible)
  $721 = call $121 with $720 $143 ($30 is responsible)
  $722 = call $214 with $721 $181 $85 ($19 is responsible)
  $723 = call $136 with $712 ($29 is responsible)
  $724 = call $121 with $723 $143 ($30 is responsible)
  $725 = call $214 with $724 $182 $85 ($17 is responsible)
  $726 = call $124 with $711 $712 ($18 is responsible)
  $727 = $726
  $728 = call $121 with $726 $139 ($1 is responsible)
  $729 = call $121 with $711 $712 ($1 is responsible)
  $730 = call $638 with $728 $729 ($87 is responsible)
  $731 = call $376 with $730 ($57 is responsible)
  $732 = call $214 with $731 $184 $88 ($55 is responsible)
  $733 = call $214 with $730 $161 $88 ($56 is responsible)
  $734 = $727
}
# Core:int:isLessThan
$735 = { $736 $737 (+ responsible $738) ->
  $739 = call $136 with $736 ($31 is responsible)
  $740 = call $121 with $739 $143 ($1 is responsible)
  $741 = call $214 with $740 $199 $738 ($91 is responsible)
  $742 = call $136 with $737 ($31 is responsible)
  $743 = call $121 with $742 $143 ($1 is responsible)
  $744 = call $214 with $743 $200 $738 ($92 is responsible)
  $745 = call $710 with $736 $737 ($90 is responsible)
  $746 = call $121 with $745 $144 ($1 is responsible)
}
$747 = ($147, $167)
# Core:function:is1
$748 = { $749 (+ responsible $750) ->
  $751 = call $136 with $749 ($31 is responsible)
  $752 = call $121 with $751 $142 ($1 is responsible)
  # Core:function:is1:11
  $753 = { (responsible $754) ->
    $755 = call $136 with $749 ($29 is responsible)
    $756 = call $121 with $755 $142 ($30 is responsible)
    $757 = call $214 with $756 $188 $78 ($7 is responsible)
    $758 = call $122 with $749 ($6 is responsible)
    $759 = call $121 with $758 $157 ($1 is responsible)
  }
  $760 = call $245 with $752 $753 $242 ($79 is responsible)
}
# Core:result:is
$761 = { $762 (+ responsible $763) ->
  $764 = call $136 with $762 ($93 is responsible)
  $765 = call $121 with $153 $764 ($93 is responsible)
  # Core:result:is:1:equals:then
  $766 = { (responsible $767) ->
    $768 = call $131 with $762 ($93 is responsible)
    $769 = call $121 with $149 $768 ($93 is responsible)
    # Core:result:is:1:equals:then
    $770 = { (responsible $771) ->
      $772 = call $130 with $762 ($93 is responsible)
      $773 = call $121 with $155 $772 ($93 is responsible)
      # Core:result:is:1:equals:then
      $774 = { (responsible $775) ->
        $776 = call $129 with $762 ($93 is responsible)
        $777 = ($146, $776)
      }
      # Core:result:is:1:equals:else
      $778 = { (responsible $779) ->
        $780 = call $135 with $772 ($93 is responsible)
        $781 = $747
      }
      $782 = call $123 with $773 $774 $778 ($93 is responsible)
    }
    # Core:result:is:1:equals:else
    $783 = { (responsible $784) ->
      $785 = call $135 with $768 ($93 is responsible)
      $786 = call $132 with $164 $785 ($93 is responsible)
      $787 = call $132 with $786 $160 ($93 is responsible)
      $788 = ($147, $787)
    }
    $789 = call $123 with $769 $770 $783 ($93 is responsible)
  }
  # Core:result:is:1:equals:else
  $790 = { (responsible $791) ->
    $792 = call $135 with $764 ($93 is responsible)
    $793 = call $132 with $166 $792 ($93 is responsible)
    $794 = call $132 with $793 $180 ($93 is responsible)
    $795 = ($147, $794)
  }
  $796 = call $123 with $765 $766 $790 ($93 is responsible)
  $797 = call $126 with $796 $156 ($93 is responsible)
  $798 = call $121 with $797 $146 ($93 is responsible)
  # Core:result:is:1:isMatch:then
  $799 = { (responsible $800) ->
    $801 = $796
  }
  # Core:result:is:1:isMatch:else
  $802 = { (responsible $803) ->
    $804 = call $136 with $762 ($93 is responsible)
    $805 = call $121 with $153 $804 ($93 is responsible)
    # Core:result:is:1:equals:then
    $806 = { (responsible $807) ->
      $808 = call $131 with $762 ($93 is responsible)
      $809 = call $121 with $140 $808 ($93 is responsible)
      # Core:result:is:1:equals:then
      $810 = { (responsible $811) ->
        $812 = call $130 with $762 ($93 is responsible)
        $813 = call $121 with $155 $812 ($93 is responsible)
        # Core:result:is:1:equals:then
        $814 = { (responsible $815) ->
          $816 = call $129 with $762 ($93 is responsible)
          $817 = ($146, $816)
        }
        # Core:result:is:1:equals:else
        $818 = { (responsible $819) ->
          $820 = call $135 with $812 ($93 is responsible)
          $821 = $747
        }
        $822 = call $123 with $813 $814 $818 ($93 is responsible)
      }
      # Core:result:is:1:equals:else
      $823 = { (responsible $824) ->
        $825 = call $135 with $808 ($93 is responsible)
        $826 = call $132 with $162 $825 ($93 is responsible)
        $827 = call $132 with $826 $160 ($93 is responsible)
        $828 = ($147, $827)
      }
      $829 = call $123 with $809 $810 $823 ($93 is responsible)
    }
    # Core:result:is:1:equals:else
    $830 = { (responsible $831) ->
      $832 = call $135 with $804 ($93 is responsible)
      $833 = call $132 with $166 $832 ($93 is responsible)
      $834 = call $132 with $833 $180 ($93 is responsible)
      $835 = ($147, $834)
    }
    $836 = call $123 with $805 $806 $830 ($93 is responsible)
  }
  $837 = call $123 with $798 $799 $802 ($93 is responsible)
  $838 = call $126 with $837 $156 ($93 is responsible)
  $839 = call $121 with $838 $146 ($93 is responsible)
  # Core:result:is:1:case-0:matched
  $840 = { (responsible $841) ->
    $842 = call $126 with $837 $157 ($94 is responsible)
    $843 = $155
  }
  # Core:result:is:1:case-0:didNotMatch
  $844 = { (responsible $845) ->
    $846 = call $126 with $837 $157 ($93 is responsible)
    $847 = $141
  }
  $848 = call $123 with $839 $840 $844 ($93 is responsible)
}
# Core:result:mapOrElse
$849 = { $850 $851 $852 (+ responsible $853) ->
  $854 = call $761 with $850 ($97 is responsible)
  $855 = call $214 with $854 $197 $853 ($105 is responsible)
  $856 = call $748 with $851 ($95 is responsible)
  $857 = call $214 with $856 $194 $853 ($96 is responsible)
  $858 = call $748 with $852 ($98 is responsible)
  $859 = call $214 with $858 $193 $853 ($99 is responsible)
  $860 = call $136 with $850 ($100 is responsible)
  $861 = call $121 with $153 $860 ($100 is responsible)
  # Core:result:mapOrElse:30:equals:then
  $862 = { (responsible $863) ->
    $864 = call $131 with $850 ($100 is responsible)
    $865 = call $121 with $149 $864 ($100 is responsible)
    # Core:result:mapOrElse:30:equals:then
    $866 = { (responsible $867) ->
      $868 = call $130 with $850 ($100 is responsible)
      $869 = call $121 with $155 $868 ($100 is responsible)
      # Core:result:mapOrElse:30:equals:then
      $870 = { (responsible $871) ->
        $872 = call $129 with $850 ($100 is responsible)
        $873 = ($146, $872)
      }
      # Core:result:mapOrElse:30:equals:else
      $874 = { (responsible $875) ->
        $876 = call $135 with $868 ($100 is responsible)
        $877 = $747
      }
      $878 = call $123 with $869 $870 $874 ($100 is responsible)
    }
    # Core:result:mapOrElse:30:equals:else
    $879 = { (responsible $880) ->
      $881 = call $135 with $864 ($100 is responsible)
      $882 = call $132 with $164 $881 ($100 is responsible)
      $883 = call $132 with $882 $160 ($100 is responsible)
      $884 = ($147, $883)
    }
    $885 = call $123 with $865 $866 $879 ($100 is responsible)
  }
  # Core:result:mapOrElse:30:equals:else
  $886 = { (responsible $887) ->
    $888 = call $135 with $860 ($100 is responsible)
    $889 = call $132 with $166 $888 ($100 is responsible)
    $890 = call $132 with $889 $180 ($100 is responsible)
    $891 = ($147, $890)
  }
  $892 = call $123 with $861 $862 $886 ($100 is responsible)
  $893 = call $126 with $892 $156 ($100 is responsible)
  $894 = call $121 with $893 $146 ($100 is responsible)
  # Core:result:mapOrElse:30:case-0:matched
  $895 = { (responsible $896) ->
    $897 = call $126 with $892 $157 ($103 is responsible)
    $898 = call $851 with $897 ($101 is responsible)
  }
  # Core:result:mapOrElse:30:case-0:didNotMatch
  $899 = { (responsible $900) ->
    $901 = call $126 with $892 $157 ($100 is responsible)
    $902 = call $136 with $850 ($100 is responsible)
    $903 = call $121 with $153 $902 ($100 is responsible)
    # Core:result:mapOrElse:30:equals:then
    $904 = { (responsible $905) ->
      $906 = call $131 with $850 ($100 is responsible)
      $907 = call $121 with $140 $906 ($100 is responsible)
      # Core:result:mapOrElse:30:equals:then
      $908 = { (responsible $909) ->
        $910 = call $130 with $850 ($100 is responsible)
        $911 = call $121 with $155 $910 ($100 is responsible)
        # Core:result:mapOrElse:30:equals:then
        $912 = { (responsible $913) ->
          $914 = call $129 with $850 ($100 is responsible)
          $915 = ($146, $914)
        }
        # Core:result:mapOrElse:30:equals:else
        $916 = { (responsible $917) ->
          $918 = call $135 with $910 ($100 is responsible)
          $919 = $747
        }
        $920 = call $123 with $911 $912 $916 ($100 is responsible)
      }
      # Core:result:mapOrElse:30:equals:else
      $921 = { (responsible $922) ->
        $923 = call $135 with $906 ($100 is responsible)
        $924 = call $132 with $162 $923 ($100 is responsible)
        $925 = call $132 with $924 $160 ($100 is responsible)
        $926 = ($147, $925)
      }
      $927 = call $123 with $907 $908 $921 ($100 is responsible)
    }
    # Core:result:mapOrElse:30:equals:else
    $928 = { (responsible $929) ->
      $930 = call $135 with $902 ($100 is responsible)
      $931 = call $132 with $166 $930 ($100 is responsible)
      $932 = call $132 with $931 $180 ($100 is responsible)
      $933 = ($147, $932)
    }
    $934 = call $123 with $903 $904 $928 ($100 is responsible)
    $935 = call $126 with $934 $156 ($100 is responsible)
    $936 = call $121 with $935 $146 ($100 is responsible)
    # Core:result:mapOrElse:30:case-1:matched
    $937 = { (responsible $938) ->
      $939 = call $126 with $934 $157 ($104 is responsible)
      $940 = call $852 with $939 ($102 is responsible)
    }
    # Core:result:mapOrElse:30:case-1:didNotMatch
    $941 = { (responsible $942) ->
      $943 = call $126 with $934 $157 ($100 is responsible)
      $944 = panicking because $171 ($100 is at fault)
    }
    $945 = call $123 with $936 $937 $941 ($100 is responsible)
  }
  $946 = call $123 with $894 $895 $899 ($100 is responsible)
}
# Core:text:trim
$947 = { $948 (+ responsible $949) ->
  $950 = call $136 with $948 ($31 is responsible)
  $951 = call $121 with $950 $154 ($1 is responsible)
  $952 = call $214 with $951 $198 $949 ($106 is responsible)
  $953 = call $136 with $948 ($29 is responsible)
  $954 = call $121 with $953 $154 ($30 is responsible)
  $955 = call $214 with $954 $205 $107 ($28 is responsible)
  $956 = call $134 with $948 ($27 is responsible)
  $957 = call $133 with $956 ($26 is responsible)
}
# Examples:higherLower:14:16:41:6:13
$958 = { (responsible $959) ->
  $960 = $170
}
# Examples:higherLower:14:16:41:6:14
$961 = { (responsible $962) ->
  $963 = $169
}
# Examples:higherLower:14
$964 = { $965 (+ responsible $966) ->
  # Examples:higherLower:14:0
  $967 = { (responsible $968) ->
    $969 = call $136 with $965 ($29 is responsible)
    $970 = call $121 with $969 $152 ($30 is responsible)
    $971 = call $214 with $970 $203 $108 ($25 is responsible)
    $972 = call $128 with $965 $150 ($22 is responsible)
    $973 = call $214 with $972 $204 $108 ($23 is responsible)
    $974 = call $127 with $965 $150 ($24 is responsible)
    $975 = call $364 with $974 ($109 is responsible)
  }
  $976 = call $136 with $965 ($29 is responsible)
  $977 = call $121 with $976 $152 ($30 is responsible)
  $978 = call $214 with $977 $203 $118 ($25 is responsible)
  $979 = call $128 with $965 $151 ($22 is responsible)
  $980 = call $214 with $979 $204 $118 ($23 is responsible)
  $981 = call $127 with $965 $151 ($24 is responsible)
  $982 = call $981 with $176 ($119 is responsible)
  # Examples:higherLower:14:16
  $983 = { (responsible $984) ->
    $985 = call $136 with $965 ($29 is responsible)
    $986 = call $121 with $985 $152 ($30 is responsible)
    $987 = call $214 with $986 $203 $118 ($25 is responsible)
    $988 = call $128 with $965 $151 ($22 is responsible)
    $989 = call $214 with $988 $204 $118 ($23 is responsible)
    $990 = call $127 with $965 $151 ($24 is responsible)
    $991 = call $990 with $177 ($119 is responsible)
    $992 = call $364 with $967 ($110 is responsible)
    $993 = call $947 with $992 ($111 is responsible)
    $994 = call $136 with $993 ($29 is responsible)
    $995 = call $121 with $994 $154 ($30 is responsible)
    $996 = call $214 with $995 $205 $112 ($21 is responsible)
    $997 = call $125 with $993 ($20 is responsible)
    # Examples:higherLower:14:16:41
    $998 = { $999 (+ responsible $1000) ->
      $1001 = call $121 with $999 $159 ($1 is responsible)
      # Examples:higherLower:14:16:41:5
      $1002 = { (responsible $1003) ->
        $1004 = call $136 with $965 ($29 is responsible)
        $1005 = call $121 with $1004 $152 ($30 is responsible)
        $1006 = call $214 with $1005 $203 $118 ($25 is responsible)
        $1007 = call $128 with $965 $151 ($22 is responsible)
        $1008 = call $214 with $1007 $204 $118 ($23 is responsible)
        $1009 = call $127 with $965 $151 ($24 is responsible)
        $1010 = call $1009 with $178 ($119 is responsible)
        $1011 = $137
      }
      # Examples:higherLower:14:16:41:6
      $1012 = { (responsible $1013) ->
        $1014 = call $735 with $159 $999 ($113 is responsible)
        $1015 = call $245 with $1014 $958 $961 ($114 is responsible)
        $1016 = call $136 with $965 ($29 is responsible)
        $1017 = call $121 with $1016 $152 ($30 is responsible)
        $1018 = call $214 with $1017 $203 $118 ($25 is responsible)
        $1019 = call $128 with $965 $151 ($22 is responsible)
        $1020 = call $214 with $1019 $204 $118 ($23 is responsible)
        $1021 = call $127 with $965 $151 ($24 is responsible)
        $1022 = call $1021 with $1015 ($119 is responsible)
        $1023 = $138
      }
      $1024 = call $245 with $1001 $1002 $1012 ($115 is responsible)
    }
    # Examples:higherLower:14:16:42
    $1025 = { $1026 (+ responsible $1027) ->
      $1028 = call $136 with $965 ($29 is responsible)
      $1029 = call $121 with $1028 $152 ($30 is responsible)
      $1030 = call $214 with $1029 $203 $118 ($25 is responsible)
      $1031 = call $128 with $965 $151 ($22 is responsible)
      $1032 = call $214 with $1031 $204 $118 ($23 is responsible)
      $1033 = call $127 with $965 $151 ($24 is responsible)
      $1034 = call $1033 with $179 ($119 is responsible)
      $1035 = $138
    }
    $1036 = call $849 with $997 $998 $1025 ($116 is responsible)
  }
  $1037 = call $668 with $983 ($117 is responsible)
}
$1038 = [$145: $964]<|MERGE_RESOLUTION|>--- conflicted
+++ resolved
@@ -247,11 +247,7 @@
   }
   $237 = call $123 with $215 $211 $234 ($120 is responsible)
 }
-<<<<<<< HEAD
-$238 = ($146)
-=======
-$275 = ($172,)
->>>>>>> 63eb5935
+$238 = ($146,)
 # Builtins::not:1:equals:then
 $239 = { (responsible $240) ->
   $241 = $238
