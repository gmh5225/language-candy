# Optimized MIR for module Examples:higherLower
#
# Tracing Config:
#
# • Include tracing of fuzzable functions? No
# • Include tracing of calls? No
# • Include tracing of evaluated expressions? No

<<<<<<< HEAD
$1 = Builtins::equals:6
$2 = Builtins::functionRun:11
$3 = Builtins::functionRun:16
$4 = Builtins::functionRun:22
$5 = Builtins::functionRun:5
$6 = Builtins::getArgumentCount:11
$7 = Builtins::getArgumentCount:5
$8 = Builtins::ifElse:1
$9 = Builtins::ifElse:12
$10 = Builtins::ifElse:15
$11 = Builtins::ifElse:20
$12 = Builtins::ifElse:26
$13 = Builtins::ifElse:29
$14 = Builtins::ifElse:34
$15 = Builtins::ifElse:42
$16 = Builtins::ifElse:6
$17 = Builtins::intCompareTo:11
$18 = Builtins::intCompareTo:18
$19 = Builtins::intCompareTo:5
$20 = Builtins::intParse:11
$21 = Builtins::intParse:5
$22 = Builtins::structGet:12
$23 = Builtins::structGet:14
$24 = Builtins::structGet:21
$25 = Builtins::structGet:5
$26 = Builtins::textTrimEnd:11
$27 = Builtins::textTrimStart:11
$28 = Builtins::textTrimStart:5
$29 = Builtins::typeIs:19
$30 = Builtins::typeIs:25
$31 = Builtins::typeOf:5
$32 = Core:bool:implies:12
$33 = Core:bool:implies:15
$34 = Core:bool:implies:2
$35 = Core:bool:implies:4
$36 = Core:bool:implies:7
$37 = Core:bool:implies:9
$38 = Core:bool:is:1
$39 = Core:bool:lazyOr:14
$40 = Core:bool:lazyOr:16
$41 = Core:bool:lazyOr:18
$42 = Core:bool:lazyOr:18:10
$43 = Core:bool:lazyOr:18:15
$44 = Core:bool:lazyOr:18:23
$45 = Core:bool:lazyOr:2
$46 = Core:bool:lazyOr:4
$47 = Core:bool:not:2
$48 = Core:bool:not:4
$49 = Core:bool:not:6
$50 = Core:bool:or:13
$51 = Core:bool:or:2
$52 = Core:bool:or:4
$53 = Core:bool:or:7
$54 = Core:bool:or:9
$55 = Core:check:check:11
$56 = Core:check:check:20
$57 = Core:check:check:9
$58 = Core:controlFlow:if:11
$59 = Core:controlFlow:if:21
$60 = Core:controlFlow:if:23
$61 = Core:controlFlow:if:28
$62 = Core:controlFlow:if:9
$63 = Core:controlFlow:loop:11
$64 = Core:controlFlow:loop:14:28
$65 = Core:controlFlow:loop:14:36
$66 = Core:controlFlow:loop:14:42:2
$67 = Core:controlFlow:loop:14:43
$68 = Core:controlFlow:loop:14:9
$69 = Core:controlFlow:loop:15
$70 = Core:controlFlow:loop:9
$71 = Core:controlFlow:recursive:17
$72 = Core:controlFlow:recursive:18:0:3
$73 = Core:controlFlow:recursive:18:6
$74 = Core:controlFlow:recursive:24
$75 = Core:controlFlow:recursive:9
$76 = Core:function:is0:11:3
$77 = Core:function:is0:13
$78 = Core:function:is1:11:3
$79 = Core:function:is1:13
$80 = Core:function:is2:11:3
$81 = Core:function:is2:13
$82 = Core:function:run:14
$83 = Core:function:run:2
$84 = Core:function:run:4
$85 = Core:int:compareTo:20
$86 = Core:int:compareTo:4
$87 = Core:int:compareTo:40
$88 = Core:int:compareTo:41
$89 = Core:int:compareTo:9
$90 = Core:int:isLessThan:13
$91 = Core:int:isLessThan:4
$92 = Core:int:isLessThan:9
$93 = Core:result:is:1
$94 = Core:result:is:1:_
$95 = Core:result:mapOrElse:14
$96 = Core:result:mapOrElse:16
$97 = Core:result:mapOrElse:2
$98 = Core:result:mapOrElse:26
$99 = Core:result:mapOrElse:28
$100 = Core:result:mapOrElse:30
$101 = Core:result:mapOrElse:30:2
$102 = Core:result:mapOrElse:30:5
$103 = Core:result:mapOrElse:30:value
$104 = Core:result:mapOrElse:30:value#1
$105 = Core:result:mapOrElse:4
$106 = Core:text:trim:4
$107 = Core:text:trim:7
$108 = Examples:higherLower:14:0:8
$109 = Examples:higherLower:14:0:9
$110 = Examples:higherLower:14:16:11
$111 = Examples:higherLower:14:16:20
$112 = Examples:higherLower:14:16:29
$113 = Examples:higherLower:14:16:41:6:12
$114 = Examples:higherLower:14:16:41:6:15
$115 = Examples:higherLower:14:16:41:7
$116 = Examples:higherLower:14:16:43
$117 = Examples:higherLower:14:17
$118 = Examples:higherLower:14:print:7
$119 = Examples:higherLower:14:print:9
$120 = anonymous:$generated::needs
$121 = builtinEquals
$122 = builtinGetArgumentCount
$123 = builtinIfElse
$124 = builtinIntCompareTo
$125 = builtinIntParse
$126 = builtinListGet
$127 = builtinStructGet
$128 = builtinStructHasKey
$129 = builtinTagGetValue
$130 = builtinTagHasValue
$131 = builtinTagWithoutValue
$132 = builtinTextConcatenate
$133 = builtinTextTrimEnd
$134 = builtinTextTrimStart
$135 = builtinToDebugText
$136 = builtinTypeOf
$137 = Break
$138 = Continue
$139 = Equal
$140 = Error
$141 = False
$142 = Function
$143 = Int
$144 = Less
$145 = Main
$146 = Match
$147 = NoMatch
$148 = Nothing
$149 = Ok
$150 = Stdin
$151 = Stdout
$152 = Struct
$153 = Tag
$154 = Text
$155 = True
$156 = 0
$157 = 1
$158 = 2
$159 = 42
$160 = ", got "
$161 = ", got `"
$162 = "."
$163 = "A check didn't succeed."
$164 = "Expected "
$165 = "Expected a "
$166 = "Expected tag to have a value, but it doesn't have any."
$167 = "Expected tag to not have a value, but it has one: `"
$168 = "Higher!"
$169 = "Lower!"
$170 = "No case matched the given expression."
$171 = "The `body` has to return `Continue` or `Break`."
$172 = "The `body` should take the recursive function and the argument."
$173 = "The `condition` must be either `True` or `False`."
$174 = "The `reason` must be a text."
$175 = "Welcome to the number guessing game!"
$176 = "What's your guess?"
$177 = "You did it!"
$178 = "Your guess must be a number."
$179 = "`."
$180 = "`a | typeIs Int` was not satisfied"
$181 = "`b | typeIs Int` was not satisfied"
$182 = "`b` didn't return a bool."
$183 = "`bool.is condition` was not satisfied"
$184 = "`conditionIsBool` was not satisfied"
$185 = "`else | getArgumentCount | equals 0` was not satisfied"
$186 = "`else | typeIs Function` was not satisfied"
$187 = "`function | typeIs Function` was not satisfied"
$188 = "`function | ✨.getArgumentCount | equals 0` was not satisfied"
$189 = "`function.is0 b` was not satisfied"
$190 = "`function.is0 body` was not satisfied"
$191 = "`function.is0 then` was not satisfied"
$192 = "`function.is1 errorMapper` was not satisfied"
$193 = "`function.is1 okMapper` was not satisfied"
$194 = "`is a` was not satisfied"
$195 = "`is b` was not satisfied"
$196 = "`is result` was not satisfied"
$197 = "`is text` was not satisfied"
$198 = "`is valueA` was not satisfied"
$199 = "`is valueB` was not satisfied"
$200 = "`is value` was not satisfied"
$201 = "`is0 body` was not satisfied"
$202 = "`struct | typeIs Struct` was not satisfied"
$203 = "`struct | ✨.structHasKey key` was not satisfied"
$204 = "`text | typeIs Text` was not satisfied"
$205 = "`then | getArgumentCount | equals 0` was not satisfied"
$206 = "`then | typeIs Function` was not satisfied"
# anonymous:$generated::needs:isConditionTrue:then
$207 = { (responsible $208) ->
  $209 = $155
}
# anonymous:$generated::needs:isConditionBool:then
$210 = { (responsible $211) ->
  $212 = $148
}
# anonymous:$generated::needs
$213 = { $214 $215 $216 (+ responsible $217) ->
  $218 = call $121 with $214 $155 ($120 is responsible)
  # anonymous:$generated::needs:isConditionTrue:else
  $219 = { (responsible $220) ->
    $221 = call $121 with $214 $141 ($120 is responsible)
  }
  $222 = call $123 with $218 $207 $219 ($120 is responsible)
  # anonymous:$generated::needs:isConditionBool:else
  $223 = { (responsible $224) ->
    $225 = panicking because $173 ($217 is at fault)
  }
  $226 = call $123 with $222 $210 $223 ($120 is responsible)
  $227 = call $136 with $215 ($217 is responsible)
  $228 = call $121 with $227 $154 ($217 is responsible)
  # anonymous:$generated::needs:isReasonText:else
  $229 = { (responsible $230) ->
    $231 = panicking because $174 ($217 is at fault)
  }
  $232 = call $123 with $228 $210 $229 ($120 is responsible)
  # anonymous:$generated::needs:condition:else
  $233 = { (responsible $234) ->
    $235 = panicking because $215 ($216 is at fault)
  }
  $236 = call $123 with $214 $210 $233 ($120 is responsible)
}
$237 = ($146)
# Builtins::not:1:equals:then
$238 = { (responsible $239) ->
  $240 = $237
}
# Builtins::not:1:case-0:matched
$241 = { (responsible $242) ->
  $243 = $141
}
# Builtins::ifElse
$244 = { $245 $246 $247 (+ responsible $248) ->
  $249 = call $136 with $245 ($8 is responsible)
  $250 = call $121 with $153 $249 ($8 is responsible)
  # Builtins::ifElse:1:equals:then
  $251 = { (responsible $252) ->
    $253 = call $131 with $245 ($8 is responsible)
    $254 = call $121 with $155 $253 ($8 is responsible)
    # Builtins::ifElse:1:equals:then
    $255 = { (responsible $256) ->
      $257 = call $130 with $245 ($8 is responsible)
      $258 = call $121 with $141 $257 ($8 is responsible)
      # Builtins::ifElse:1:equals:else
      $259 = { (responsible $260) ->
        $261 = call $135 with $141 ($8 is responsible)
        $262 = call $135 with $257 ($8 is responsible)
        $263 = call $129 with $245 ($8 is responsible)
        $264 = call $135 with $263 ($8 is responsible)
        $265 = call $132 with $167 $264 ($8 is responsible)
        $266 = call $132 with $265 $179 ($8 is responsible)
        $267 = ($147, $266)
      }
      $268 = call $123 with $258 $238 $259 ($8 is responsible)
    }
    # Builtins::ifElse:1:equals:else
    $269 = { (responsible $270) ->
      $271 = call $135 with $155 ($8 is responsible)
      $272 = call $135 with $253 ($8 is responsible)
      $273 = call $132 with $164 $271 ($8 is responsible)
      $274 = call $132 with $273 $160 ($8 is responsible)
      $275 = call $132 with $274 $272 ($8 is responsible)
      $276 = call $132 with $275 $162 ($8 is responsible)
      $277 = ($147, $276)
    }
    $278 = call $123 with $254 $255 $269 ($8 is responsible)
  }
  # Builtins::ifElse:1:equals:else
  $279 = { (responsible $280) ->
    $281 = call $135 with $153 ($8 is responsible)
    $282 = call $135 with $249 ($8 is responsible)
    $283 = call $132 with $165 $281 ($8 is responsible)
    $284 = call $132 with $283 $161 ($8 is responsible)
    $285 = call $132 with $284 $282 ($8 is responsible)
    $286 = call $132 with $285 $179 ($8 is responsible)
    $287 = ($147, $286)
  }
  $288 = call $123 with $250 $251 $279 ($8 is responsible)
  $289 = call $126 with $288 $156 ($8 is responsible)
  $290 = call $121 with $289 $146 ($8 is responsible)
  # Builtins::ifElse:1:isMatch:then
  $291 = { (responsible $292) ->
    $293 = $288
  }
  # Builtins::ifElse:1:isMatch:else
  $294 = { (responsible $295) ->
    $296 = call $136 with $245 ($8 is responsible)
    $297 = call $121 with $153 $296 ($8 is responsible)
    # Builtins::ifElse:1:equals:then
    $298 = { (responsible $299) ->
      $300 = call $131 with $245 ($8 is responsible)
      $301 = call $121 with $141 $300 ($8 is responsible)
      # Builtins::ifElse:1:equals:then
      $302 = { (responsible $303) ->
        $304 = call $130 with $245 ($8 is responsible)
        $305 = call $121 with $141 $304 ($8 is responsible)
        # Builtins::ifElse:1:equals:else
        $306 = { (responsible $307) ->
          $308 = call $135 with $141 ($8 is responsible)
          $309 = call $135 with $304 ($8 is responsible)
          $310 = call $129 with $245 ($8 is responsible)
          $311 = call $135 with $310 ($8 is responsible)
          $312 = call $132 with $167 $311 ($8 is responsible)
          $313 = call $132 with $312 $179 ($8 is responsible)
          $314 = ($147, $313)
        }
        $315 = call $123 with $305 $238 $306 ($8 is responsible)
      }
      # Builtins::ifElse:1:equals:else
      $316 = { (responsible $317) ->
        $318 = call $135 with $141 ($8 is responsible)
        $319 = call $135 with $300 ($8 is responsible)
        $320 = call $132 with $164 $318 ($8 is responsible)
        $321 = call $132 with $320 $160 ($8 is responsible)
        $322 = call $132 with $321 $319 ($8 is responsible)
        $323 = call $132 with $322 $162 ($8 is responsible)
        $324 = ($147, $323)
      }
      $325 = call $123 with $301 $302 $316 ($8 is responsible)
    }
    # Builtins::ifElse:1:equals:else
    $326 = { (responsible $327) ->
      $328 = call $135 with $153 ($8 is responsible)
      $329 = call $135 with $296 ($8 is responsible)
      $330 = call $132 with $165 $328 ($8 is responsible)
      $331 = call $132 with $330 $161 ($8 is responsible)
      $332 = call $132 with $331 $329 ($8 is responsible)
      $333 = call $132 with $332 $179 ($8 is responsible)
      $334 = ($147, $333)
    }
    $335 = call $123 with $297 $298 $326 ($8 is responsible)
  }
  $336 = call $123 with $290 $291 $294 ($8 is responsible)
  $337 = call $126 with $336 $156 ($8 is responsible)
  $338 = call $121 with $337 $146 ($8 is responsible)
  # Builtins::ifElse:1:case-0:didNotMatch
  $339 = { (responsible $340) ->
    $341 = call $126 with $336 $157 ($8 is responsible)
    $342 = $141
  }
  $343 = call $123 with $338 $207 $339 ($8 is responsible)
  $344 = call $213 with $343 $184 $248 ($16 is responsible)
  $345 = call $136 with $246 ($29 is responsible)
  $346 = call $121 with $345 $142 ($30 is responsible)
  $347 = call $213 with $346 $206 $248 ($9 is responsible)
  $348 = call $136 with $246 ($29 is responsible)
  $349 = call $121 with $348 $142 ($30 is responsible)
  $350 = call $213 with $349 $187 $10 ($7 is responsible)
  $351 = call $122 with $246 ($6 is responsible)
  $352 = call $121 with $351 $156 ($1 is responsible)
  $353 = call $213 with $352 $205 $248 ($11 is responsible)
  $354 = call $136 with $247 ($29 is responsible)
  $355 = call $121 with $354 $142 ($30 is responsible)
  $356 = call $213 with $355 $186 $248 ($12 is responsible)
  $357 = call $136 with $247 ($29 is responsible)
  $358 = call $121 with $357 $142 ($30 is responsible)
  $359 = call $213 with $358 $187 $13 ($7 is responsible)
  $360 = call $122 with $247 ($6 is responsible)
  $361 = call $121 with $360 $156 ($1 is responsible)
  $362 = call $213 with $361 $185 $248 ($14 is responsible)
  $363 = call $123 with $245 $246 $247 ($15 is responsible)
}
# Core:function:is0
$364 = { $365 (+ responsible $366) ->
  $367 = call $136 with $365 ($31 is responsible)
  $368 = call $121 with $367 $142 ($1 is responsible)
  # Core:function:is0:11
  $369 = { (responsible $370) ->
    $371 = call $136 with $365 ($29 is responsible)
    $372 = call $121 with $371 $142 ($30 is responsible)
    $373 = call $213 with $372 $187 $76 ($7 is responsible)
    $374 = call $122 with $365 ($6 is responsible)
    $375 = call $121 with $374 $156 ($1 is responsible)
  }
  $376 = call $244 with $368 $369 $241 ($77 is responsible)
}
# Core:function:run
$377 = { $378 (+ responsible $379) ->
  $380 = call $364 with $378 ($83 is responsible)
  $381 = call $213 with $380 $201 $379 ($84 is responsible)
  $382 = call $136 with $378 ($29 is responsible)
  $383 = call $121 with $382 $142 ($30 is responsible)
  $384 = call $213 with $383 $187 $82 ($5 is responsible)
  $385 = call $122 with $378 ($2 is responsible)
  $386 = call $121 with $385 $156 ($1 is responsible)
  $387 = call $213 with $386 $188 $82 ($3 is responsible)
  $388 = call $378 with no arguments ($4 is responsible)
}
# Core:bool:is
$389 = { $390 (+ responsible $391) ->
  $392 = call $136 with $390 ($38 is responsible)
  $393 = call $121 with $153 $392 ($38 is responsible)
  # Core:bool:is:1:equals:then
  $394 = { (responsible $395) ->
    $396 = call $131 with $390 ($38 is responsible)
    $397 = call $121 with $155 $396 ($38 is responsible)
    # Core:bool:is:1:equals:then
    $398 = { (responsible $399) ->
      $400 = call $130 with $390 ($38 is responsible)
      $401 = call $121 with $141 $400 ($38 is responsible)
      # Core:bool:is:1:equals:else
      $402 = { (responsible $403) ->
        $404 = call $135 with $141 ($38 is responsible)
        $405 = call $135 with $400 ($38 is responsible)
        $406 = call $129 with $390 ($38 is responsible)
        $407 = call $135 with $406 ($38 is responsible)
        $408 = call $132 with $167 $407 ($38 is responsible)
        $409 = call $132 with $408 $179 ($38 is responsible)
        $410 = ($147, $409)
      }
      $411 = call $123 with $401 $238 $402 ($38 is responsible)
    }
    # Core:bool:is:1:equals:else
    $412 = { (responsible $413) ->
      $414 = call $135 with $155 ($38 is responsible)
      $415 = call $135 with $396 ($38 is responsible)
      $416 = call $132 with $164 $414 ($38 is responsible)
      $417 = call $132 with $416 $160 ($38 is responsible)
      $418 = call $132 with $417 $415 ($38 is responsible)
      $419 = call $132 with $418 $162 ($38 is responsible)
      $420 = ($147, $419)
    }
    $421 = call $123 with $397 $398 $412 ($38 is responsible)
  }
  # Core:bool:is:1:equals:else
  $422 = { (responsible $423) ->
    $424 = call $135 with $153 ($38 is responsible)
    $425 = call $135 with $392 ($38 is responsible)
    $426 = call $132 with $165 $424 ($38 is responsible)
    $427 = call $132 with $426 $161 ($38 is responsible)
    $428 = call $132 with $427 $425 ($38 is responsible)
    $429 = call $132 with $428 $179 ($38 is responsible)
    $430 = ($147, $429)
  }
  $431 = call $123 with $393 $394 $422 ($38 is responsible)
  $432 = call $126 with $431 $156 ($38 is responsible)
  $433 = call $121 with $432 $146 ($38 is responsible)
  # Core:bool:is:1:isMatch:then
  $434 = { (responsible $435) ->
    $436 = $431
  }
  # Core:bool:is:1:isMatch:else
  $437 = { (responsible $438) ->
    $439 = call $136 with $390 ($38 is responsible)
    $440 = call $121 with $153 $439 ($38 is responsible)
    # Core:bool:is:1:equals:then
    $441 = { (responsible $442) ->
      $443 = call $131 with $390 ($38 is responsible)
      $444 = call $121 with $141 $443 ($38 is responsible)
      # Core:bool:is:1:equals:then
      $445 = { (responsible $446) ->
        $447 = call $130 with $390 ($38 is responsible)
        $448 = call $121 with $141 $447 ($38 is responsible)
        # Core:bool:is:1:equals:else
        $449 = { (responsible $450) ->
          $451 = call $135 with $141 ($38 is responsible)
          $452 = call $135 with $447 ($38 is responsible)
          $453 = call $129 with $390 ($38 is responsible)
          $454 = call $135 with $453 ($38 is responsible)
          $455 = call $132 with $167 $454 ($38 is responsible)
          $456 = call $132 with $455 $179 ($38 is responsible)
          $457 = ($147, $456)
        }
        $458 = call $123 with $448 $238 $449 ($38 is responsible)
      }
      # Core:bool:is:1:equals:else
      $459 = { (responsible $460) ->
        $461 = call $135 with $141 ($38 is responsible)
        $462 = call $135 with $443 ($38 is responsible)
        $463 = call $132 with $164 $461 ($38 is responsible)
        $464 = call $132 with $463 $160 ($38 is responsible)
        $465 = call $132 with $464 $462 ($38 is responsible)
        $466 = call $132 with $465 $162 ($38 is responsible)
        $467 = ($147, $466)
      }
      $468 = call $123 with $444 $445 $459 ($38 is responsible)
    }
    # Core:bool:is:1:equals:else
    $469 = { (responsible $470) ->
      $471 = call $135 with $153 ($38 is responsible)
      $472 = call $135 with $439 ($38 is responsible)
      $473 = call $132 with $165 $471 ($38 is responsible)
      $474 = call $132 with $473 $161 ($38 is responsible)
      $475 = call $132 with $474 $472 ($38 is responsible)
      $476 = call $132 with $475 $179 ($38 is responsible)
      $477 = ($147, $476)
    }
    $478 = call $123 with $440 $441 $469 ($38 is responsible)
  }
  $479 = call $123 with $433 $434 $437 ($38 is responsible)
  $480 = call $126 with $479 $156 ($38 is responsible)
  $481 = call $121 with $480 $146 ($38 is responsible)
  # Core:bool:is:1:case-0:didNotMatch
  $482 = { (responsible $483) ->
    $484 = call $126 with $479 $157 ($38 is responsible)
    $485 = $141
  }
  $486 = call $123 with $481 $207 $482 ($38 is responsible)
}
# Core:bool:not
$487 = { $488 (+ responsible $489) ->
  $490 = call $389 with $488 ($47 is responsible)
  $491 = call $213 with $490 $200 $489 ($48 is responsible)
  $492 = call $136 with $488 ($49 is responsible)
  $493 = call $121 with $153 $492 ($49 is responsible)
  # Core:bool:not:6:equals:then
  $494 = { (responsible $495) ->
    $496 = call $131 with $488 ($49 is responsible)
    $497 = call $121 with $155 $496 ($49 is responsible)
    # Core:bool:not:6:equals:then
    $498 = { (responsible $499) ->
      $500 = call $130 with $488 ($49 is responsible)
      $501 = call $121 with $141 $500 ($49 is responsible)
      # Core:bool:not:6:equals:else
      $502 = { (responsible $503) ->
        $504 = call $135 with $141 ($49 is responsible)
        $505 = call $135 with $500 ($49 is responsible)
        $506 = call $129 with $488 ($49 is responsible)
        $507 = call $135 with $506 ($49 is responsible)
        $508 = call $132 with $167 $507 ($49 is responsible)
        $509 = call $132 with $508 $179 ($49 is responsible)
        $510 = ($147, $509)
      }
      $511 = call $123 with $501 $238 $502 ($49 is responsible)
    }
    # Core:bool:not:6:equals:else
    $512 = { (responsible $513) ->
      $514 = call $135 with $155 ($49 is responsible)
      $515 = call $135 with $496 ($49 is responsible)
      $516 = call $132 with $164 $514 ($49 is responsible)
      $517 = call $132 with $516 $160 ($49 is responsible)
      $518 = call $132 with $517 $515 ($49 is responsible)
      $519 = call $132 with $518 $162 ($49 is responsible)
      $520 = ($147, $519)
    }
    $521 = call $123 with $497 $498 $512 ($49 is responsible)
  }
  # Core:bool:not:6:equals:else
  $522 = { (responsible $523) ->
    $524 = call $135 with $153 ($49 is responsible)
    $525 = call $135 with $492 ($49 is responsible)
    $526 = call $132 with $165 $524 ($49 is responsible)
    $527 = call $132 with $526 $161 ($49 is responsible)
    $528 = call $132 with $527 $525 ($49 is responsible)
    $529 = call $132 with $528 $179 ($49 is responsible)
    $530 = ($147, $529)
  }
  $531 = call $123 with $493 $494 $522 ($49 is responsible)
  $532 = call $126 with $531 $156 ($49 is responsible)
  $533 = call $121 with $532 $146 ($49 is responsible)
  # Core:bool:not:6:case-0:didNotMatch
  $534 = { (responsible $535) ->
    $536 = call $126 with $531 $157 ($49 is responsible)
    $537 = call $136 with $488 ($49 is responsible)
    $538 = call $121 with $153 $537 ($49 is responsible)
    # Core:bool:not:6:equals:then
    $539 = { (responsible $540) ->
      $541 = call $131 with $488 ($49 is responsible)
      $542 = call $121 with $141 $541 ($49 is responsible)
      # Core:bool:not:6:equals:then
      $543 = { (responsible $544) ->
        $545 = call $130 with $488 ($49 is responsible)
        $546 = call $121 with $141 $545 ($49 is responsible)
        # Core:bool:not:6:equals:else
        $547 = { (responsible $548) ->
          $549 = call $135 with $141 ($49 is responsible)
          $550 = call $135 with $545 ($49 is responsible)
          $551 = call $129 with $488 ($49 is responsible)
          $552 = call $135 with $551 ($49 is responsible)
          $553 = call $132 with $167 $552 ($49 is responsible)
          $554 = call $132 with $553 $179 ($49 is responsible)
          $555 = ($147, $554)
        }
        $556 = call $123 with $546 $238 $547 ($49 is responsible)
      }
      # Core:bool:not:6:equals:else
      $557 = { (responsible $558) ->
        $559 = call $135 with $141 ($49 is responsible)
        $560 = call $135 with $541 ($49 is responsible)
        $561 = call $132 with $164 $559 ($49 is responsible)
        $562 = call $132 with $561 $160 ($49 is responsible)
        $563 = call $132 with $562 $560 ($49 is responsible)
        $564 = call $132 with $563 $162 ($49 is responsible)
        $565 = ($147, $564)
      }
      $566 = call $123 with $542 $543 $557 ($49 is responsible)
    }
    # Core:bool:not:6:equals:else
    $567 = { (responsible $568) ->
      $569 = call $135 with $153 ($49 is responsible)
      $570 = call $135 with $537 ($49 is responsible)
      $571 = call $132 with $165 $569 ($49 is responsible)
      $572 = call $132 with $571 $161 ($49 is responsible)
      $573 = call $132 with $572 $570 ($49 is responsible)
      $574 = call $132 with $573 $179 ($49 is responsible)
      $575 = ($147, $574)
    }
    $576 = call $123 with $538 $539 $567 ($49 is responsible)
    $577 = call $126 with $576 $156 ($49 is responsible)
    $578 = call $121 with $577 $146 ($49 is responsible)
    # Core:bool:not:6:case-1:didNotMatch
    $579 = { (responsible $580) ->
      $581 = call $126 with $576 $157 ($49 is responsible)
      $582 = panicking because $170 ($49 is at fault)
    }
    $583 = call $123 with $578 $207 $579 ($49 is responsible)
  }
  $584 = call $123 with $533 $241 $534 ($49 is responsible)
}
# Core:bool:lazyOr
$585 = { $586 $587 (+ responsible $588) ->
  $589 = call $389 with $586 ($45 is responsible)
  $590 = call $213 with $589 $194 $588 ($46 is responsible)
  $591 = call $364 with $587 ($39 is responsible)
  $592 = call $213 with $591 $189 $588 ($40 is responsible)
  $593 = call $136 with $586 ($41 is responsible)
  $594 = call $121 with $153 $593 ($41 is responsible)
  # Core:bool:lazyOr:18:equals:then
  $595 = { (responsible $596) ->
    $597 = call $131 with $586 ($41 is responsible)
    $598 = call $121 with $155 $597 ($41 is responsible)
    # Core:bool:lazyOr:18:equals:then
    $599 = { (responsible $600) ->
      $601 = call $130 with $586 ($41 is responsible)
      $602 = call $121 with $141 $601 ($41 is responsible)
      # Core:bool:lazyOr:18:equals:else
      $603 = { (responsible $604) ->
        $605 = call $135 with $141 ($41 is responsible)
        $606 = call $135 with $601 ($41 is responsible)
        $607 = call $129 with $586 ($41 is responsible)
        $608 = call $135 with $607 ($41 is responsible)
        $609 = call $132 with $167 $608 ($41 is responsible)
        $610 = call $132 with $609 $179 ($41 is responsible)
        $611 = ($147, $610)
      }
      $612 = call $123 with $602 $238 $603 ($41 is responsible)
    }
    # Core:bool:lazyOr:18:equals:else
    $613 = { (responsible $614) ->
      $615 = call $135 with $155 ($41 is responsible)
      $616 = call $135 with $597 ($41 is responsible)
      $617 = call $132 with $164 $615 ($41 is responsible)
      $618 = call $132 with $617 $160 ($41 is responsible)
      $619 = call $132 with $618 $616 ($41 is responsible)
      $620 = call $132 with $619 $162 ($41 is responsible)
      $621 = ($147, $620)
    }
    $622 = call $123 with $598 $599 $613 ($41 is responsible)
  }
  # Core:bool:lazyOr:18:equals:else
  $623 = { (responsible $624) ->
    $625 = call $135 with $153 ($41 is responsible)
    $626 = call $135 with $593 ($41 is responsible)
    $627 = call $132 with $165 $625 ($41 is responsible)
    $628 = call $132 with $627 $161 ($41 is responsible)
    $629 = call $132 with $628 $626 ($41 is responsible)
    $630 = call $132 with $629 $179 ($41 is responsible)
    $631 = ($147, $630)
  }
  $632 = call $123 with $594 $595 $623 ($41 is responsible)
  $633 = call $126 with $632 $156 ($41 is responsible)
  $634 = call $121 with $633 $146 ($41 is responsible)
  # Core:bool:lazyOr:18:case-0:didNotMatch
  $635 = { (responsible $636) ->
    $637 = call $126 with $632 $157 ($41 is responsible)
    $638 = call $136 with $586 ($41 is responsible)
    $639 = call $121 with $153 $638 ($41 is responsible)
    # Core:bool:lazyOr:18:equals:then
    $640 = { (responsible $641) ->
      $642 = call $131 with $586 ($41 is responsible)
      $643 = call $121 with $141 $642 ($41 is responsible)
      # Core:bool:lazyOr:18:equals:then
      $644 = { (responsible $645) ->
        $646 = call $130 with $586 ($41 is responsible)
        $647 = call $121 with $141 $646 ($41 is responsible)
        # Core:bool:lazyOr:18:equals:else
        $648 = { (responsible $649) ->
          $650 = call $135 with $141 ($41 is responsible)
          $651 = call $135 with $646 ($41 is responsible)
          $652 = call $129 with $586 ($41 is responsible)
          $653 = call $135 with $652 ($41 is responsible)
          $654 = call $132 with $167 $653 ($41 is responsible)
          $655 = call $132 with $654 $179 ($41 is responsible)
          $656 = ($147, $655)
        }
        $657 = call $123 with $647 $238 $648 ($41 is responsible)
      }
      # Core:bool:lazyOr:18:equals:else
      $658 = { (responsible $659) ->
        $660 = call $135 with $141 ($41 is responsible)
        $661 = call $135 with $642 ($41 is responsible)
        $662 = call $132 with $164 $660 ($41 is responsible)
        $663 = call $132 with $662 $160 ($41 is responsible)
        $664 = call $132 with $663 $661 ($41 is responsible)
        $665 = call $132 with $664 $162 ($41 is responsible)
        $666 = ($147, $665)
      }
      $667 = call $123 with $643 $644 $658 ($41 is responsible)
    }
    # Core:bool:lazyOr:18:equals:else
    $668 = { (responsible $669) ->
      $670 = call $135 with $153 ($41 is responsible)
      $671 = call $135 with $638 ($41 is responsible)
      $672 = call $132 with $165 $670 ($41 is responsible)
      $673 = call $132 with $672 $161 ($41 is responsible)
      $674 = call $132 with $673 $671 ($41 is responsible)
      $675 = call $132 with $674 $179 ($41 is responsible)
      $676 = ($147, $675)
    }
    $677 = call $123 with $639 $640 $668 ($41 is responsible)
    $678 = call $126 with $677 $156 ($41 is responsible)
    $679 = call $121 with $678 $146 ($41 is responsible)
    # Core:bool:lazyOr:18:case-1:matched
    $680 = { (responsible $681) ->
      $682 = call $377 with $587 ($42 is responsible)
      $683 = $682
      $684 = call $389 with $682 ($43 is responsible)
      $685 = call $213 with $684 $182 $588 ($44 is responsible)
      $686 = $683
    }
    # Core:bool:lazyOr:18:case-1:didNotMatch
    $687 = { (responsible $688) ->
      $689 = call $126 with $677 $157 ($41 is responsible)
      $690 = panicking because $170 ($41 is at fault)
    }
    $691 = call $123 with $679 $680 $687 ($41 is responsible)
  }
  $692 = call $123 with $634 $207 $635 ($41 is responsible)
}
# Core:bool:implies
$693 = { $694 $695 (+ responsible $696) ->
  $697 = call $389 with $694 ($34 is responsible)
  $698 = call $213 with $697 $194 $696 ($35 is responsible)
  $699 = call $389 with $695 ($36 is responsible)
  $700 = call $213 with $699 $195 $696 ($37 is responsible)
  $701 = call $487 with $694 ($32 is responsible)
  $702 = call $389 with $701 ($51 is responsible)
  $703 = call $213 with $702 $194 $33 ($52 is responsible)
  $704 = call $389 with $695 ($53 is responsible)
  $705 = call $213 with $704 $195 $33 ($54 is responsible)
  # Core:bool:or:12
  $706 = { (responsible $707) ->
    $708 = $695
  }
  $709 = call $585 with $701 $706 ($50 is responsible)
}
# Core:function:is2
$710 = { $711 (+ responsible $712) ->
  $713 = call $136 with $711 ($31 is responsible)
  $714 = call $121 with $713 $142 ($1 is responsible)
  # Core:function:is2:11
  $715 = { (responsible $716) ->
    $717 = call $136 with $711 ($29 is responsible)
    $718 = call $121 with $717 $142 ($30 is responsible)
    $719 = call $213 with $718 $187 $80 ($7 is responsible)
    $720 = call $122 with $711 ($6 is responsible)
    $721 = call $121 with $720 $158 ($1 is responsible)
  }
  $722 = call $244 with $714 $715 $241 ($81 is responsible)
}
# Core:controlFlow:loop
$723 = { $724 (+ responsible $725) ->
  $726 = call $364 with $724 ($70 is responsible)
  $727 = call $213 with $726 $190 $725 ($63 is responsible)
  # Core:controlFlow:loop:14
  $728 = { $729 $730 (+ responsible $731) ->
    $732 = call $377 with $724 ($68 is responsible)
    $733 = call $121 with $732 $138 ($1 is responsible)
    $734 = call $121 with $732 $137 ($1 is responsible)
    $735 = call $389 with $733 ($51 is responsible)
    $736 = call $213 with $735 $194 $64 ($52 is responsible)
    $737 = call $389 with $734 ($53 is responsible)
    $738 = call $213 with $737 $195 $64 ($54 is responsible)
    # Core:bool:or:12
    $739 = { (responsible $740) ->
      $741 = $734
    }
    $742 = call $585 with $733 $739 ($50 is responsible)
    $743 = call $213 with $742 $171 $725 ($65 is responsible)
    $744 = call $121 with $732 $138 ($1 is responsible)
    # Core:controlFlow:loop:14:42
    $745 = { (responsible $746) ->
      $747 = call $729 with $148 ($66 is responsible)
    }
    $748 = call $389 with $744 ($62 is responsible)
    $749 = call $213 with $748 $183 $67 ($58 is responsible)
    $750 = call $364 with $745 ($59 is responsible)
    $751 = call $213 with $750 $191 $67 ($60 is responsible)
    $752 = call $244 with $744 $745 $210 ($61 is responsible)
  }
  $753 = call $710 with $728 ($75 is responsible)
  $754 = call $213 with $753 $172 $69 ($71 is responsible)
  # Core:controlFlow:recursive:18
  $755 = { $756 $757 (+ responsible $758) ->
    # Core:controlFlow:recursive:18:0
    $759 = { $760 (+ responsible $761) ->
      $762 = call $756 with $756 $760 ($72 is responsible)
    }
    $763 = call $728 with $759 $757 ($73 is responsible)
  }
  $764 = call $755 with $755 $148 ($74 is responsible)
}
# Core:int:compareTo
$765 = { $766 $767 (+ responsible $768) ->
  $769 = call $136 with $766 ($31 is responsible)
  $770 = call $121 with $769 $143 ($1 is responsible)
  $771 = call $213 with $770 $198 $768 ($86 is responsible)
  $772 = call $136 with $767 ($31 is responsible)
  $773 = call $121 with $772 $143 ($1 is responsible)
  $774 = call $213 with $773 $199 $768 ($89 is responsible)
  $775 = call $136 with $766 ($29 is responsible)
  $776 = call $121 with $775 $143 ($30 is responsible)
  $777 = call $213 with $776 $180 $85 ($19 is responsible)
  $778 = call $136 with $767 ($29 is responsible)
  $779 = call $121 with $778 $143 ($30 is responsible)
  $780 = call $213 with $779 $181 $85 ($17 is responsible)
  $781 = call $124 with $766 $767 ($18 is responsible)
  $782 = $781
  $783 = call $121 with $781 $139 ($1 is responsible)
  $784 = call $121 with $766 $767 ($1 is responsible)
  $785 = call $693 with $783 $784 ($87 is responsible)
  $786 = call $389 with $785 ($57 is responsible)
  $787 = call $213 with $786 $183 $88 ($55 is responsible)
  $788 = call $213 with $785 $163 $88 ($56 is responsible)
  $789 = $782
}
# Core:int:isLessThan
$790 = { $791 $792 (+ responsible $793) ->
  $794 = call $136 with $791 ($31 is responsible)
  $795 = call $121 with $794 $143 ($1 is responsible)
  $796 = call $213 with $795 $198 $793 ($91 is responsible)
  $797 = call $136 with $792 ($31 is responsible)
  $798 = call $121 with $797 $143 ($1 is responsible)
  $799 = call $213 with $798 $199 $793 ($92 is responsible)
  $800 = call $765 with $791 $792 ($90 is responsible)
  $801 = call $121 with $800 $144 ($1 is responsible)
}
$802 = ($147, $166)
# Core:function:is1
$803 = { $804 (+ responsible $805) ->
  $806 = call $136 with $804 ($31 is responsible)
  $807 = call $121 with $806 $142 ($1 is responsible)
  # Core:function:is1:11
  $808 = { (responsible $809) ->
    $810 = call $136 with $804 ($29 is responsible)
    $811 = call $121 with $810 $142 ($30 is responsible)
    $812 = call $213 with $811 $187 $78 ($7 is responsible)
    $813 = call $122 with $804 ($6 is responsible)
    $814 = call $121 with $813 $157 ($1 is responsible)
  }
  $815 = call $244 with $807 $808 $241 ($79 is responsible)
}
# Core:result:is
$816 = { $817 (+ responsible $818) ->
  $819 = call $136 with $817 ($93 is responsible)
  $820 = call $121 with $153 $819 ($93 is responsible)
  # Core:result:is:1:equals:then
  $821 = { (responsible $822) ->
    $823 = call $131 with $817 ($93 is responsible)
    $824 = call $121 with $149 $823 ($93 is responsible)
    # Core:result:is:1:equals:then
    $825 = { (responsible $826) ->
      $827 = call $130 with $817 ($93 is responsible)
      $828 = call $121 with $155 $827 ($93 is responsible)
      # Core:result:is:1:equals:then
      $829 = { (responsible $830) ->
        $831 = call $129 with $817 ($93 is responsible)
        $832 = ($146, $831)
      }
      # Core:result:is:1:equals:else
      $833 = { (responsible $834) ->
        $835 = call $135 with $155 ($93 is responsible)
        $836 = call $135 with $827 ($93 is responsible)
        $837 = $802
      }
      $838 = call $123 with $828 $829 $833 ($93 is responsible)
    }
    # Core:result:is:1:equals:else
    $839 = { (responsible $840) ->
      $841 = call $135 with $149 ($93 is responsible)
      $842 = call $135 with $823 ($93 is responsible)
      $843 = call $132 with $164 $841 ($93 is responsible)
      $844 = call $132 with $843 $160 ($93 is responsible)
      $845 = call $132 with $844 $842 ($93 is responsible)
      $846 = call $132 with $845 $162 ($93 is responsible)
      $847 = ($147, $846)
    }
    $848 = call $123 with $824 $825 $839 ($93 is responsible)
  }
  # Core:result:is:1:equals:else
  $849 = { (responsible $850) ->
    $851 = call $135 with $153 ($93 is responsible)
    $852 = call $135 with $819 ($93 is responsible)
    $853 = call $132 with $165 $851 ($93 is responsible)
    $854 = call $132 with $853 $161 ($93 is responsible)
    $855 = call $132 with $854 $852 ($93 is responsible)
    $856 = call $132 with $855 $179 ($93 is responsible)
    $857 = ($147, $856)
  }
  $858 = call $123 with $820 $821 $849 ($93 is responsible)
  $859 = call $126 with $858 $156 ($93 is responsible)
  $860 = call $121 with $859 $146 ($93 is responsible)
  # Core:result:is:1:isMatch:then
  $861 = { (responsible $862) ->
    $863 = $858
  }
  # Core:result:is:1:isMatch:else
  $864 = { (responsible $865) ->
    $866 = call $136 with $817 ($93 is responsible)
    $867 = call $121 with $153 $866 ($93 is responsible)
    # Core:result:is:1:equals:then
    $868 = { (responsible $869) ->
      $870 = call $131 with $817 ($93 is responsible)
      $871 = call $121 with $140 $870 ($93 is responsible)
      # Core:result:is:1:equals:then
      $872 = { (responsible $873) ->
        $874 = call $130 with $817 ($93 is responsible)
        $875 = call $121 with $155 $874 ($93 is responsible)
        # Core:result:is:1:equals:then
        $876 = { (responsible $877) ->
          $878 = call $129 with $817 ($93 is responsible)
          $879 = ($146, $878)
        }
        # Core:result:is:1:equals:else
        $880 = { (responsible $881) ->
          $882 = call $135 with $155 ($93 is responsible)
          $883 = call $135 with $874 ($93 is responsible)
          $884 = $802
        }
        $885 = call $123 with $875 $876 $880 ($93 is responsible)
      }
      # Core:result:is:1:equals:else
      $886 = { (responsible $887) ->
        $888 = call $135 with $140 ($93 is responsible)
        $889 = call $135 with $870 ($93 is responsible)
        $890 = call $132 with $164 $888 ($93 is responsible)
        $891 = call $132 with $890 $160 ($93 is responsible)
        $892 = call $132 with $891 $889 ($93 is responsible)
        $893 = call $132 with $892 $162 ($93 is responsible)
        $894 = ($147, $893)
      }
      $895 = call $123 with $871 $872 $886 ($93 is responsible)
    }
    # Core:result:is:1:equals:else
    $896 = { (responsible $897) ->
      $898 = call $135 with $153 ($93 is responsible)
      $899 = call $135 with $866 ($93 is responsible)
      $900 = call $132 with $165 $898 ($93 is responsible)
      $901 = call $132 with $900 $161 ($93 is responsible)
      $902 = call $132 with $901 $899 ($93 is responsible)
      $903 = call $132 with $902 $179 ($93 is responsible)
      $904 = ($147, $903)
    }
    $905 = call $123 with $867 $868 $896 ($93 is responsible)
  }
  $906 = call $123 with $860 $861 $864 ($93 is responsible)
  $907 = call $126 with $906 $156 ($93 is responsible)
  $908 = call $121 with $907 $146 ($93 is responsible)
  # Core:result:is:1:case-0:matched
  $909 = { (responsible $910) ->
    $911 = call $126 with $906 $157 ($94 is responsible)
    $912 = $155
  }
  # Core:result:is:1:case-0:didNotMatch
  $913 = { (responsible $914) ->
    $915 = call $126 with $906 $157 ($93 is responsible)
    $916 = $141
  }
  $917 = call $123 with $908 $909 $913 ($93 is responsible)
}
# Core:result:mapOrElse
$918 = { $919 $920 $921 (+ responsible $922) ->
  $923 = call $816 with $919 ($97 is responsible)
  $924 = call $213 with $923 $196 $922 ($105 is responsible)
  $925 = call $803 with $920 ($95 is responsible)
  $926 = call $213 with $925 $193 $922 ($96 is responsible)
  $927 = call $803 with $921 ($98 is responsible)
  $928 = call $213 with $927 $192 $922 ($99 is responsible)
  $929 = call $136 with $919 ($100 is responsible)
  $930 = call $121 with $153 $929 ($100 is responsible)
  # Core:result:mapOrElse:30:equals:then
  $931 = { (responsible $932) ->
    $933 = call $131 with $919 ($100 is responsible)
    $934 = call $121 with $149 $933 ($100 is responsible)
    # Core:result:mapOrElse:30:equals:then
    $935 = { (responsible $936) ->
      $937 = call $130 with $919 ($100 is responsible)
      $938 = call $121 with $155 $937 ($100 is responsible)
      # Core:result:mapOrElse:30:equals:then
      $939 = { (responsible $940) ->
        $941 = call $129 with $919 ($100 is responsible)
        $942 = ($146, $941)
      }
      # Core:result:mapOrElse:30:equals:else
      $943 = { (responsible $944) ->
        $945 = call $135 with $155 ($100 is responsible)
        $946 = call $135 with $937 ($100 is responsible)
        $947 = $802
      }
      $948 = call $123 with $938 $939 $943 ($100 is responsible)
    }
    # Core:result:mapOrElse:30:equals:else
    $949 = { (responsible $950) ->
      $951 = call $135 with $149 ($100 is responsible)
      $952 = call $135 with $933 ($100 is responsible)
      $953 = call $132 with $164 $951 ($100 is responsible)
      $954 = call $132 with $953 $160 ($100 is responsible)
      $955 = call $132 with $954 $952 ($100 is responsible)
      $956 = call $132 with $955 $162 ($100 is responsible)
      $957 = ($147, $956)
    }
    $958 = call $123 with $934 $935 $949 ($100 is responsible)
  }
  # Core:result:mapOrElse:30:equals:else
  $959 = { (responsible $960) ->
    $961 = call $135 with $153 ($100 is responsible)
    $962 = call $135 with $929 ($100 is responsible)
    $963 = call $132 with $165 $961 ($100 is responsible)
    $964 = call $132 with $963 $161 ($100 is responsible)
    $965 = call $132 with $964 $962 ($100 is responsible)
    $966 = call $132 with $965 $179 ($100 is responsible)
    $967 = ($147, $966)
  }
  $968 = call $123 with $930 $931 $959 ($100 is responsible)
  $969 = call $126 with $968 $156 ($100 is responsible)
  $970 = call $121 with $969 $146 ($100 is responsible)
  # Core:result:mapOrElse:30:case-0:matched
  $971 = { (responsible $972) ->
    $973 = call $126 with $968 $157 ($103 is responsible)
    $974 = call $920 with $973 ($101 is responsible)
  }
  # Core:result:mapOrElse:30:case-0:didNotMatch
  $975 = { (responsible $976) ->
    $977 = call $126 with $968 $157 ($100 is responsible)
    $978 = call $136 with $919 ($100 is responsible)
    $979 = call $121 with $153 $978 ($100 is responsible)
    # Core:result:mapOrElse:30:equals:then
    $980 = { (responsible $981) ->
      $982 = call $131 with $919 ($100 is responsible)
      $983 = call $121 with $140 $982 ($100 is responsible)
      # Core:result:mapOrElse:30:equals:then
      $984 = { (responsible $985) ->
        $986 = call $130 with $919 ($100 is responsible)
        $987 = call $121 with $155 $986 ($100 is responsible)
        # Core:result:mapOrElse:30:equals:then
        $988 = { (responsible $989) ->
          $990 = call $129 with $919 ($100 is responsible)
          $991 = ($146, $990)
        }
        # Core:result:mapOrElse:30:equals:else
        $992 = { (responsible $993) ->
          $994 = call $135 with $155 ($100 is responsible)
          $995 = call $135 with $986 ($100 is responsible)
          $996 = $802
        }
        $997 = call $123 with $987 $988 $992 ($100 is responsible)
      }
      # Core:result:mapOrElse:30:equals:else
      $998 = { (responsible $999) ->
        $1000 = call $135 with $140 ($100 is responsible)
        $1001 = call $135 with $982 ($100 is responsible)
        $1002 = call $132 with $164 $1000 ($100 is responsible)
        $1003 = call $132 with $1002 $160 ($100 is responsible)
        $1004 = call $132 with $1003 $1001 ($100 is responsible)
        $1005 = call $132 with $1004 $162 ($100 is responsible)
        $1006 = ($147, $1005)
      }
      $1007 = call $123 with $983 $984 $998 ($100 is responsible)
    }
    # Core:result:mapOrElse:30:equals:else
    $1008 = { (responsible $1009) ->
      $1010 = call $135 with $153 ($100 is responsible)
      $1011 = call $135 with $978 ($100 is responsible)
      $1012 = call $132 with $165 $1010 ($100 is responsible)
      $1013 = call $132 with $1012 $161 ($100 is responsible)
      $1014 = call $132 with $1013 $1011 ($100 is responsible)
      $1015 = call $132 with $1014 $179 ($100 is responsible)
      $1016 = ($147, $1015)
    }
    $1017 = call $123 with $979 $980 $1008 ($100 is responsible)
    $1018 = call $126 with $1017 $156 ($100 is responsible)
    $1019 = call $121 with $1018 $146 ($100 is responsible)
    # Core:result:mapOrElse:30:case-1:matched
    $1020 = { (responsible $1021) ->
      $1022 = call $126 with $1017 $157 ($104 is responsible)
      $1023 = call $921 with $1022 ($102 is responsible)
    }
    # Core:result:mapOrElse:30:case-1:didNotMatch
    $1024 = { (responsible $1025) ->
      $1026 = call $126 with $1017 $157 ($100 is responsible)
      $1027 = panicking because $170 ($100 is at fault)
    }
    $1028 = call $123 with $1019 $1020 $1024 ($100 is responsible)
  }
  $1029 = call $123 with $970 $971 $975 ($100 is responsible)
}
# Core:text:trim
$1030 = { $1031 (+ responsible $1032) ->
  $1033 = call $136 with $1031 ($31 is responsible)
  $1034 = call $121 with $1033 $154 ($1 is responsible)
  $1035 = call $213 with $1034 $197 $1032 ($106 is responsible)
  $1036 = call $136 with $1031 ($29 is responsible)
  $1037 = call $121 with $1036 $154 ($30 is responsible)
  $1038 = call $213 with $1037 $204 $107 ($28 is responsible)
  $1039 = call $134 with $1031 ($27 is responsible)
  $1040 = call $133 with $1039 ($26 is responsible)
}
# Examples:higherLower:14:16:41:6:13
$1041 = { (responsible $1042) ->
  $1043 = $169
}
# Examples:higherLower:14:16:41:6:14
$1044 = { (responsible $1045) ->
  $1046 = $168
}
# Examples:higherLower:14
$1047 = { $1048 (+ responsible $1049) ->
  # Examples:higherLower:14:0
  $1050 = { (responsible $1051) ->
    $1052 = call $136 with $1048 ($29 is responsible)
    $1053 = call $121 with $1052 $152 ($30 is responsible)
    $1054 = call $213 with $1053 $202 $108 ($25 is responsible)
    $1055 = call $128 with $1048 $150 ($22 is responsible)
    $1056 = call $213 with $1055 $203 $108 ($23 is responsible)
    $1057 = call $127 with $1048 $150 ($24 is responsible)
    $1058 = call $377 with $1057 ($109 is responsible)
  }
  $1059 = call $136 with $1048 ($29 is responsible)
  $1060 = call $121 with $1059 $152 ($30 is responsible)
  $1061 = call $213 with $1060 $202 $118 ($25 is responsible)
  $1062 = call $128 with $1048 $151 ($22 is responsible)
  $1063 = call $213 with $1062 $203 $118 ($23 is responsible)
  $1064 = call $127 with $1048 $151 ($24 is responsible)
  $1065 = call $1064 with $175 ($119 is responsible)
  # Examples:higherLower:14:16
  $1066 = { (responsible $1067) ->
    $1068 = call $136 with $1048 ($29 is responsible)
    $1069 = call $121 with $1068 $152 ($30 is responsible)
    $1070 = call $213 with $1069 $202 $118 ($25 is responsible)
    $1071 = call $128 with $1048 $151 ($22 is responsible)
    $1072 = call $213 with $1071 $203 $118 ($23 is responsible)
    $1073 = call $127 with $1048 $151 ($24 is responsible)
    $1074 = call $1073 with $176 ($119 is responsible)
    $1075 = call $377 with $1050 ($110 is responsible)
    $1076 = call $1030 with $1075 ($111 is responsible)
    $1077 = call $136 with $1076 ($29 is responsible)
    $1078 = call $121 with $1077 $154 ($30 is responsible)
    $1079 = call $213 with $1078 $204 $112 ($21 is responsible)
    $1080 = call $125 with $1076 ($20 is responsible)
    # Examples:higherLower:14:16:41
    $1081 = { $1082 (+ responsible $1083) ->
      $1084 = call $121 with $1082 $159 ($1 is responsible)
      # Examples:higherLower:14:16:41:5
      $1085 = { (responsible $1086) ->
        $1087 = call $136 with $1048 ($29 is responsible)
        $1088 = call $121 with $1087 $152 ($30 is responsible)
        $1089 = call $213 with $1088 $202 $118 ($25 is responsible)
        $1090 = call $128 with $1048 $151 ($22 is responsible)
        $1091 = call $213 with $1090 $203 $118 ($23 is responsible)
        $1092 = call $127 with $1048 $151 ($24 is responsible)
        $1093 = call $1092 with $177 ($119 is responsible)
        $1094 = $137
      }
      # Examples:higherLower:14:16:41:6
      $1095 = { (responsible $1096) ->
        $1097 = call $790 with $159 $1082 ($113 is responsible)
        $1098 = call $244 with $1097 $1041 $1044 ($114 is responsible)
        $1099 = call $136 with $1048 ($29 is responsible)
        $1100 = call $121 with $1099 $152 ($30 is responsible)
        $1101 = call $213 with $1100 $202 $118 ($25 is responsible)
        $1102 = call $128 with $1048 $151 ($22 is responsible)
        $1103 = call $213 with $1102 $203 $118 ($23 is responsible)
        $1104 = call $127 with $1048 $151 ($24 is responsible)
        $1105 = call $1104 with $1098 ($119 is responsible)
        $1106 = $138
      }
      $1107 = call $244 with $1084 $1085 $1095 ($115 is responsible)
    }
    # Examples:higherLower:14:16:42
    $1108 = { $1109 (+ responsible $1110) ->
      $1111 = call $136 with $1048 ($29 is responsible)
      $1112 = call $121 with $1111 $152 ($30 is responsible)
      $1113 = call $213 with $1112 $202 $118 ($25 is responsible)
      $1114 = call $128 with $1048 $151 ($22 is responsible)
      $1115 = call $213 with $1114 $203 $118 ($23 is responsible)
      $1116 = call $127 with $1048 $151 ($24 is responsible)
      $1117 = call $1116 with $178 ($119 is responsible)
      $1118 = $138
    }
    $1119 = call $918 with $1080 $1081 $1108 ($116 is responsible)
  }
  $1120 = call $723 with $1066 ($117 is responsible)
}
$1121 = [$145: $1047]
=======
$1 = Builtins::channelCreate:14
$2 = Builtins::channelCreate:16
$3 = Builtins::channelCreate:22
$4 = Builtins::channelReceive:11
$5 = Builtins::channelReceive:5
$6 = Builtins::channelSend:12
$7 = Builtins::channelSend:5
$8 = Builtins::equals:6
$9 = Builtins::functionRun:11
$10 = Builtins::functionRun:16
$11 = Builtins::functionRun:22
$12 = Builtins::functionRun:5
$13 = Builtins::getArgumentCount:11
$14 = Builtins::getArgumentCount:5
$15 = Builtins::ifElse:1
$16 = Builtins::ifElse:12
$17 = Builtins::ifElse:15
$18 = Builtins::ifElse:20
$19 = Builtins::ifElse:26
$20 = Builtins::ifElse:29
$21 = Builtins::ifElse:34
$22 = Builtins::ifElse:42
$23 = Builtins::ifElse:6
$24 = Builtins::intCompareTo:11
$25 = Builtins::intCompareTo:18
$26 = Builtins::intCompareTo:5
$27 = Builtins::intParse:11
$28 = Builtins::intParse:5
$29 = Builtins::isNonNegative:12
$30 = Builtins::isNonNegative:13
$31 = Builtins::isNonNegative:5
$32 = Builtins::structGet:12
$33 = Builtins::structGet:14
$34 = Builtins::structGet:21
$35 = Builtins::structGet:5
$36 = Builtins::textTrimEnd:11
$37 = Builtins::textTrimStart:11
$38 = Builtins::textTrimStart:5
$39 = Builtins::typeIs:19
$40 = Builtins::typeIs:25
$41 = Builtins::typeOf:5
$42 = Core:bool:implies:12
$43 = Core:bool:implies:15
$44 = Core:bool:implies:2
$45 = Core:bool:implies:4
$46 = Core:bool:implies:7
$47 = Core:bool:implies:9
$48 = Core:bool:is:1
$49 = Core:bool:lazyOr:14
$50 = Core:bool:lazyOr:16
$51 = Core:bool:lazyOr:18
$52 = Core:bool:lazyOr:18:10
$53 = Core:bool:lazyOr:18:15
$54 = Core:bool:lazyOr:18:23
$55 = Core:bool:lazyOr:2
$56 = Core:bool:lazyOr:4
$57 = Core:bool:not:2
$58 = Core:bool:not:4
$59 = Core:bool:not:6
$60 = Core:bool:or:13
$61 = Core:bool:or:2
$62 = Core:bool:or:4
$63 = Core:bool:or:7
$64 = Core:bool:or:9
$65 = Core:check:check:11
$66 = Core:check:check:20
$67 = Core:check:check:9
$68 = Core:concurrency:await:17
$69 = Core:concurrency:await:27
$70 = Core:controlFlow:if:11
$71 = Core:controlFlow:if:21
$72 = Core:controlFlow:if:23
$73 = Core:controlFlow:if:28
$74 = Core:controlFlow:if:9
$75 = Core:controlFlow:loop:11
$76 = Core:controlFlow:loop:14:28
$77 = Core:controlFlow:loop:14:36
$78 = Core:controlFlow:loop:14:42:2
$79 = Core:controlFlow:loop:14:43
$80 = Core:controlFlow:loop:14:9
$81 = Core:controlFlow:loop:15
$82 = Core:controlFlow:loop:9
$83 = Core:controlFlow:recursive:17
$84 = Core:controlFlow:recursive:18:0:3
$85 = Core:controlFlow:recursive:18:6
$86 = Core:controlFlow:recursive:24
$87 = Core:controlFlow:recursive:9
$88 = Core:function:is0:11:3
$89 = Core:function:is0:13
$90 = Core:function:is1:11:3
$91 = Core:function:is1:13
$92 = Core:function:is2:11:3
$93 = Core:function:is2:13
$94 = Core:function:run:14
$95 = Core:function:run:2
$96 = Core:function:run:4
$97 = Core:int:compareTo:20
$98 = Core:int:compareTo:4
$99 = Core:int:compareTo:40
$100 = Core:int:compareTo:41
$101 = Core:int:compareTo:9
$102 = Core:int:isLessThan:13
$103 = Core:int:isLessThan:4
$104 = Core:int:isLessThan:9
$105 = Core:result:is:1
$106 = Core:result:is:1:_
$107 = Core:result:mapOrElse:14
$108 = Core:result:mapOrElse:16
$109 = Core:result:mapOrElse:2
$110 = Core:result:mapOrElse:26
$111 = Core:result:mapOrElse:28
$112 = Core:result:mapOrElse:30
$113 = Core:result:mapOrElse:30:2
$114 = Core:result:mapOrElse:30:5
$115 = Core:result:mapOrElse:30:value
$116 = Core:result:mapOrElse:30:value#1
$117 = Core:result:mapOrElse:4
$118 = Core:text:trim:4
$119 = Core:text:trim:7
$120 = Examples:higherLower:11:0:19
$121 = Examples:higherLower:11:0:35
$122 = Examples:higherLower:11:0:36
$123 = Examples:higherLower:11:0:45
$124 = Examples:higherLower:11:0:46
$125 = Examples:higherLower:11:0:9
$126 = Examples:higherLower:11:11
$127 = Examples:higherLower:11:16:11
$128 = Examples:higherLower:11:16:20
$129 = Examples:higherLower:11:16:29
$130 = Examples:higherLower:11:16:41:5:8
$131 = Examples:higherLower:11:16:41:6:12
$132 = Examples:higherLower:11:16:41:6:15
$133 = Examples:higherLower:11:16:41:6:16
$134 = Examples:higherLower:11:16:41:7
$135 = Examples:higherLower:11:16:42:8
$136 = Examples:higherLower:11:16:43
$137 = Examples:higherLower:11:16:8
$138 = Examples:higherLower:11:17
$139 = Examples:higherLower:11:print:11
$140 = Examples:higherLower:11:print:19
$141 = Examples:higherLower:11:print:29
$142 = anonymous:$generated::needs
$143 = builtinChannelCreate
$144 = builtinChannelReceive
$145 = builtinChannelSend
$146 = builtinEquals
$147 = builtinGetArgumentCount
$148 = builtinIfElse
$149 = builtinIntCompareTo
$150 = builtinIntParse
$151 = builtinListGet
$152 = builtinStructGet
$153 = builtinStructHasKey
$154 = builtinTagGetValue
$155 = builtinTagHasValue
$156 = builtinTagWithoutValue
$157 = builtinTextConcatenate
$158 = builtinTextTrimEnd
$159 = builtinTextTrimStart
$160 = builtinToDebugText
$161 = builtinTypeOf
$162 = Break
$163 = Continue
$164 = Equal
$165 = Error
$166 = False
$167 = Function
$168 = Greater
$169 = Int
$170 = Less
$171 = Main
$172 = Match
$173 = NoMatch
$174 = Nothing
$175 = Ok
$176 = ReceivePort
$177 = SendPort
$178 = Stdin
$179 = Stdout
$180 = Struct
$181 = Tag
$182 = Text
$183 = True
$184 = 0
$185 = 1
$186 = 2
$187 = 42
$188 = "."
$189 = "A check didn't succeed."
$190 = "Expected Equal, got "
$191 = "Expected Error, got "
$192 = "Expected False, got "
$193 = "Expected Greater, got "
$194 = "Expected Less, got "
$195 = "Expected Ok, got "
$196 = "Expected True, got "
$197 = "Expected a Tag, got `"
$198 = "Expected tag to have a value, but it doesn't have any."
$199 = "Expected tag to not have a value, but it has one: `"
$200 = "Higher!"
$201 = "Lower!"
$202 = "No case matched the given expression."
$203 = "The `body` has to return `Continue` or `Break`."
$204 = "The `body` should take the recursive function and the argument."
$205 = "The `condition` must be either `True` or `False`."
$206 = "The `reason` must be a text."
$207 = "Welcome to the number guessing game!"
$208 = "What's your guess?"
$209 = "You did it!"
$210 = "Your guess must be a number."
$211 = "`."
$212 = "`a | typeIs Int` was not satisfied"
$213 = "`b | typeIs Int` was not satisfied"
$214 = "`b` didn't return a bool."
$215 = "`bool.is condition` was not satisfied"
$216 = "`capacity | isNonNegative` was not satisfied"
$217 = "`conditionIsBool` was not satisfied"
$218 = "`else | getArgumentCount | equals 0` was not satisfied"
$219 = "`else | typeIs Function` was not satisfied"
$220 = "`fiber` should be a value returned by `async`."
$221 = "`function | typeIs Function` was not satisfied"
$222 = "`function | ✨.getArgumentCount | equals 0` was not satisfied"
$223 = "`function.is0 b` was not satisfied"
$224 = "`function.is0 body` was not satisfied"
$225 = "`function.is0 then` was not satisfied"
$226 = "`function.is1 errorMapper` was not satisfied"
$227 = "`function.is1 okMapper` was not satisfied"
$228 = "`int | typeIs Int` was not satisfied"
$229 = "`is a` was not satisfied"
$230 = "`is b` was not satisfied"
$231 = "`is result` was not satisfied"
$232 = "`is text` was not satisfied"
$233 = "`is valueA` was not satisfied"
$234 = "`is valueB` was not satisfied"
$235 = "`is value` was not satisfied"
$236 = "`is0 body` was not satisfied"
$237 = "`receivePort | typeIs ReceivePort` was not satisfied"
$238 = "`sendPort | typeIs SendPort` was not satisfied"
$239 = "`struct | typeIs Struct` was not satisfied"
$240 = "`struct | ✨.structHasKey key` was not satisfied"
$241 = "`text | typeIs Text` was not satisfied"
$242 = "`text.is message` was not satisfied"
$243 = "`then | getArgumentCount | equals 0` was not satisfied"
$244 = "`then | typeIs Function` was not satisfied"
# anonymous:$generated::needs:isConditionTrue:then
$245 = { (responsible $246) ->
  $247 = $183
}
# anonymous:$generated::needs:isConditionBool:then
$248 = { (responsible $249) ->
  $250 = $174
}
# anonymous:$generated::needs
$251 = { $252 $253 $254 (+ responsible $255) ->
  $256 = call $146 with $252 $183 ($142 is responsible)
  # anonymous:$generated::needs:isConditionTrue:else
  $257 = { (responsible $258) ->
    $259 = call $146 with $252 $166 ($142 is responsible)
  }
  $260 = call $148 with $256 $245 $257 ($142 is responsible)
  # anonymous:$generated::needs:isConditionBool:else
  $261 = { (responsible $262) ->
    $263 = panicking because $205 ($255 is at fault)
  }
  $264 = call $148 with $260 $248 $261 ($142 is responsible)
  $265 = call $161 with $253 ($255 is responsible)
  $266 = call $146 with $265 $182 ($255 is responsible)
  # anonymous:$generated::needs:isReasonText:else
  $267 = { (responsible $268) ->
    $269 = panicking because $206 ($255 is at fault)
  }
  $270 = call $148 with $266 $248 $267 ($142 is responsible)
  # anonymous:$generated::needs:condition:else
  $271 = { (responsible $272) ->
    $273 = panicking because $253 ($254 is at fault)
  }
  $274 = call $148 with $252 $248 $271 ($142 is responsible)
}
$275 = ($172)
# Builtins::not:1:equals:then
$276 = { (responsible $277) ->
  $278 = $275
}
# Builtins::not:1:case-0:matched
$279 = { (responsible $280) ->
  $281 = $166
}
# Builtins::ifElse
$282 = { $283 $284 $285 (+ responsible $286) ->
  $287 = call $161 with $283 ($15 is responsible)
  $288 = call $146 with $181 $287 ($15 is responsible)
  # Builtins::ifElse:1:equals:then
  $289 = { (responsible $290) ->
    $291 = call $156 with $283 ($15 is responsible)
    $292 = call $146 with $183 $291 ($15 is responsible)
    # Builtins::ifElse:1:equals:then
    $293 = { (responsible $294) ->
      $295 = call $155 with $283 ($15 is responsible)
      $296 = call $146 with $166 $295 ($15 is responsible)
      # Builtins::ifElse:1:equals:else
      $297 = { (responsible $298) ->
        $299 = call $160 with $295 ($15 is responsible)
        $300 = call $154 with $283 ($15 is responsible)
        $301 = call $160 with $300 ($15 is responsible)
        $302 = call $157 with $199 $301 ($15 is responsible)
        $303 = call $157 with $302 $211 ($15 is responsible)
        $304 = ($173, $303)
      }
      $305 = call $148 with $296 $276 $297 ($15 is responsible)
    }
    # Builtins::ifElse:1:equals:else
    $306 = { (responsible $307) ->
      $308 = call $160 with $291 ($15 is responsible)
      $309 = call $157 with $196 $308 ($15 is responsible)
      $310 = call $157 with $309 $188 ($15 is responsible)
      $311 = ($173, $310)
    }
    $312 = call $148 with $292 $293 $306 ($15 is responsible)
  }
  # Builtins::ifElse:1:equals:else
  $313 = { (responsible $314) ->
    $315 = call $160 with $287 ($15 is responsible)
    $316 = call $157 with $197 $315 ($15 is responsible)
    $317 = call $157 with $316 $211 ($15 is responsible)
    $318 = ($173, $317)
  }
  $319 = call $148 with $288 $289 $313 ($15 is responsible)
  $320 = call $151 with $319 $184 ($15 is responsible)
  $321 = call $146 with $320 $172 ($15 is responsible)
  # Builtins::ifElse:1:isMatch:then
  $322 = { (responsible $323) ->
    $324 = $319
  }
  # Builtins::ifElse:1:isMatch:else
  $325 = { (responsible $326) ->
    $327 = call $161 with $283 ($15 is responsible)
    $328 = call $146 with $181 $327 ($15 is responsible)
    # Builtins::ifElse:1:equals:then
    $329 = { (responsible $330) ->
      $331 = call $156 with $283 ($15 is responsible)
      $332 = call $146 with $166 $331 ($15 is responsible)
      # Builtins::ifElse:1:equals:then
      $333 = { (responsible $334) ->
        $335 = call $155 with $283 ($15 is responsible)
        $336 = call $146 with $166 $335 ($15 is responsible)
        # Builtins::ifElse:1:equals:else
        $337 = { (responsible $338) ->
          $339 = call $160 with $335 ($15 is responsible)
          $340 = call $154 with $283 ($15 is responsible)
          $341 = call $160 with $340 ($15 is responsible)
          $342 = call $157 with $199 $341 ($15 is responsible)
          $343 = call $157 with $342 $211 ($15 is responsible)
          $344 = ($173, $343)
        }
        $345 = call $148 with $336 $276 $337 ($15 is responsible)
      }
      # Builtins::ifElse:1:equals:else
      $346 = { (responsible $347) ->
        $348 = call $160 with $331 ($15 is responsible)
        $349 = call $157 with $192 $348 ($15 is responsible)
        $350 = call $157 with $349 $188 ($15 is responsible)
        $351 = ($173, $350)
      }
      $352 = call $148 with $332 $333 $346 ($15 is responsible)
    }
    # Builtins::ifElse:1:equals:else
    $353 = { (responsible $354) ->
      $355 = call $160 with $327 ($15 is responsible)
      $356 = call $157 with $197 $355 ($15 is responsible)
      $357 = call $157 with $356 $211 ($15 is responsible)
      $358 = ($173, $357)
    }
    $359 = call $148 with $328 $329 $353 ($15 is responsible)
  }
  $360 = call $148 with $321 $322 $325 ($15 is responsible)
  $361 = call $151 with $360 $184 ($15 is responsible)
  $362 = call $146 with $361 $172 ($15 is responsible)
  # Builtins::ifElse:1:case-0:didNotMatch
  $363 = { (responsible $364) ->
    $365 = call $151 with $360 $185 ($15 is responsible)
    $366 = $166
  }
  $367 = call $148 with $362 $245 $363 ($15 is responsible)
  $368 = call $251 with $367 $217 $286 ($23 is responsible)
  $369 = call $161 with $284 ($39 is responsible)
  $370 = call $146 with $369 $167 ($40 is responsible)
  $371 = call $251 with $370 $244 $286 ($16 is responsible)
  $372 = call $161 with $284 ($39 is responsible)
  $373 = call $146 with $372 $167 ($40 is responsible)
  $374 = call $251 with $373 $221 $17 ($14 is responsible)
  $375 = call $147 with $284 ($13 is responsible)
  $376 = call $146 with $375 $184 ($8 is responsible)
  $377 = call $251 with $376 $243 $286 ($18 is responsible)
  $378 = call $161 with $285 ($39 is responsible)
  $379 = call $146 with $378 $167 ($40 is responsible)
  $380 = call $251 with $379 $219 $286 ($19 is responsible)
  $381 = call $161 with $285 ($39 is responsible)
  $382 = call $146 with $381 $167 ($40 is responsible)
  $383 = call $251 with $382 $221 $20 ($14 is responsible)
  $384 = call $147 with $285 ($13 is responsible)
  $385 = call $146 with $384 $184 ($8 is responsible)
  $386 = call $251 with $385 $218 $286 ($21 is responsible)
  $387 = call $148 with $283 $284 $285 ($22 is responsible)
}
# Core:function:is0
$388 = { $389 (+ responsible $390) ->
  $391 = call $161 with $389 ($41 is responsible)
  $392 = call $146 with $391 $167 ($8 is responsible)
  # Core:function:is0:11
  $393 = { (responsible $394) ->
    $395 = call $161 with $389 ($39 is responsible)
    $396 = call $146 with $395 $167 ($40 is responsible)
    $397 = call $251 with $396 $221 $88 ($14 is responsible)
    $398 = call $147 with $389 ($13 is responsible)
    $399 = call $146 with $398 $184 ($8 is responsible)
  }
  $400 = call $282 with $392 $393 $279 ($89 is responsible)
}
# Core:function:run
$401 = { $402 (+ responsible $403) ->
  $404 = call $388 with $402 ($95 is responsible)
  $405 = call $251 with $404 $236 $403 ($96 is responsible)
  $406 = call $161 with $402 ($39 is responsible)
  $407 = call $146 with $406 $167 ($40 is responsible)
  $408 = call $251 with $407 $221 $94 ($12 is responsible)
  $409 = call $147 with $402 ($9 is responsible)
  $410 = call $146 with $409 $184 ($8 is responsible)
  $411 = call $251 with $410 $222 $94 ($10 is responsible)
  $412 = call $402 with no arguments ($11 is responsible)
}
# Core:bool:is
$413 = { $414 (+ responsible $415) ->
  $416 = call $161 with $414 ($48 is responsible)
  $417 = call $146 with $181 $416 ($48 is responsible)
  # Core:bool:is:1:equals:then
  $418 = { (responsible $419) ->
    $420 = call $156 with $414 ($48 is responsible)
    $421 = call $146 with $183 $420 ($48 is responsible)
    # Core:bool:is:1:equals:then
    $422 = { (responsible $423) ->
      $424 = call $155 with $414 ($48 is responsible)
      $425 = call $146 with $166 $424 ($48 is responsible)
      # Core:bool:is:1:equals:else
      $426 = { (responsible $427) ->
        $428 = call $160 with $424 ($48 is responsible)
        $429 = call $154 with $414 ($48 is responsible)
        $430 = call $160 with $429 ($48 is responsible)
        $431 = call $157 with $199 $430 ($48 is responsible)
        $432 = call $157 with $431 $211 ($48 is responsible)
        $433 = ($173, $432)
      }
      $434 = call $148 with $425 $276 $426 ($48 is responsible)
    }
    # Core:bool:is:1:equals:else
    $435 = { (responsible $436) ->
      $437 = call $160 with $420 ($48 is responsible)
      $438 = call $157 with $196 $437 ($48 is responsible)
      $439 = call $157 with $438 $188 ($48 is responsible)
      $440 = ($173, $439)
    }
    $441 = call $148 with $421 $422 $435 ($48 is responsible)
  }
  # Core:bool:is:1:equals:else
  $442 = { (responsible $443) ->
    $444 = call $160 with $416 ($48 is responsible)
    $445 = call $157 with $197 $444 ($48 is responsible)
    $446 = call $157 with $445 $211 ($48 is responsible)
    $447 = ($173, $446)
  }
  $448 = call $148 with $417 $418 $442 ($48 is responsible)
  $449 = call $151 with $448 $184 ($48 is responsible)
  $450 = call $146 with $449 $172 ($48 is responsible)
  # Core:bool:is:1:isMatch:then
  $451 = { (responsible $452) ->
    $453 = $448
  }
  # Core:bool:is:1:isMatch:else
  $454 = { (responsible $455) ->
    $456 = call $161 with $414 ($48 is responsible)
    $457 = call $146 with $181 $456 ($48 is responsible)
    # Core:bool:is:1:equals:then
    $458 = { (responsible $459) ->
      $460 = call $156 with $414 ($48 is responsible)
      $461 = call $146 with $166 $460 ($48 is responsible)
      # Core:bool:is:1:equals:then
      $462 = { (responsible $463) ->
        $464 = call $155 with $414 ($48 is responsible)
        $465 = call $146 with $166 $464 ($48 is responsible)
        # Core:bool:is:1:equals:else
        $466 = { (responsible $467) ->
          $468 = call $160 with $464 ($48 is responsible)
          $469 = call $154 with $414 ($48 is responsible)
          $470 = call $160 with $469 ($48 is responsible)
          $471 = call $157 with $199 $470 ($48 is responsible)
          $472 = call $157 with $471 $211 ($48 is responsible)
          $473 = ($173, $472)
        }
        $474 = call $148 with $465 $276 $466 ($48 is responsible)
      }
      # Core:bool:is:1:equals:else
      $475 = { (responsible $476) ->
        $477 = call $160 with $460 ($48 is responsible)
        $478 = call $157 with $192 $477 ($48 is responsible)
        $479 = call $157 with $478 $188 ($48 is responsible)
        $480 = ($173, $479)
      }
      $481 = call $148 with $461 $462 $475 ($48 is responsible)
    }
    # Core:bool:is:1:equals:else
    $482 = { (responsible $483) ->
      $484 = call $160 with $456 ($48 is responsible)
      $485 = call $157 with $197 $484 ($48 is responsible)
      $486 = call $157 with $485 $211 ($48 is responsible)
      $487 = ($173, $486)
    }
    $488 = call $148 with $457 $458 $482 ($48 is responsible)
  }
  $489 = call $148 with $450 $451 $454 ($48 is responsible)
  $490 = call $151 with $489 $184 ($48 is responsible)
  $491 = call $146 with $490 $172 ($48 is responsible)
  # Core:bool:is:1:case-0:didNotMatch
  $492 = { (responsible $493) ->
    $494 = call $151 with $489 $185 ($48 is responsible)
    $495 = $166
  }
  $496 = call $148 with $491 $245 $492 ($48 is responsible)
}
# Core:bool:not
$497 = { $498 (+ responsible $499) ->
  $500 = call $413 with $498 ($57 is responsible)
  $501 = call $251 with $500 $235 $499 ($58 is responsible)
  $502 = call $161 with $498 ($59 is responsible)
  $503 = call $146 with $181 $502 ($59 is responsible)
  # Core:bool:not:6:equals:then
  $504 = { (responsible $505) ->
    $506 = call $156 with $498 ($59 is responsible)
    $507 = call $146 with $183 $506 ($59 is responsible)
    # Core:bool:not:6:equals:then
    $508 = { (responsible $509) ->
      $510 = call $155 with $498 ($59 is responsible)
      $511 = call $146 with $166 $510 ($59 is responsible)
      # Core:bool:not:6:equals:else
      $512 = { (responsible $513) ->
        $514 = call $160 with $510 ($59 is responsible)
        $515 = call $154 with $498 ($59 is responsible)
        $516 = call $160 with $515 ($59 is responsible)
        $517 = call $157 with $199 $516 ($59 is responsible)
        $518 = call $157 with $517 $211 ($59 is responsible)
        $519 = ($173, $518)
      }
      $520 = call $148 with $511 $276 $512 ($59 is responsible)
    }
    # Core:bool:not:6:equals:else
    $521 = { (responsible $522) ->
      $523 = call $160 with $506 ($59 is responsible)
      $524 = call $157 with $196 $523 ($59 is responsible)
      $525 = call $157 with $524 $188 ($59 is responsible)
      $526 = ($173, $525)
    }
    $527 = call $148 with $507 $508 $521 ($59 is responsible)
  }
  # Core:bool:not:6:equals:else
  $528 = { (responsible $529) ->
    $530 = call $160 with $502 ($59 is responsible)
    $531 = call $157 with $197 $530 ($59 is responsible)
    $532 = call $157 with $531 $211 ($59 is responsible)
    $533 = ($173, $532)
  }
  $534 = call $148 with $503 $504 $528 ($59 is responsible)
  $535 = call $151 with $534 $184 ($59 is responsible)
  $536 = call $146 with $535 $172 ($59 is responsible)
  # Core:bool:not:6:case-0:didNotMatch
  $537 = { (responsible $538) ->
    $539 = call $151 with $534 $185 ($59 is responsible)
    $540 = call $161 with $498 ($59 is responsible)
    $541 = call $146 with $181 $540 ($59 is responsible)
    # Core:bool:not:6:equals:then
    $542 = { (responsible $543) ->
      $544 = call $156 with $498 ($59 is responsible)
      $545 = call $146 with $166 $544 ($59 is responsible)
      # Core:bool:not:6:equals:then
      $546 = { (responsible $547) ->
        $548 = call $155 with $498 ($59 is responsible)
        $549 = call $146 with $166 $548 ($59 is responsible)
        # Core:bool:not:6:equals:else
        $550 = { (responsible $551) ->
          $552 = call $160 with $548 ($59 is responsible)
          $553 = call $154 with $498 ($59 is responsible)
          $554 = call $160 with $553 ($59 is responsible)
          $555 = call $157 with $199 $554 ($59 is responsible)
          $556 = call $157 with $555 $211 ($59 is responsible)
          $557 = ($173, $556)
        }
        $558 = call $148 with $549 $276 $550 ($59 is responsible)
      }
      # Core:bool:not:6:equals:else
      $559 = { (responsible $560) ->
        $561 = call $160 with $544 ($59 is responsible)
        $562 = call $157 with $192 $561 ($59 is responsible)
        $563 = call $157 with $562 $188 ($59 is responsible)
        $564 = ($173, $563)
      }
      $565 = call $148 with $545 $546 $559 ($59 is responsible)
    }
    # Core:bool:not:6:equals:else
    $566 = { (responsible $567) ->
      $568 = call $160 with $540 ($59 is responsible)
      $569 = call $157 with $197 $568 ($59 is responsible)
      $570 = call $157 with $569 $211 ($59 is responsible)
      $571 = ($173, $570)
    }
    $572 = call $148 with $541 $542 $566 ($59 is responsible)
    $573 = call $151 with $572 $184 ($59 is responsible)
    $574 = call $146 with $573 $172 ($59 is responsible)
    # Core:bool:not:6:case-1:didNotMatch
    $575 = { (responsible $576) ->
      $577 = call $151 with $572 $185 ($59 is responsible)
      $578 = panicking because $202 ($59 is at fault)
    }
    $579 = call $148 with $574 $245 $575 ($59 is responsible)
  }
  $580 = call $148 with $536 $279 $537 ($59 is responsible)
}
# Core:bool:lazyOr
$581 = { $582 $583 (+ responsible $584) ->
  $585 = call $413 with $582 ($55 is responsible)
  $586 = call $251 with $585 $229 $584 ($56 is responsible)
  $587 = call $388 with $583 ($49 is responsible)
  $588 = call $251 with $587 $223 $584 ($50 is responsible)
  $589 = call $161 with $582 ($51 is responsible)
  $590 = call $146 with $181 $589 ($51 is responsible)
  # Core:bool:lazyOr:18:equals:then
  $591 = { (responsible $592) ->
    $593 = call $156 with $582 ($51 is responsible)
    $594 = call $146 with $183 $593 ($51 is responsible)
    # Core:bool:lazyOr:18:equals:then
    $595 = { (responsible $596) ->
      $597 = call $155 with $582 ($51 is responsible)
      $598 = call $146 with $166 $597 ($51 is responsible)
      # Core:bool:lazyOr:18:equals:else
      $599 = { (responsible $600) ->
        $601 = call $160 with $597 ($51 is responsible)
        $602 = call $154 with $582 ($51 is responsible)
        $603 = call $160 with $602 ($51 is responsible)
        $604 = call $157 with $199 $603 ($51 is responsible)
        $605 = call $157 with $604 $211 ($51 is responsible)
        $606 = ($173, $605)
      }
      $607 = call $148 with $598 $276 $599 ($51 is responsible)
    }
    # Core:bool:lazyOr:18:equals:else
    $608 = { (responsible $609) ->
      $610 = call $160 with $593 ($51 is responsible)
      $611 = call $157 with $196 $610 ($51 is responsible)
      $612 = call $157 with $611 $188 ($51 is responsible)
      $613 = ($173, $612)
    }
    $614 = call $148 with $594 $595 $608 ($51 is responsible)
  }
  # Core:bool:lazyOr:18:equals:else
  $615 = { (responsible $616) ->
    $617 = call $160 with $589 ($51 is responsible)
    $618 = call $157 with $197 $617 ($51 is responsible)
    $619 = call $157 with $618 $211 ($51 is responsible)
    $620 = ($173, $619)
  }
  $621 = call $148 with $590 $591 $615 ($51 is responsible)
  $622 = call $151 with $621 $184 ($51 is responsible)
  $623 = call $146 with $622 $172 ($51 is responsible)
  # Core:bool:lazyOr:18:case-0:didNotMatch
  $624 = { (responsible $625) ->
    $626 = call $151 with $621 $185 ($51 is responsible)
    $627 = call $161 with $582 ($51 is responsible)
    $628 = call $146 with $181 $627 ($51 is responsible)
    # Core:bool:lazyOr:18:equals:then
    $629 = { (responsible $630) ->
      $631 = call $156 with $582 ($51 is responsible)
      $632 = call $146 with $166 $631 ($51 is responsible)
      # Core:bool:lazyOr:18:equals:then
      $633 = { (responsible $634) ->
        $635 = call $155 with $582 ($51 is responsible)
        $636 = call $146 with $166 $635 ($51 is responsible)
        # Core:bool:lazyOr:18:equals:else
        $637 = { (responsible $638) ->
          $639 = call $160 with $635 ($51 is responsible)
          $640 = call $154 with $582 ($51 is responsible)
          $641 = call $160 with $640 ($51 is responsible)
          $642 = call $157 with $199 $641 ($51 is responsible)
          $643 = call $157 with $642 $211 ($51 is responsible)
          $644 = ($173, $643)
        }
        $645 = call $148 with $636 $276 $637 ($51 is responsible)
      }
      # Core:bool:lazyOr:18:equals:else
      $646 = { (responsible $647) ->
        $648 = call $160 with $631 ($51 is responsible)
        $649 = call $157 with $192 $648 ($51 is responsible)
        $650 = call $157 with $649 $188 ($51 is responsible)
        $651 = ($173, $650)
      }
      $652 = call $148 with $632 $633 $646 ($51 is responsible)
    }
    # Core:bool:lazyOr:18:equals:else
    $653 = { (responsible $654) ->
      $655 = call $160 with $627 ($51 is responsible)
      $656 = call $157 with $197 $655 ($51 is responsible)
      $657 = call $157 with $656 $211 ($51 is responsible)
      $658 = ($173, $657)
    }
    $659 = call $148 with $628 $629 $653 ($51 is responsible)
    $660 = call $151 with $659 $184 ($51 is responsible)
    $661 = call $146 with $660 $172 ($51 is responsible)
    # Core:bool:lazyOr:18:case-1:matched
    $662 = { (responsible $663) ->
      $664 = call $401 with $583 ($52 is responsible)
      $665 = $664
      $666 = call $413 with $664 ($53 is responsible)
      $667 = call $251 with $666 $214 $584 ($54 is responsible)
      $668 = $665
    }
    # Core:bool:lazyOr:18:case-1:didNotMatch
    $669 = { (responsible $670) ->
      $671 = call $151 with $659 $185 ($51 is responsible)
      $672 = panicking because $202 ($51 is at fault)
    }
    $673 = call $148 with $661 $662 $669 ($51 is responsible)
  }
  $674 = call $148 with $623 $245 $624 ($51 is responsible)
}
# Core:bool:implies
$675 = { $676 $677 (+ responsible $678) ->
  $679 = call $413 with $676 ($44 is responsible)
  $680 = call $251 with $679 $229 $678 ($45 is responsible)
  $681 = call $413 with $677 ($46 is responsible)
  $682 = call $251 with $681 $230 $678 ($47 is responsible)
  $683 = call $497 with $676 ($42 is responsible)
  $684 = call $413 with $683 ($61 is responsible)
  $685 = call $251 with $684 $229 $43 ($62 is responsible)
  $686 = call $413 with $677 ($63 is responsible)
  $687 = call $251 with $686 $230 $43 ($64 is responsible)
  # Core:bool:or:12
  $688 = { (responsible $689) ->
    $690 = $677
  }
  $691 = call $581 with $683 $688 ($60 is responsible)
}
# Builtins::isNonNegative
$692 = { $693 (+ responsible $694) ->
  $695 = call $161 with $693 ($39 is responsible)
  $696 = call $146 with $695 $169 ($40 is responsible)
  $697 = call $251 with $696 $228 $694 ($31 is responsible)
  $698 = call $149 with $693 $184 ($29 is responsible)
  # Builtins::isNonNegative:13:equals:then
  $699 = { (responsible $700) ->
    $701 = call $156 with $698 ($30 is responsible)
    $702 = call $146 with $168 $701 ($30 is responsible)
    # Builtins::isNonNegative:13:equals:then
    $703 = { (responsible $704) ->
      $705 = call $155 with $698 ($30 is responsible)
      $706 = call $146 with $166 $705 ($30 is responsible)
      # Builtins::isNonNegative:13:equals:else
      $707 = { (responsible $708) ->
        $709 = call $160 with $705 ($30 is responsible)
        $710 = call $154 with $698 ($30 is responsible)
        $711 = call $160 with $710 ($30 is responsible)
        $712 = call $157 with $199 $711 ($30 is responsible)
        $713 = call $157 with $712 $211 ($30 is responsible)
        $714 = ($173, $713)
      }
      $715 = call $148 with $706 $276 $707 ($30 is responsible)
    }
    # Builtins::isNonNegative:13:equals:else
    $716 = { (responsible $717) ->
      $718 = call $160 with $701 ($30 is responsible)
      $719 = call $157 with $193 $718 ($30 is responsible)
      $720 = call $157 with $719 $188 ($30 is responsible)
      $721 = ($173, $720)
    }
    $722 = call $148 with $702 $703 $716 ($30 is responsible)
  }
  $723 = call $699 with no arguments ($30 is responsible)
  $724 = call $151 with $723 $184 ($30 is responsible)
  $725 = call $146 with $724 $172 ($30 is responsible)
  # Builtins::isNonNegative:13:isMatch:then
  $726 = { (responsible $727) ->
    $728 = $723
  }
  # Builtins::isNonNegative:13:isMatch:else
  $729 = { (responsible $730) ->
    # Builtins::isNonNegative:13:equals:then
    $731 = { (responsible $732) ->
      $733 = call $156 with $698 ($30 is responsible)
      $734 = call $146 with $164 $733 ($30 is responsible)
      # Builtins::isNonNegative:13:equals:then
      $735 = { (responsible $736) ->
        $737 = call $155 with $698 ($30 is responsible)
        $738 = call $146 with $166 $737 ($30 is responsible)
        # Builtins::isNonNegative:13:equals:else
        $739 = { (responsible $740) ->
          $741 = call $160 with $737 ($30 is responsible)
          $742 = call $154 with $698 ($30 is responsible)
          $743 = call $160 with $742 ($30 is responsible)
          $744 = call $157 with $199 $743 ($30 is responsible)
          $745 = call $157 with $744 $211 ($30 is responsible)
          $746 = ($173, $745)
        }
        $747 = call $148 with $738 $276 $739 ($30 is responsible)
      }
      # Builtins::isNonNegative:13:equals:else
      $748 = { (responsible $749) ->
        $750 = call $160 with $733 ($30 is responsible)
        $751 = call $157 with $190 $750 ($30 is responsible)
        $752 = call $157 with $751 $188 ($30 is responsible)
        $753 = ($173, $752)
      }
      $754 = call $148 with $734 $735 $748 ($30 is responsible)
    }
    $755 = call $731 with no arguments ($30 is responsible)
  }
  $756 = call $148 with $725 $726 $729 ($30 is responsible)
  $757 = call $151 with $756 $184 ($30 is responsible)
  $758 = call $146 with $757 $172 ($30 is responsible)
  # Builtins::isNonNegative:13:case-0:didNotMatch
  $759 = { (responsible $760) ->
    $761 = call $151 with $756 $185 ($30 is responsible)
    # Builtins::isNonNegative:13:equals:then
    $762 = { (responsible $763) ->
      $764 = call $156 with $698 ($30 is responsible)
      $765 = call $146 with $170 $764 ($30 is responsible)
      # Builtins::isNonNegative:13:equals:then
      $766 = { (responsible $767) ->
        $768 = call $155 with $698 ($30 is responsible)
        $769 = call $146 with $166 $768 ($30 is responsible)
        # Builtins::isNonNegative:13:equals:else
        $770 = { (responsible $771) ->
          $772 = call $160 with $768 ($30 is responsible)
          $773 = call $154 with $698 ($30 is responsible)
          $774 = call $160 with $773 ($30 is responsible)
          $775 = call $157 with $199 $774 ($30 is responsible)
          $776 = call $157 with $775 $211 ($30 is responsible)
          $777 = ($173, $776)
        }
        $778 = call $148 with $769 $276 $770 ($30 is responsible)
      }
      # Builtins::isNonNegative:13:equals:else
      $779 = { (responsible $780) ->
        $781 = call $160 with $764 ($30 is responsible)
        $782 = call $157 with $194 $781 ($30 is responsible)
        $783 = call $157 with $782 $188 ($30 is responsible)
        $784 = ($173, $783)
      }
      $785 = call $148 with $765 $766 $779 ($30 is responsible)
    }
    $786 = call $762 with no arguments ($30 is responsible)
    $787 = call $151 with $786 $184 ($30 is responsible)
    $788 = call $146 with $787 $172 ($30 is responsible)
    # Builtins::isNonNegative:13:case-1:didNotMatch
    $789 = { (responsible $790) ->
      $791 = call $151 with $786 $185 ($30 is responsible)
      $792 = panicking because $202 ($30 is at fault)
    }
    $793 = call $148 with $788 $279 $789 ($30 is responsible)
  }
  $794 = call $148 with $758 $245 $759 ($30 is responsible)
}
# Core:function:is2
$795 = { $796 (+ responsible $797) ->
  $798 = call $161 with $796 ($41 is responsible)
  $799 = call $146 with $798 $167 ($8 is responsible)
  # Core:function:is2:11
  $800 = { (responsible $801) ->
    $802 = call $161 with $796 ($39 is responsible)
    $803 = call $146 with $802 $167 ($40 is responsible)
    $804 = call $251 with $803 $221 $92 ($14 is responsible)
    $805 = call $147 with $796 ($13 is responsible)
    $806 = call $146 with $805 $186 ($8 is responsible)
  }
  $807 = call $282 with $799 $800 $279 ($93 is responsible)
}
# Core:controlFlow:loop
$808 = { $809 (+ responsible $810) ->
  $811 = call $388 with $809 ($82 is responsible)
  $812 = call $251 with $811 $224 $810 ($75 is responsible)
  # Core:controlFlow:loop:14
  $813 = { $814 $815 (+ responsible $816) ->
    $817 = call $401 with $809 ($80 is responsible)
    $818 = call $146 with $817 $163 ($8 is responsible)
    $819 = call $146 with $817 $162 ($8 is responsible)
    $820 = call $413 with $818 ($61 is responsible)
    $821 = call $251 with $820 $229 $76 ($62 is responsible)
    $822 = call $413 with $819 ($63 is responsible)
    $823 = call $251 with $822 $230 $76 ($64 is responsible)
    # Core:bool:or:12
    $824 = { (responsible $825) ->
      $826 = $819
    }
    $827 = call $581 with $818 $824 ($60 is responsible)
    $828 = call $251 with $827 $203 $810 ($77 is responsible)
    $829 = call $146 with $817 $163 ($8 is responsible)
    # Core:controlFlow:loop:14:42
    $830 = { (responsible $831) ->
      $832 = call $814 with $174 ($78 is responsible)
    }
    $833 = call $413 with $829 ($74 is responsible)
    $834 = call $251 with $833 $215 $79 ($70 is responsible)
    $835 = call $388 with $830 ($71 is responsible)
    $836 = call $251 with $835 $225 $79 ($72 is responsible)
    $837 = call $282 with $829 $830 $248 ($73 is responsible)
  }
  $838 = call $795 with $813 ($87 is responsible)
  $839 = call $251 with $838 $204 $81 ($83 is responsible)
  # Core:controlFlow:recursive:18
  $840 = { $841 $842 (+ responsible $843) ->
    # Core:controlFlow:recursive:18:0
    $844 = { $845 (+ responsible $846) ->
      $847 = call $841 with $841 $845 ($84 is responsible)
    }
    $848 = call $813 with $844 $842 ($85 is responsible)
  }
  $849 = call $840 with $840 $174 ($86 is responsible)
}
# Core:int:compareTo
$850 = { $851 $852 (+ responsible $853) ->
  $854 = call $161 with $851 ($41 is responsible)
  $855 = call $146 with $854 $169 ($8 is responsible)
  $856 = call $251 with $855 $233 $853 ($98 is responsible)
  $857 = call $161 with $852 ($41 is responsible)
  $858 = call $146 with $857 $169 ($8 is responsible)
  $859 = call $251 with $858 $234 $853 ($101 is responsible)
  $860 = call $161 with $851 ($39 is responsible)
  $861 = call $146 with $860 $169 ($40 is responsible)
  $862 = call $251 with $861 $212 $97 ($26 is responsible)
  $863 = call $161 with $852 ($39 is responsible)
  $864 = call $146 with $863 $169 ($40 is responsible)
  $865 = call $251 with $864 $213 $97 ($24 is responsible)
  $866 = call $149 with $851 $852 ($25 is responsible)
  $867 = $866
  $868 = call $146 with $866 $164 ($8 is responsible)
  $869 = call $146 with $851 $852 ($8 is responsible)
  $870 = call $675 with $868 $869 ($99 is responsible)
  $871 = call $413 with $870 ($67 is responsible)
  $872 = call $251 with $871 $215 $100 ($65 is responsible)
  $873 = call $251 with $870 $189 $100 ($66 is responsible)
  $874 = $867
}
# Core:int:isLessThan
$875 = { $876 $877 (+ responsible $878) ->
  $879 = call $161 with $876 ($41 is responsible)
  $880 = call $146 with $879 $169 ($8 is responsible)
  $881 = call $251 with $880 $233 $878 ($103 is responsible)
  $882 = call $161 with $877 ($41 is responsible)
  $883 = call $146 with $882 $169 ($8 is responsible)
  $884 = call $251 with $883 $234 $878 ($104 is responsible)
  $885 = call $850 with $876 $877 ($102 is responsible)
  $886 = call $146 with $885 $170 ($8 is responsible)
}
$887 = ($173, $198)
# Core:function:is1
$888 = { $889 (+ responsible $890) ->
  $891 = call $161 with $889 ($41 is responsible)
  $892 = call $146 with $891 $167 ($8 is responsible)
  # Core:function:is1:11
  $893 = { (responsible $894) ->
    $895 = call $161 with $889 ($39 is responsible)
    $896 = call $146 with $895 $167 ($40 is responsible)
    $897 = call $251 with $896 $221 $90 ($14 is responsible)
    $898 = call $147 with $889 ($13 is responsible)
    $899 = call $146 with $898 $185 ($8 is responsible)
  }
  $900 = call $282 with $892 $893 $279 ($91 is responsible)
}
# Core:result:is
$901 = { $902 (+ responsible $903) ->
  $904 = call $161 with $902 ($105 is responsible)
  $905 = call $146 with $181 $904 ($105 is responsible)
  # Core:result:is:1:equals:then
  $906 = { (responsible $907) ->
    $908 = call $156 with $902 ($105 is responsible)
    $909 = call $146 with $175 $908 ($105 is responsible)
    # Core:result:is:1:equals:then
    $910 = { (responsible $911) ->
      $912 = call $155 with $902 ($105 is responsible)
      $913 = call $146 with $183 $912 ($105 is responsible)
      # Core:result:is:1:equals:then
      $914 = { (responsible $915) ->
        $916 = call $154 with $902 ($105 is responsible)
        $917 = ($172, $916)
      }
      # Core:result:is:1:equals:else
      $918 = { (responsible $919) ->
        $920 = call $160 with $912 ($105 is responsible)
        $921 = $887
      }
      $922 = call $148 with $913 $914 $918 ($105 is responsible)
    }
    # Core:result:is:1:equals:else
    $923 = { (responsible $924) ->
      $925 = call $160 with $908 ($105 is responsible)
      $926 = call $157 with $195 $925 ($105 is responsible)
      $927 = call $157 with $926 $188 ($105 is responsible)
      $928 = ($173, $927)
    }
    $929 = call $148 with $909 $910 $923 ($105 is responsible)
  }
  # Core:result:is:1:equals:else
  $930 = { (responsible $931) ->
    $932 = call $160 with $904 ($105 is responsible)
    $933 = call $157 with $197 $932 ($105 is responsible)
    $934 = call $157 with $933 $211 ($105 is responsible)
    $935 = ($173, $934)
  }
  $936 = call $148 with $905 $906 $930 ($105 is responsible)
  $937 = call $151 with $936 $184 ($105 is responsible)
  $938 = call $146 with $937 $172 ($105 is responsible)
  # Core:result:is:1:isMatch:then
  $939 = { (responsible $940) ->
    $941 = $936
  }
  # Core:result:is:1:isMatch:else
  $942 = { (responsible $943) ->
    $944 = call $161 with $902 ($105 is responsible)
    $945 = call $146 with $181 $944 ($105 is responsible)
    # Core:result:is:1:equals:then
    $946 = { (responsible $947) ->
      $948 = call $156 with $902 ($105 is responsible)
      $949 = call $146 with $165 $948 ($105 is responsible)
      # Core:result:is:1:equals:then
      $950 = { (responsible $951) ->
        $952 = call $155 with $902 ($105 is responsible)
        $953 = call $146 with $183 $952 ($105 is responsible)
        # Core:result:is:1:equals:then
        $954 = { (responsible $955) ->
          $956 = call $154 with $902 ($105 is responsible)
          $957 = ($172, $956)
        }
        # Core:result:is:1:equals:else
        $958 = { (responsible $959) ->
          $960 = call $160 with $952 ($105 is responsible)
          $961 = $887
        }
        $962 = call $148 with $953 $954 $958 ($105 is responsible)
      }
      # Core:result:is:1:equals:else
      $963 = { (responsible $964) ->
        $965 = call $160 with $948 ($105 is responsible)
        $966 = call $157 with $191 $965 ($105 is responsible)
        $967 = call $157 with $966 $188 ($105 is responsible)
        $968 = ($173, $967)
      }
      $969 = call $148 with $949 $950 $963 ($105 is responsible)
    }
    # Core:result:is:1:equals:else
    $970 = { (responsible $971) ->
      $972 = call $160 with $944 ($105 is responsible)
      $973 = call $157 with $197 $972 ($105 is responsible)
      $974 = call $157 with $973 $211 ($105 is responsible)
      $975 = ($173, $974)
    }
    $976 = call $148 with $945 $946 $970 ($105 is responsible)
  }
  $977 = call $148 with $938 $939 $942 ($105 is responsible)
  $978 = call $151 with $977 $184 ($105 is responsible)
  $979 = call $146 with $978 $172 ($105 is responsible)
  # Core:result:is:1:case-0:matched
  $980 = { (responsible $981) ->
    $982 = call $151 with $977 $185 ($106 is responsible)
    $983 = $183
  }
  # Core:result:is:1:case-0:didNotMatch
  $984 = { (responsible $985) ->
    $986 = call $151 with $977 $185 ($105 is responsible)
    $987 = $166
  }
  $988 = call $148 with $979 $980 $984 ($105 is responsible)
}
# Core:result:mapOrElse
$989 = { $990 $991 $992 (+ responsible $993) ->
  $994 = call $901 with $990 ($109 is responsible)
  $995 = call $251 with $994 $231 $993 ($117 is responsible)
  $996 = call $888 with $991 ($107 is responsible)
  $997 = call $251 with $996 $227 $993 ($108 is responsible)
  $998 = call $888 with $992 ($110 is responsible)
  $999 = call $251 with $998 $226 $993 ($111 is responsible)
  $1000 = call $161 with $990 ($112 is responsible)
  $1001 = call $146 with $181 $1000 ($112 is responsible)
  # Core:result:mapOrElse:30:equals:then
  $1002 = { (responsible $1003) ->
    $1004 = call $156 with $990 ($112 is responsible)
    $1005 = call $146 with $175 $1004 ($112 is responsible)
    # Core:result:mapOrElse:30:equals:then
    $1006 = { (responsible $1007) ->
      $1008 = call $155 with $990 ($112 is responsible)
      $1009 = call $146 with $183 $1008 ($112 is responsible)
      # Core:result:mapOrElse:30:equals:then
      $1010 = { (responsible $1011) ->
        $1012 = call $154 with $990 ($112 is responsible)
        $1013 = ($172, $1012)
      }
      # Core:result:mapOrElse:30:equals:else
      $1014 = { (responsible $1015) ->
        $1016 = call $160 with $1008 ($112 is responsible)
        $1017 = $887
      }
      $1018 = call $148 with $1009 $1010 $1014 ($112 is responsible)
    }
    # Core:result:mapOrElse:30:equals:else
    $1019 = { (responsible $1020) ->
      $1021 = call $160 with $1004 ($112 is responsible)
      $1022 = call $157 with $195 $1021 ($112 is responsible)
      $1023 = call $157 with $1022 $188 ($112 is responsible)
      $1024 = ($173, $1023)
    }
    $1025 = call $148 with $1005 $1006 $1019 ($112 is responsible)
  }
  # Core:result:mapOrElse:30:equals:else
  $1026 = { (responsible $1027) ->
    $1028 = call $160 with $1000 ($112 is responsible)
    $1029 = call $157 with $197 $1028 ($112 is responsible)
    $1030 = call $157 with $1029 $211 ($112 is responsible)
    $1031 = ($173, $1030)
  }
  $1032 = call $148 with $1001 $1002 $1026 ($112 is responsible)
  $1033 = call $151 with $1032 $184 ($112 is responsible)
  $1034 = call $146 with $1033 $172 ($112 is responsible)
  # Core:result:mapOrElse:30:case-0:matched
  $1035 = { (responsible $1036) ->
    $1037 = call $151 with $1032 $185 ($115 is responsible)
    $1038 = call $991 with $1037 ($113 is responsible)
  }
  # Core:result:mapOrElse:30:case-0:didNotMatch
  $1039 = { (responsible $1040) ->
    $1041 = call $151 with $1032 $185 ($112 is responsible)
    $1042 = call $161 with $990 ($112 is responsible)
    $1043 = call $146 with $181 $1042 ($112 is responsible)
    # Core:result:mapOrElse:30:equals:then
    $1044 = { (responsible $1045) ->
      $1046 = call $156 with $990 ($112 is responsible)
      $1047 = call $146 with $165 $1046 ($112 is responsible)
      # Core:result:mapOrElse:30:equals:then
      $1048 = { (responsible $1049) ->
        $1050 = call $155 with $990 ($112 is responsible)
        $1051 = call $146 with $183 $1050 ($112 is responsible)
        # Core:result:mapOrElse:30:equals:then
        $1052 = { (responsible $1053) ->
          $1054 = call $154 with $990 ($112 is responsible)
          $1055 = ($172, $1054)
        }
        # Core:result:mapOrElse:30:equals:else
        $1056 = { (responsible $1057) ->
          $1058 = call $160 with $1050 ($112 is responsible)
          $1059 = $887
        }
        $1060 = call $148 with $1051 $1052 $1056 ($112 is responsible)
      }
      # Core:result:mapOrElse:30:equals:else
      $1061 = { (responsible $1062) ->
        $1063 = call $160 with $1046 ($112 is responsible)
        $1064 = call $157 with $191 $1063 ($112 is responsible)
        $1065 = call $157 with $1064 $188 ($112 is responsible)
        $1066 = ($173, $1065)
      }
      $1067 = call $148 with $1047 $1048 $1061 ($112 is responsible)
    }
    # Core:result:mapOrElse:30:equals:else
    $1068 = { (responsible $1069) ->
      $1070 = call $160 with $1042 ($112 is responsible)
      $1071 = call $157 with $197 $1070 ($112 is responsible)
      $1072 = call $157 with $1071 $211 ($112 is responsible)
      $1073 = ($173, $1072)
    }
    $1074 = call $148 with $1043 $1044 $1068 ($112 is responsible)
    $1075 = call $151 with $1074 $184 ($112 is responsible)
    $1076 = call $146 with $1075 $172 ($112 is responsible)
    # Core:result:mapOrElse:30:case-1:matched
    $1077 = { (responsible $1078) ->
      $1079 = call $151 with $1074 $185 ($116 is responsible)
      $1080 = call $992 with $1079 ($114 is responsible)
    }
    # Core:result:mapOrElse:30:case-1:didNotMatch
    $1081 = { (responsible $1082) ->
      $1083 = call $151 with $1074 $185 ($112 is responsible)
      $1084 = panicking because $202 ($112 is at fault)
    }
    $1085 = call $148 with $1076 $1077 $1081 ($112 is responsible)
  }
  $1086 = call $148 with $1034 $1035 $1039 ($112 is responsible)
}
# Core:text:trim
$1087 = { $1088 (+ responsible $1089) ->
  $1090 = call $161 with $1088 ($41 is responsible)
  $1091 = call $146 with $1090 $182 ($8 is responsible)
  $1092 = call $251 with $1091 $232 $1089 ($118 is responsible)
  $1093 = call $161 with $1088 ($39 is responsible)
  $1094 = call $146 with $1093 $182 ($40 is responsible)
  $1095 = call $251 with $1094 $241 $119 ($38 is responsible)
  $1096 = call $159 with $1088 ($37 is responsible)
  $1097 = call $158 with $1096 ($36 is responsible)
}
# Examples:higherLower:11:16:41:6:13
$1098 = { (responsible $1099) ->
  $1100 = $201
}
# Examples:higherLower:11:16:41:6:14
$1101 = { (responsible $1102) ->
  $1103 = $200
}
# Examples:higherLower:11
$1104 = { $1105 (+ responsible $1106) ->
  # Examples:higherLower:11:print
  $1107 = { $1108 (+ responsible $1109) ->
    $1110 = call $161 with $1108 ($41 is responsible)
    $1111 = call $146 with $1110 $182 ($8 is responsible)
    $1112 = call $251 with $1111 $242 $1109 ($139 is responsible)
    $1113 = call $161 with $1105 ($39 is responsible)
    $1114 = call $146 with $1113 $180 ($40 is responsible)
    $1115 = call $251 with $1114 $239 $140 ($35 is responsible)
    $1116 = call $153 with $1105 $179 ($32 is responsible)
    $1117 = call $251 with $1116 $240 $140 ($33 is responsible)
    $1118 = call $152 with $1105 $179 ($34 is responsible)
    $1119 = call $161 with $1118 ($39 is responsible)
    $1120 = call $146 with $1119 $177 ($40 is responsible)
    $1121 = call $251 with $1120 $238 $141 ($7 is responsible)
    $1122 = call $145 with $1118 $1108 ($6 is responsible)
  }
  # Examples:higherLower:11:0
  $1123 = { (responsible $1124) ->
    $1125 = call $692 with $185 ($1 is responsible)
    $1126 = call $251 with $1125 $216 $125 ($2 is responsible)
    $1127 = call $143 with $185 ($3 is responsible)
    $1128 = call $161 with $1105 ($39 is responsible)
    $1129 = call $146 with $1128 $180 ($40 is responsible)
    $1130 = call $251 with $1129 $239 $120 ($35 is responsible)
    $1131 = call $153 with $1105 $178 ($32 is responsible)
    $1132 = call $251 with $1131 $240 $120 ($33 is responsible)
    $1133 = call $152 with $1105 $178 ($34 is responsible)
    $1134 = call $153 with $1127 $177 ($32 is responsible)
    $1135 = call $251 with $1134 $240 $121 ($33 is responsible)
    $1136 = call $152 with $1127 $177 ($34 is responsible)
    $1137 = call $161 with $1133 ($39 is responsible)
    $1138 = call $146 with $1137 $177 ($40 is responsible)
    $1139 = call $251 with $1138 $238 $122 ($7 is responsible)
    $1140 = call $145 with $1133 $1136 ($6 is responsible)
    $1141 = call $153 with $1127 $176 ($32 is responsible)
    $1142 = call $251 with $1141 $240 $123 ($33 is responsible)
    $1143 = call $152 with $1127 $176 ($34 is responsible)
    $1144 = call $161 with $1143 ($41 is responsible)
    $1145 = call $146 with $1144 $176 ($8 is responsible)
    $1146 = call $251 with $1145 $220 $124 ($68 is responsible)
    $1147 = call $161 with $1143 ($39 is responsible)
    $1148 = call $146 with $1147 $176 ($40 is responsible)
    $1149 = call $251 with $1148 $237 $69 ($5 is responsible)
    $1150 = call $144 with $1143 ($4 is responsible)
  }
  $1151 = call $1107 with $207 ($126 is responsible)
  # Examples:higherLower:11:16
  $1152 = { (responsible $1153) ->
    $1154 = call $1107 with $208 ($137 is responsible)
    $1155 = call $401 with $1123 ($127 is responsible)
    $1156 = call $1087 with $1155 ($128 is responsible)
    $1157 = call $161 with $1156 ($39 is responsible)
    $1158 = call $146 with $1157 $182 ($40 is responsible)
    $1159 = call $251 with $1158 $241 $129 ($28 is responsible)
    $1160 = call $150 with $1156 ($27 is responsible)
    # Examples:higherLower:11:16:41
    $1161 = { $1162 (+ responsible $1163) ->
      $1164 = call $146 with $1162 $187 ($8 is responsible)
      # Examples:higherLower:11:16:41:5
      $1165 = { (responsible $1166) ->
        $1167 = call $1107 with $209 ($130 is responsible)
        $1168 = $162
      }
      # Examples:higherLower:11:16:41:6
      $1169 = { (responsible $1170) ->
        $1171 = call $875 with $187 $1162 ($131 is responsible)
        $1172 = call $282 with $1171 $1098 $1101 ($132 is responsible)
        $1173 = call $1107 with $1172 ($133 is responsible)
        $1174 = $163
      }
      $1175 = call $282 with $1164 $1165 $1169 ($134 is responsible)
    }
    # Examples:higherLower:11:16:42
    $1176 = { $1177 (+ responsible $1178) ->
      $1179 = call $1107 with $210 ($135 is responsible)
      $1180 = $163
    }
    $1181 = call $989 with $1160 $1161 $1176 ($136 is responsible)
  }
  $1182 = call $808 with $1152 ($138 is responsible)
}
$1183 = [$171: $1104]
>>>>>>> 81fc3a64
<|MERGE_RESOLUTION|>--- conflicted
+++ resolved
@@ -6,7 +6,6 @@
 # • Include tracing of calls? No
 # • Include tracing of evaluated expressions? No
 
-<<<<<<< HEAD
 $1 = Builtins::equals:6
 $2 = Builtins::functionRun:11
 $3 = Builtins::functionRun:16
@@ -166,2348 +165,973 @@
 $157 = 1
 $158 = 2
 $159 = 42
-$160 = ", got "
-$161 = ", got `"
-$162 = "."
-$163 = "A check didn't succeed."
-$164 = "Expected "
-$165 = "Expected a "
-$166 = "Expected tag to have a value, but it doesn't have any."
-$167 = "Expected tag to not have a value, but it has one: `"
-$168 = "Higher!"
-$169 = "Lower!"
-$170 = "No case matched the given expression."
-$171 = "The `body` has to return `Continue` or `Break`."
-$172 = "The `body` should take the recursive function and the argument."
-$173 = "The `condition` must be either `True` or `False`."
-$174 = "The `reason` must be a text."
-$175 = "Welcome to the number guessing game!"
-$176 = "What's your guess?"
-$177 = "You did it!"
-$178 = "Your guess must be a number."
-$179 = "`."
-$180 = "`a | typeIs Int` was not satisfied"
-$181 = "`b | typeIs Int` was not satisfied"
-$182 = "`b` didn't return a bool."
-$183 = "`bool.is condition` was not satisfied"
-$184 = "`conditionIsBool` was not satisfied"
-$185 = "`else | getArgumentCount | equals 0` was not satisfied"
-$186 = "`else | typeIs Function` was not satisfied"
-$187 = "`function | typeIs Function` was not satisfied"
-$188 = "`function | ✨.getArgumentCount | equals 0` was not satisfied"
-$189 = "`function.is0 b` was not satisfied"
-$190 = "`function.is0 body` was not satisfied"
-$191 = "`function.is0 then` was not satisfied"
-$192 = "`function.is1 errorMapper` was not satisfied"
-$193 = "`function.is1 okMapper` was not satisfied"
-$194 = "`is a` was not satisfied"
-$195 = "`is b` was not satisfied"
-$196 = "`is result` was not satisfied"
-$197 = "`is text` was not satisfied"
-$198 = "`is valueA` was not satisfied"
-$199 = "`is valueB` was not satisfied"
-$200 = "`is value` was not satisfied"
-$201 = "`is0 body` was not satisfied"
-$202 = "`struct | typeIs Struct` was not satisfied"
-$203 = "`struct | ✨.structHasKey key` was not satisfied"
-$204 = "`text | typeIs Text` was not satisfied"
-$205 = "`then | getArgumentCount | equals 0` was not satisfied"
-$206 = "`then | typeIs Function` was not satisfied"
+$160 = "."
+$161 = "A check didn't succeed."
+$162 = "Expected Error, got "
+$163 = "Expected False, got "
+$164 = "Expected Ok, got "
+$165 = "Expected True, got "
+$166 = "Expected a Tag, got `"
+$167 = "Expected tag to have a value, but it doesn't have any."
+$168 = "Expected tag to not have a value, but it has one: `"
+$169 = "Higher!"
+$170 = "Lower!"
+$171 = "No case matched the given expression."
+$172 = "The `body` has to return `Continue` or `Break`."
+$173 = "The `body` should take the recursive function and the argument."
+$174 = "The `condition` must be either `True` or `False`."
+$175 = "The `reason` must be a text."
+$176 = "Welcome to the number guessing game!"
+$177 = "What's your guess?"
+$178 = "You did it!"
+$179 = "Your guess must be a number."
+$180 = "`."
+$181 = "`a | typeIs Int` was not satisfied"
+$182 = "`b | typeIs Int` was not satisfied"
+$183 = "`b` didn't return a bool."
+$184 = "`bool.is condition` was not satisfied"
+$185 = "`conditionIsBool` was not satisfied"
+$186 = "`else | getArgumentCount | equals 0` was not satisfied"
+$187 = "`else | typeIs Function` was not satisfied"
+$188 = "`function | typeIs Function` was not satisfied"
+$189 = "`function | ✨.getArgumentCount | equals 0` was not satisfied"
+$190 = "`function.is0 b` was not satisfied"
+$191 = "`function.is0 body` was not satisfied"
+$192 = "`function.is0 then` was not satisfied"
+$193 = "`function.is1 errorMapper` was not satisfied"
+$194 = "`function.is1 okMapper` was not satisfied"
+$195 = "`is a` was not satisfied"
+$196 = "`is b` was not satisfied"
+$197 = "`is result` was not satisfied"
+$198 = "`is text` was not satisfied"
+$199 = "`is valueA` was not satisfied"
+$200 = "`is valueB` was not satisfied"
+$201 = "`is value` was not satisfied"
+$202 = "`is0 body` was not satisfied"
+$203 = "`struct | typeIs Struct` was not satisfied"
+$204 = "`struct | ✨.structHasKey key` was not satisfied"
+$205 = "`text | typeIs Text` was not satisfied"
+$206 = "`then | getArgumentCount | equals 0` was not satisfied"
+$207 = "`then | typeIs Function` was not satisfied"
 # anonymous:$generated::needs:isConditionTrue:then
-$207 = { (responsible $208) ->
-  $209 = $155
+$208 = { (responsible $209) ->
+  $210 = $155
 }
 # anonymous:$generated::needs:isConditionBool:then
-$210 = { (responsible $211) ->
-  $212 = $148
+$211 = { (responsible $212) ->
+  $213 = $148
 }
 # anonymous:$generated::needs
-$213 = { $214 $215 $216 (+ responsible $217) ->
-  $218 = call $121 with $214 $155 ($120 is responsible)
+$214 = { $215 $216 $217 (+ responsible $218) ->
+  $219 = call $121 with $215 $155 ($120 is responsible)
   # anonymous:$generated::needs:isConditionTrue:else
-  $219 = { (responsible $220) ->
-    $221 = call $121 with $214 $141 ($120 is responsible)
-  }
-  $222 = call $123 with $218 $207 $219 ($120 is responsible)
+  $220 = { (responsible $221) ->
+    $222 = call $121 with $215 $141 ($120 is responsible)
+  }
+  $223 = call $123 with $219 $208 $220 ($120 is responsible)
   # anonymous:$generated::needs:isConditionBool:else
-  $223 = { (responsible $224) ->
-    $225 = panicking because $173 ($217 is at fault)
-  }
-  $226 = call $123 with $222 $210 $223 ($120 is responsible)
-  $227 = call $136 with $215 ($217 is responsible)
-  $228 = call $121 with $227 $154 ($217 is responsible)
+  $224 = { (responsible $225) ->
+    $226 = panicking because $174 ($218 is at fault)
+  }
+  $227 = call $123 with $223 $211 $224 ($120 is responsible)
+  $228 = call $136 with $216 ($218 is responsible)
+  $229 = call $121 with $228 $154 ($218 is responsible)
   # anonymous:$generated::needs:isReasonText:else
-  $229 = { (responsible $230) ->
-    $231 = panicking because $174 ($217 is at fault)
-  }
-  $232 = call $123 with $228 $210 $229 ($120 is responsible)
+  $230 = { (responsible $231) ->
+    $232 = panicking because $175 ($218 is at fault)
+  }
+  $233 = call $123 with $229 $211 $230 ($120 is responsible)
   # anonymous:$generated::needs:condition:else
-  $233 = { (responsible $234) ->
-    $235 = panicking because $215 ($216 is at fault)
-  }
-  $236 = call $123 with $214 $210 $233 ($120 is responsible)
-}
-$237 = ($146)
+  $234 = { (responsible $235) ->
+    $236 = panicking because $216 ($217 is at fault)
+  }
+  $237 = call $123 with $215 $211 $234 ($120 is responsible)
+}
+$238 = ($146)
 # Builtins::not:1:equals:then
-$238 = { (responsible $239) ->
-  $240 = $237
+$239 = { (responsible $240) ->
+  $241 = $238
 }
 # Builtins::not:1:case-0:matched
-$241 = { (responsible $242) ->
-  $243 = $141
+$242 = { (responsible $243) ->
+  $244 = $141
 }
 # Builtins::ifElse
-$244 = { $245 $246 $247 (+ responsible $248) ->
-  $249 = call $136 with $245 ($8 is responsible)
-  $250 = call $121 with $153 $249 ($8 is responsible)
+$245 = { $246 $247 $248 (+ responsible $249) ->
+  $250 = call $136 with $246 ($8 is responsible)
+  $251 = call $121 with $153 $250 ($8 is responsible)
   # Builtins::ifElse:1:equals:then
-  $251 = { (responsible $252) ->
-    $253 = call $131 with $245 ($8 is responsible)
-    $254 = call $121 with $155 $253 ($8 is responsible)
+  $252 = { (responsible $253) ->
+    $254 = call $131 with $246 ($8 is responsible)
+    $255 = call $121 with $155 $254 ($8 is responsible)
     # Builtins::ifElse:1:equals:then
-    $255 = { (responsible $256) ->
-      $257 = call $130 with $245 ($8 is responsible)
-      $258 = call $121 with $141 $257 ($8 is responsible)
+    $256 = { (responsible $257) ->
+      $258 = call $130 with $246 ($8 is responsible)
+      $259 = call $121 with $141 $258 ($8 is responsible)
       # Builtins::ifElse:1:equals:else
-      $259 = { (responsible $260) ->
-        $261 = call $135 with $141 ($8 is responsible)
-        $262 = call $135 with $257 ($8 is responsible)
-        $263 = call $129 with $245 ($8 is responsible)
+      $260 = { (responsible $261) ->
+        $262 = call $135 with $258 ($8 is responsible)
+        $263 = call $129 with $246 ($8 is responsible)
         $264 = call $135 with $263 ($8 is responsible)
-        $265 = call $132 with $167 $264 ($8 is responsible)
-        $266 = call $132 with $265 $179 ($8 is responsible)
+        $265 = call $132 with $168 $264 ($8 is responsible)
+        $266 = call $132 with $265 $180 ($8 is responsible)
         $267 = ($147, $266)
       }
-      $268 = call $123 with $258 $238 $259 ($8 is responsible)
+      $268 = call $123 with $259 $239 $260 ($8 is responsible)
     }
     # Builtins::ifElse:1:equals:else
     $269 = { (responsible $270) ->
-      $271 = call $135 with $155 ($8 is responsible)
-      $272 = call $135 with $253 ($8 is responsible)
-      $273 = call $132 with $164 $271 ($8 is responsible)
-      $274 = call $132 with $273 $160 ($8 is responsible)
-      $275 = call $132 with $274 $272 ($8 is responsible)
-      $276 = call $132 with $275 $162 ($8 is responsible)
-      $277 = ($147, $276)
-    }
-    $278 = call $123 with $254 $255 $269 ($8 is responsible)
+      $271 = call $135 with $254 ($8 is responsible)
+      $272 = call $132 with $165 $271 ($8 is responsible)
+      $273 = call $132 with $272 $160 ($8 is responsible)
+      $274 = ($147, $273)
+    }
+    $275 = call $123 with $255 $256 $269 ($8 is responsible)
   }
   # Builtins::ifElse:1:equals:else
-  $279 = { (responsible $280) ->
-    $281 = call $135 with $153 ($8 is responsible)
-    $282 = call $135 with $249 ($8 is responsible)
-    $283 = call $132 with $165 $281 ($8 is responsible)
-    $284 = call $132 with $283 $161 ($8 is responsible)
-    $285 = call $132 with $284 $282 ($8 is responsible)
-    $286 = call $132 with $285 $179 ($8 is responsible)
-    $287 = ($147, $286)
-  }
-  $288 = call $123 with $250 $251 $279 ($8 is responsible)
-  $289 = call $126 with $288 $156 ($8 is responsible)
-  $290 = call $121 with $289 $146 ($8 is responsible)
+  $276 = { (responsible $277) ->
+    $278 = call $135 with $250 ($8 is responsible)
+    $279 = call $132 with $166 $278 ($8 is responsible)
+    $280 = call $132 with $279 $180 ($8 is responsible)
+    $281 = ($147, $280)
+  }
+  $282 = call $123 with $251 $252 $276 ($8 is responsible)
+  $283 = call $126 with $282 $156 ($8 is responsible)
+  $284 = call $121 with $283 $146 ($8 is responsible)
   # Builtins::ifElse:1:isMatch:then
-  $291 = { (responsible $292) ->
-    $293 = $288
+  $285 = { (responsible $286) ->
+    $287 = $282
   }
   # Builtins::ifElse:1:isMatch:else
-  $294 = { (responsible $295) ->
-    $296 = call $136 with $245 ($8 is responsible)
-    $297 = call $121 with $153 $296 ($8 is responsible)
+  $288 = { (responsible $289) ->
+    $290 = call $136 with $246 ($8 is responsible)
+    $291 = call $121 with $153 $290 ($8 is responsible)
     # Builtins::ifElse:1:equals:then
-    $298 = { (responsible $299) ->
-      $300 = call $131 with $245 ($8 is responsible)
-      $301 = call $121 with $141 $300 ($8 is responsible)
+    $292 = { (responsible $293) ->
+      $294 = call $131 with $246 ($8 is responsible)
+      $295 = call $121 with $141 $294 ($8 is responsible)
       # Builtins::ifElse:1:equals:then
-      $302 = { (responsible $303) ->
-        $304 = call $130 with $245 ($8 is responsible)
-        $305 = call $121 with $141 $304 ($8 is responsible)
+      $296 = { (responsible $297) ->
+        $298 = call $130 with $246 ($8 is responsible)
+        $299 = call $121 with $141 $298 ($8 is responsible)
         # Builtins::ifElse:1:equals:else
-        $306 = { (responsible $307) ->
-          $308 = call $135 with $141 ($8 is responsible)
-          $309 = call $135 with $304 ($8 is responsible)
-          $310 = call $129 with $245 ($8 is responsible)
-          $311 = call $135 with $310 ($8 is responsible)
-          $312 = call $132 with $167 $311 ($8 is responsible)
-          $313 = call $132 with $312 $179 ($8 is responsible)
-          $314 = ($147, $313)
+        $300 = { (responsible $301) ->
+          $302 = call $135 with $298 ($8 is responsible)
+          $303 = call $129 with $246 ($8 is responsible)
+          $304 = call $135 with $303 ($8 is responsible)
+          $305 = call $132 with $168 $304 ($8 is responsible)
+          $306 = call $132 with $305 $180 ($8 is responsible)
+          $307 = ($147, $306)
         }
-        $315 = call $123 with $305 $238 $306 ($8 is responsible)
+        $308 = call $123 with $299 $239 $300 ($8 is responsible)
       }
       # Builtins::ifElse:1:equals:else
-      $316 = { (responsible $317) ->
-        $318 = call $135 with $141 ($8 is responsible)
-        $319 = call $135 with $300 ($8 is responsible)
-        $320 = call $132 with $164 $318 ($8 is responsible)
-        $321 = call $132 with $320 $160 ($8 is responsible)
-        $322 = call $132 with $321 $319 ($8 is responsible)
-        $323 = call $132 with $322 $162 ($8 is responsible)
-        $324 = ($147, $323)
-      }
-      $325 = call $123 with $301 $302 $316 ($8 is responsible)
+      $309 = { (responsible $310) ->
+        $311 = call $135 with $294 ($8 is responsible)
+        $312 = call $132 with $163 $311 ($8 is responsible)
+        $313 = call $132 with $312 $160 ($8 is responsible)
+        $314 = ($147, $313)
+      }
+      $315 = call $123 with $295 $296 $309 ($8 is responsible)
     }
     # Builtins::ifElse:1:equals:else
-    $326 = { (responsible $327) ->
-      $328 = call $135 with $153 ($8 is responsible)
-      $329 = call $135 with $296 ($8 is responsible)
-      $330 = call $132 with $165 $328 ($8 is responsible)
-      $331 = call $132 with $330 $161 ($8 is responsible)
-      $332 = call $132 with $331 $329 ($8 is responsible)
-      $333 = call $132 with $332 $179 ($8 is responsible)
-      $334 = ($147, $333)
-    }
-    $335 = call $123 with $297 $298 $326 ($8 is responsible)
-  }
-  $336 = call $123 with $290 $291 $294 ($8 is responsible)
-  $337 = call $126 with $336 $156 ($8 is responsible)
-  $338 = call $121 with $337 $146 ($8 is responsible)
+    $316 = { (responsible $317) ->
+      $318 = call $135 with $290 ($8 is responsible)
+      $319 = call $132 with $166 $318 ($8 is responsible)
+      $320 = call $132 with $319 $180 ($8 is responsible)
+      $321 = ($147, $320)
+    }
+    $322 = call $123 with $291 $292 $316 ($8 is responsible)
+  }
+  $323 = call $123 with $284 $285 $288 ($8 is responsible)
+  $324 = call $126 with $323 $156 ($8 is responsible)
+  $325 = call $121 with $324 $146 ($8 is responsible)
   # Builtins::ifElse:1:case-0:didNotMatch
-  $339 = { (responsible $340) ->
-    $341 = call $126 with $336 $157 ($8 is responsible)
-    $342 = $141
-  }
-  $343 = call $123 with $338 $207 $339 ($8 is responsible)
-  $344 = call $213 with $343 $184 $248 ($16 is responsible)
-  $345 = call $136 with $246 ($29 is responsible)
-  $346 = call $121 with $345 $142 ($30 is responsible)
-  $347 = call $213 with $346 $206 $248 ($9 is responsible)
-  $348 = call $136 with $246 ($29 is responsible)
-  $349 = call $121 with $348 $142 ($30 is responsible)
-  $350 = call $213 with $349 $187 $10 ($7 is responsible)
-  $351 = call $122 with $246 ($6 is responsible)
-  $352 = call $121 with $351 $156 ($1 is responsible)
-  $353 = call $213 with $352 $205 $248 ($11 is responsible)
-  $354 = call $136 with $247 ($29 is responsible)
-  $355 = call $121 with $354 $142 ($30 is responsible)
-  $356 = call $213 with $355 $186 $248 ($12 is responsible)
-  $357 = call $136 with $247 ($29 is responsible)
-  $358 = call $121 with $357 $142 ($30 is responsible)
-  $359 = call $213 with $358 $187 $13 ($7 is responsible)
-  $360 = call $122 with $247 ($6 is responsible)
-  $361 = call $121 with $360 $156 ($1 is responsible)
-  $362 = call $213 with $361 $185 $248 ($14 is responsible)
-  $363 = call $123 with $245 $246 $247 ($15 is responsible)
+  $326 = { (responsible $327) ->
+    $328 = call $126 with $323 $157 ($8 is responsible)
+    $329 = $141
+  }
+  $330 = call $123 with $325 $208 $326 ($8 is responsible)
+  $331 = call $214 with $330 $185 $249 ($16 is responsible)
+  $332 = call $136 with $247 ($29 is responsible)
+  $333 = call $121 with $332 $142 ($30 is responsible)
+  $334 = call $214 with $333 $207 $249 ($9 is responsible)
+  $335 = call $136 with $247 ($29 is responsible)
+  $336 = call $121 with $335 $142 ($30 is responsible)
+  $337 = call $214 with $336 $188 $10 ($7 is responsible)
+  $338 = call $122 with $247 ($6 is responsible)
+  $339 = call $121 with $338 $156 ($1 is responsible)
+  $340 = call $214 with $339 $206 $249 ($11 is responsible)
+  $341 = call $136 with $248 ($29 is responsible)
+  $342 = call $121 with $341 $142 ($30 is responsible)
+  $343 = call $214 with $342 $187 $249 ($12 is responsible)
+  $344 = call $136 with $248 ($29 is responsible)
+  $345 = call $121 with $344 $142 ($30 is responsible)
+  $346 = call $214 with $345 $188 $13 ($7 is responsible)
+  $347 = call $122 with $248 ($6 is responsible)
+  $348 = call $121 with $347 $156 ($1 is responsible)
+  $349 = call $214 with $348 $186 $249 ($14 is responsible)
+  $350 = call $123 with $246 $247 $248 ($15 is responsible)
 }
 # Core:function:is0
+$351 = { $352 (+ responsible $353) ->
+  $354 = call $136 with $352 ($31 is responsible)
+  $355 = call $121 with $354 $142 ($1 is responsible)
+  # Core:function:is0:11
+  $356 = { (responsible $357) ->
+    $358 = call $136 with $352 ($29 is responsible)
+    $359 = call $121 with $358 $142 ($30 is responsible)
+    $360 = call $214 with $359 $188 $76 ($7 is responsible)
+    $361 = call $122 with $352 ($6 is responsible)
+    $362 = call $121 with $361 $156 ($1 is responsible)
+  }
+  $363 = call $245 with $355 $356 $242 ($77 is responsible)
+}
+# Core:function:run
 $364 = { $365 (+ responsible $366) ->
-  $367 = call $136 with $365 ($31 is responsible)
-  $368 = call $121 with $367 $142 ($1 is responsible)
-  # Core:function:is0:11
-  $369 = { (responsible $370) ->
-    $371 = call $136 with $365 ($29 is responsible)
-    $372 = call $121 with $371 $142 ($30 is responsible)
-    $373 = call $213 with $372 $187 $76 ($7 is responsible)
-    $374 = call $122 with $365 ($6 is responsible)
-    $375 = call $121 with $374 $156 ($1 is responsible)
-  }
-  $376 = call $244 with $368 $369 $241 ($77 is responsible)
-}
-# Core:function:run
-$377 = { $378 (+ responsible $379) ->
-  $380 = call $364 with $378 ($83 is responsible)
-  $381 = call $213 with $380 $201 $379 ($84 is responsible)
-  $382 = call $136 with $378 ($29 is responsible)
-  $383 = call $121 with $382 $142 ($30 is responsible)
-  $384 = call $213 with $383 $187 $82 ($5 is responsible)
-  $385 = call $122 with $378 ($2 is responsible)
-  $386 = call $121 with $385 $156 ($1 is responsible)
-  $387 = call $213 with $386 $188 $82 ($3 is responsible)
-  $388 = call $378 with no arguments ($4 is responsible)
+  $367 = call $351 with $365 ($83 is responsible)
+  $368 = call $214 with $367 $202 $366 ($84 is responsible)
+  $369 = call $136 with $365 ($29 is responsible)
+  $370 = call $121 with $369 $142 ($30 is responsible)
+  $371 = call $214 with $370 $188 $82 ($5 is responsible)
+  $372 = call $122 with $365 ($2 is responsible)
+  $373 = call $121 with $372 $156 ($1 is responsible)
+  $374 = call $214 with $373 $189 $82 ($3 is responsible)
+  $375 = call $365 with no arguments ($4 is responsible)
 }
 # Core:bool:is
-$389 = { $390 (+ responsible $391) ->
-  $392 = call $136 with $390 ($38 is responsible)
-  $393 = call $121 with $153 $392 ($38 is responsible)
+$376 = { $377 (+ responsible $378) ->
+  $379 = call $136 with $377 ($38 is responsible)
+  $380 = call $121 with $153 $379 ($38 is responsible)
   # Core:bool:is:1:equals:then
-  $394 = { (responsible $395) ->
-    $396 = call $131 with $390 ($38 is responsible)
-    $397 = call $121 with $155 $396 ($38 is responsible)
+  $381 = { (responsible $382) ->
+    $383 = call $131 with $377 ($38 is responsible)
+    $384 = call $121 with $155 $383 ($38 is responsible)
     # Core:bool:is:1:equals:then
+    $385 = { (responsible $386) ->
+      $387 = call $130 with $377 ($38 is responsible)
+      $388 = call $121 with $141 $387 ($38 is responsible)
+      # Core:bool:is:1:equals:else
+      $389 = { (responsible $390) ->
+        $391 = call $135 with $387 ($38 is responsible)
+        $392 = call $129 with $377 ($38 is responsible)
+        $393 = call $135 with $392 ($38 is responsible)
+        $394 = call $132 with $168 $393 ($38 is responsible)
+        $395 = call $132 with $394 $180 ($38 is responsible)
+        $396 = ($147, $395)
+      }
+      $397 = call $123 with $388 $239 $389 ($38 is responsible)
+    }
+    # Core:bool:is:1:equals:else
     $398 = { (responsible $399) ->
-      $400 = call $130 with $390 ($38 is responsible)
-      $401 = call $121 with $141 $400 ($38 is responsible)
+      $400 = call $135 with $383 ($38 is responsible)
+      $401 = call $132 with $165 $400 ($38 is responsible)
+      $402 = call $132 with $401 $160 ($38 is responsible)
+      $403 = ($147, $402)
+    }
+    $404 = call $123 with $384 $385 $398 ($38 is responsible)
+  }
+  # Core:bool:is:1:equals:else
+  $405 = { (responsible $406) ->
+    $407 = call $135 with $379 ($38 is responsible)
+    $408 = call $132 with $166 $407 ($38 is responsible)
+    $409 = call $132 with $408 $180 ($38 is responsible)
+    $410 = ($147, $409)
+  }
+  $411 = call $123 with $380 $381 $405 ($38 is responsible)
+  $412 = call $126 with $411 $156 ($38 is responsible)
+  $413 = call $121 with $412 $146 ($38 is responsible)
+  # Core:bool:is:1:isMatch:then
+  $414 = { (responsible $415) ->
+    $416 = $411
+  }
+  # Core:bool:is:1:isMatch:else
+  $417 = { (responsible $418) ->
+    $419 = call $136 with $377 ($38 is responsible)
+    $420 = call $121 with $153 $419 ($38 is responsible)
+    # Core:bool:is:1:equals:then
+    $421 = { (responsible $422) ->
+      $423 = call $131 with $377 ($38 is responsible)
+      $424 = call $121 with $141 $423 ($38 is responsible)
+      # Core:bool:is:1:equals:then
+      $425 = { (responsible $426) ->
+        $427 = call $130 with $377 ($38 is responsible)
+        $428 = call $121 with $141 $427 ($38 is responsible)
+        # Core:bool:is:1:equals:else
+        $429 = { (responsible $430) ->
+          $431 = call $135 with $427 ($38 is responsible)
+          $432 = call $129 with $377 ($38 is responsible)
+          $433 = call $135 with $432 ($38 is responsible)
+          $434 = call $132 with $168 $433 ($38 is responsible)
+          $435 = call $132 with $434 $180 ($38 is responsible)
+          $436 = ($147, $435)
+        }
+        $437 = call $123 with $428 $239 $429 ($38 is responsible)
+      }
       # Core:bool:is:1:equals:else
-      $402 = { (responsible $403) ->
-        $404 = call $135 with $141 ($38 is responsible)
-        $405 = call $135 with $400 ($38 is responsible)
-        $406 = call $129 with $390 ($38 is responsible)
-        $407 = call $135 with $406 ($38 is responsible)
-        $408 = call $132 with $167 $407 ($38 is responsible)
-        $409 = call $132 with $408 $179 ($38 is responsible)
-        $410 = ($147, $409)
-      }
-      $411 = call $123 with $401 $238 $402 ($38 is responsible)
+      $438 = { (responsible $439) ->
+        $440 = call $135 with $423 ($38 is responsible)
+        $441 = call $132 with $163 $440 ($38 is responsible)
+        $442 = call $132 with $441 $160 ($38 is responsible)
+        $443 = ($147, $442)
+      }
+      $444 = call $123 with $424 $425 $438 ($38 is responsible)
     }
     # Core:bool:is:1:equals:else
-    $412 = { (responsible $413) ->
-      $414 = call $135 with $155 ($38 is responsible)
-      $415 = call $135 with $396 ($38 is responsible)
-      $416 = call $132 with $164 $414 ($38 is responsible)
-      $417 = call $132 with $416 $160 ($38 is responsible)
-      $418 = call $132 with $417 $415 ($38 is responsible)
-      $419 = call $132 with $418 $162 ($38 is responsible)
-      $420 = ($147, $419)
-    }
-    $421 = call $123 with $397 $398 $412 ($38 is responsible)
-  }
-  # Core:bool:is:1:equals:else
-  $422 = { (responsible $423) ->
-    $424 = call $135 with $153 ($38 is responsible)
-    $425 = call $135 with $392 ($38 is responsible)
-    $426 = call $132 with $165 $424 ($38 is responsible)
-    $427 = call $132 with $426 $161 ($38 is responsible)
-    $428 = call $132 with $427 $425 ($38 is responsible)
-    $429 = call $132 with $428 $179 ($38 is responsible)
-    $430 = ($147, $429)
-  }
-  $431 = call $123 with $393 $394 $422 ($38 is responsible)
-  $432 = call $126 with $431 $156 ($38 is responsible)
-  $433 = call $121 with $432 $146 ($38 is responsible)
-  # Core:bool:is:1:isMatch:then
-  $434 = { (responsible $435) ->
-    $436 = $431
-  }
-  # Core:bool:is:1:isMatch:else
-  $437 = { (responsible $438) ->
-    $439 = call $136 with $390 ($38 is responsible)
-    $440 = call $121 with $153 $439 ($38 is responsible)
-    # Core:bool:is:1:equals:then
-    $441 = { (responsible $442) ->
-      $443 = call $131 with $390 ($38 is responsible)
-      $444 = call $121 with $141 $443 ($38 is responsible)
-      # Core:bool:is:1:equals:then
-      $445 = { (responsible $446) ->
-        $447 = call $130 with $390 ($38 is responsible)
-        $448 = call $121 with $141 $447 ($38 is responsible)
-        # Core:bool:is:1:equals:else
-        $449 = { (responsible $450) ->
-          $451 = call $135 with $141 ($38 is responsible)
-          $452 = call $135 with $447 ($38 is responsible)
-          $453 = call $129 with $390 ($38 is responsible)
-          $454 = call $135 with $453 ($38 is responsible)
-          $455 = call $132 with $167 $454 ($38 is responsible)
-          $456 = call $132 with $455 $179 ($38 is responsible)
-          $457 = ($147, $456)
+    $445 = { (responsible $446) ->
+      $447 = call $135 with $419 ($38 is responsible)
+      $448 = call $132 with $166 $447 ($38 is responsible)
+      $449 = call $132 with $448 $180 ($38 is responsible)
+      $450 = ($147, $449)
+    }
+    $451 = call $123 with $420 $421 $445 ($38 is responsible)
+  }
+  $452 = call $123 with $413 $414 $417 ($38 is responsible)
+  $453 = call $126 with $452 $156 ($38 is responsible)
+  $454 = call $121 with $453 $146 ($38 is responsible)
+  # Core:bool:is:1:case-0:didNotMatch
+  $455 = { (responsible $456) ->
+    $457 = call $126 with $452 $157 ($38 is responsible)
+    $458 = $141
+  }
+  $459 = call $123 with $454 $208 $455 ($38 is responsible)
+}
+# Core:bool:not
+$460 = { $461 (+ responsible $462) ->
+  $463 = call $376 with $461 ($47 is responsible)
+  $464 = call $214 with $463 $201 $462 ($48 is responsible)
+  $465 = call $136 with $461 ($49 is responsible)
+  $466 = call $121 with $153 $465 ($49 is responsible)
+  # Core:bool:not:6:equals:then
+  $467 = { (responsible $468) ->
+    $469 = call $131 with $461 ($49 is responsible)
+    $470 = call $121 with $155 $469 ($49 is responsible)
+    # Core:bool:not:6:equals:then
+    $471 = { (responsible $472) ->
+      $473 = call $130 with $461 ($49 is responsible)
+      $474 = call $121 with $141 $473 ($49 is responsible)
+      # Core:bool:not:6:equals:else
+      $475 = { (responsible $476) ->
+        $477 = call $135 with $473 ($49 is responsible)
+        $478 = call $129 with $461 ($49 is responsible)
+        $479 = call $135 with $478 ($49 is responsible)
+        $480 = call $132 with $168 $479 ($49 is responsible)
+        $481 = call $132 with $480 $180 ($49 is responsible)
+        $482 = ($147, $481)
+      }
+      $483 = call $123 with $474 $239 $475 ($49 is responsible)
+    }
+    # Core:bool:not:6:equals:else
+    $484 = { (responsible $485) ->
+      $486 = call $135 with $469 ($49 is responsible)
+      $487 = call $132 with $165 $486 ($49 is responsible)
+      $488 = call $132 with $487 $160 ($49 is responsible)
+      $489 = ($147, $488)
+    }
+    $490 = call $123 with $470 $471 $484 ($49 is responsible)
+  }
+  # Core:bool:not:6:equals:else
+  $491 = { (responsible $492) ->
+    $493 = call $135 with $465 ($49 is responsible)
+    $494 = call $132 with $166 $493 ($49 is responsible)
+    $495 = call $132 with $494 $180 ($49 is responsible)
+    $496 = ($147, $495)
+  }
+  $497 = call $123 with $466 $467 $491 ($49 is responsible)
+  $498 = call $126 with $497 $156 ($49 is responsible)
+  $499 = call $121 with $498 $146 ($49 is responsible)
+  # Core:bool:not:6:case-0:didNotMatch
+  $500 = { (responsible $501) ->
+    $502 = call $126 with $497 $157 ($49 is responsible)
+    $503 = call $136 with $461 ($49 is responsible)
+    $504 = call $121 with $153 $503 ($49 is responsible)
+    # Core:bool:not:6:equals:then
+    $505 = { (responsible $506) ->
+      $507 = call $131 with $461 ($49 is responsible)
+      $508 = call $121 with $141 $507 ($49 is responsible)
+      # Core:bool:not:6:equals:then
+      $509 = { (responsible $510) ->
+        $511 = call $130 with $461 ($49 is responsible)
+        $512 = call $121 with $141 $511 ($49 is responsible)
+        # Core:bool:not:6:equals:else
+        $513 = { (responsible $514) ->
+          $515 = call $135 with $511 ($49 is responsible)
+          $516 = call $129 with $461 ($49 is responsible)
+          $517 = call $135 with $516 ($49 is responsible)
+          $518 = call $132 with $168 $517 ($49 is responsible)
+          $519 = call $132 with $518 $180 ($49 is responsible)
+          $520 = ($147, $519)
         }
-        $458 = call $123 with $448 $238 $449 ($38 is responsible)
-      }
-      # Core:bool:is:1:equals:else
-      $459 = { (responsible $460) ->
-        $461 = call $135 with $141 ($38 is responsible)
-        $462 = call $135 with $443 ($38 is responsible)
-        $463 = call $132 with $164 $461 ($38 is responsible)
-        $464 = call $132 with $463 $160 ($38 is responsible)
-        $465 = call $132 with $464 $462 ($38 is responsible)
-        $466 = call $132 with $465 $162 ($38 is responsible)
-        $467 = ($147, $466)
-      }
-      $468 = call $123 with $444 $445 $459 ($38 is responsible)
-    }
-    # Core:bool:is:1:equals:else
-    $469 = { (responsible $470) ->
-      $471 = call $135 with $153 ($38 is responsible)
-      $472 = call $135 with $439 ($38 is responsible)
-      $473 = call $132 with $165 $471 ($38 is responsible)
-      $474 = call $132 with $473 $161 ($38 is responsible)
-      $475 = call $132 with $474 $472 ($38 is responsible)
-      $476 = call $132 with $475 $179 ($38 is responsible)
-      $477 = ($147, $476)
-    }
-    $478 = call $123 with $440 $441 $469 ($38 is responsible)
-  }
-  $479 = call $123 with $433 $434 $437 ($38 is responsible)
-  $480 = call $126 with $479 $156 ($38 is responsible)
-  $481 = call $121 with $480 $146 ($38 is responsible)
-  # Core:bool:is:1:case-0:didNotMatch
-  $482 = { (responsible $483) ->
-    $484 = call $126 with $479 $157 ($38 is responsible)
-    $485 = $141
-  }
-  $486 = call $123 with $481 $207 $482 ($38 is responsible)
-}
-# Core:bool:not
-$487 = { $488 (+ responsible $489) ->
-  $490 = call $389 with $488 ($47 is responsible)
-  $491 = call $213 with $490 $200 $489 ($48 is responsible)
-  $492 = call $136 with $488 ($49 is responsible)
-  $493 = call $121 with $153 $492 ($49 is responsible)
-  # Core:bool:not:6:equals:then
-  $494 = { (responsible $495) ->
-    $496 = call $131 with $488 ($49 is responsible)
-    $497 = call $121 with $155 $496 ($49 is responsible)
-    # Core:bool:not:6:equals:then
-    $498 = { (responsible $499) ->
-      $500 = call $130 with $488 ($49 is responsible)
-      $501 = call $121 with $141 $500 ($49 is responsible)
+        $521 = call $123 with $512 $239 $513 ($49 is responsible)
+      }
       # Core:bool:not:6:equals:else
-      $502 = { (responsible $503) ->
-        $504 = call $135 with $141 ($49 is responsible)
-        $505 = call $135 with $500 ($49 is responsible)
-        $506 = call $129 with $488 ($49 is responsible)
-        $507 = call $135 with $506 ($49 is responsible)
-        $508 = call $132 with $167 $507 ($49 is responsible)
-        $509 = call $132 with $508 $179 ($49 is responsible)
-        $510 = ($147, $509)
-      }
-      $511 = call $123 with $501 $238 $502 ($49 is responsible)
+      $522 = { (responsible $523) ->
+        $524 = call $135 with $507 ($49 is responsible)
+        $525 = call $132 with $163 $524 ($49 is responsible)
+        $526 = call $132 with $525 $160 ($49 is responsible)
+        $527 = ($147, $526)
+      }
+      $528 = call $123 with $508 $509 $522 ($49 is responsible)
     }
     # Core:bool:not:6:equals:else
-    $512 = { (responsible $513) ->
-      $514 = call $135 with $155 ($49 is responsible)
-      $515 = call $135 with $496 ($49 is responsible)
-      $516 = call $132 with $164 $514 ($49 is responsible)
-      $517 = call $132 with $516 $160 ($49 is responsible)
-      $518 = call $132 with $517 $515 ($49 is responsible)
-      $519 = call $132 with $518 $162 ($49 is responsible)
-      $520 = ($147, $519)
-    }
-    $521 = call $123 with $497 $498 $512 ($49 is responsible)
-  }
-  # Core:bool:not:6:equals:else
-  $522 = { (responsible $523) ->
-    $524 = call $135 with $153 ($49 is responsible)
-    $525 = call $135 with $492 ($49 is responsible)
-    $526 = call $132 with $165 $524 ($49 is responsible)
-    $527 = call $132 with $526 $161 ($49 is responsible)
-    $528 = call $132 with $527 $525 ($49 is responsible)
-    $529 = call $132 with $528 $179 ($49 is responsible)
-    $530 = ($147, $529)
-  }
-  $531 = call $123 with $493 $494 $522 ($49 is responsible)
-  $532 = call $126 with $531 $156 ($49 is responsible)
-  $533 = call $121 with $532 $146 ($49 is responsible)
-  # Core:bool:not:6:case-0:didNotMatch
-  $534 = { (responsible $535) ->
-    $536 = call $126 with $531 $157 ($49 is responsible)
-    $537 = call $136 with $488 ($49 is responsible)
-    $538 = call $121 with $153 $537 ($49 is responsible)
-    # Core:bool:not:6:equals:then
-    $539 = { (responsible $540) ->
-      $541 = call $131 with $488 ($49 is responsible)
-      $542 = call $121 with $141 $541 ($49 is responsible)
-      # Core:bool:not:6:equals:then
-      $543 = { (responsible $544) ->
-        $545 = call $130 with $488 ($49 is responsible)
-        $546 = call $121 with $141 $545 ($49 is responsible)
-        # Core:bool:not:6:equals:else
-        $547 = { (responsible $548) ->
-          $549 = call $135 with $141 ($49 is responsible)
-          $550 = call $135 with $545 ($49 is responsible)
-          $551 = call $129 with $488 ($49 is responsible)
-          $552 = call $135 with $551 ($49 is responsible)
-          $553 = call $132 with $167 $552 ($49 is responsible)
-          $554 = call $132 with $553 $179 ($49 is responsible)
-          $555 = ($147, $554)
+    $529 = { (responsible $530) ->
+      $531 = call $135 with $503 ($49 is responsible)
+      $532 = call $132 with $166 $531 ($49 is responsible)
+      $533 = call $132 with $532 $180 ($49 is responsible)
+      $534 = ($147, $533)
+    }
+    $535 = call $123 with $504 $505 $529 ($49 is responsible)
+    $536 = call $126 with $535 $156 ($49 is responsible)
+    $537 = call $121 with $536 $146 ($49 is responsible)
+    # Core:bool:not:6:case-1:didNotMatch
+    $538 = { (responsible $539) ->
+      $540 = call $126 with $535 $157 ($49 is responsible)
+      $541 = panicking because $171 ($49 is at fault)
+    }
+    $542 = call $123 with $537 $208 $538 ($49 is responsible)
+  }
+  $543 = call $123 with $499 $242 $500 ($49 is responsible)
+}
+# Core:bool:lazyOr
+$544 = { $545 $546 (+ responsible $547) ->
+  $548 = call $376 with $545 ($45 is responsible)
+  $549 = call $214 with $548 $195 $547 ($46 is responsible)
+  $550 = call $351 with $546 ($39 is responsible)
+  $551 = call $214 with $550 $190 $547 ($40 is responsible)
+  $552 = call $136 with $545 ($41 is responsible)
+  $553 = call $121 with $153 $552 ($41 is responsible)
+  # Core:bool:lazyOr:18:equals:then
+  $554 = { (responsible $555) ->
+    $556 = call $131 with $545 ($41 is responsible)
+    $557 = call $121 with $155 $556 ($41 is responsible)
+    # Core:bool:lazyOr:18:equals:then
+    $558 = { (responsible $559) ->
+      $560 = call $130 with $545 ($41 is responsible)
+      $561 = call $121 with $141 $560 ($41 is responsible)
+      # Core:bool:lazyOr:18:equals:else
+      $562 = { (responsible $563) ->
+        $564 = call $135 with $560 ($41 is responsible)
+        $565 = call $129 with $545 ($41 is responsible)
+        $566 = call $135 with $565 ($41 is responsible)
+        $567 = call $132 with $168 $566 ($41 is responsible)
+        $568 = call $132 with $567 $180 ($41 is responsible)
+        $569 = ($147, $568)
+      }
+      $570 = call $123 with $561 $239 $562 ($41 is responsible)
+    }
+    # Core:bool:lazyOr:18:equals:else
+    $571 = { (responsible $572) ->
+      $573 = call $135 with $556 ($41 is responsible)
+      $574 = call $132 with $165 $573 ($41 is responsible)
+      $575 = call $132 with $574 $160 ($41 is responsible)
+      $576 = ($147, $575)
+    }
+    $577 = call $123 with $557 $558 $571 ($41 is responsible)
+  }
+  # Core:bool:lazyOr:18:equals:else
+  $578 = { (responsible $579) ->
+    $580 = call $135 with $552 ($41 is responsible)
+    $581 = call $132 with $166 $580 ($41 is responsible)
+    $582 = call $132 with $581 $180 ($41 is responsible)
+    $583 = ($147, $582)
+  }
+  $584 = call $123 with $553 $554 $578 ($41 is responsible)
+  $585 = call $126 with $584 $156 ($41 is responsible)
+  $586 = call $121 with $585 $146 ($41 is responsible)
+  # Core:bool:lazyOr:18:case-0:didNotMatch
+  $587 = { (responsible $588) ->
+    $589 = call $126 with $584 $157 ($41 is responsible)
+    $590 = call $136 with $545 ($41 is responsible)
+    $591 = call $121 with $153 $590 ($41 is responsible)
+    # Core:bool:lazyOr:18:equals:then
+    $592 = { (responsible $593) ->
+      $594 = call $131 with $545 ($41 is responsible)
+      $595 = call $121 with $141 $594 ($41 is responsible)
+      # Core:bool:lazyOr:18:equals:then
+      $596 = { (responsible $597) ->
+        $598 = call $130 with $545 ($41 is responsible)
+        $599 = call $121 with $141 $598 ($41 is responsible)
+        # Core:bool:lazyOr:18:equals:else
+        $600 = { (responsible $601) ->
+          $602 = call $135 with $598 ($41 is responsible)
+          $603 = call $129 with $545 ($41 is responsible)
+          $604 = call $135 with $603 ($41 is responsible)
+          $605 = call $132 with $168 $604 ($41 is responsible)
+          $606 = call $132 with $605 $180 ($41 is responsible)
+          $607 = ($147, $606)
         }
-        $556 = call $123 with $546 $238 $547 ($49 is responsible)
-      }
-      # Core:bool:not:6:equals:else
-      $557 = { (responsible $558) ->
-        $559 = call $135 with $141 ($49 is responsible)
-        $560 = call $135 with $541 ($49 is responsible)
-        $561 = call $132 with $164 $559 ($49 is responsible)
-        $562 = call $132 with $561 $160 ($49 is responsible)
-        $563 = call $132 with $562 $560 ($49 is responsible)
-        $564 = call $132 with $563 $162 ($49 is responsible)
-        $565 = ($147, $564)
-      }
-      $566 = call $123 with $542 $543 $557 ($49 is responsible)
-    }
-    # Core:bool:not:6:equals:else
-    $567 = { (responsible $568) ->
-      $569 = call $135 with $153 ($49 is responsible)
-      $570 = call $135 with $537 ($49 is responsible)
-      $571 = call $132 with $165 $569 ($49 is responsible)
-      $572 = call $132 with $571 $161 ($49 is responsible)
-      $573 = call $132 with $572 $570 ($49 is responsible)
-      $574 = call $132 with $573 $179 ($49 is responsible)
-      $575 = ($147, $574)
-    }
-    $576 = call $123 with $538 $539 $567 ($49 is responsible)
-    $577 = call $126 with $576 $156 ($49 is responsible)
-    $578 = call $121 with $577 $146 ($49 is responsible)
-    # Core:bool:not:6:case-1:didNotMatch
-    $579 = { (responsible $580) ->
-      $581 = call $126 with $576 $157 ($49 is responsible)
-      $582 = panicking because $170 ($49 is at fault)
-    }
-    $583 = call $123 with $578 $207 $579 ($49 is responsible)
-  }
-  $584 = call $123 with $533 $241 $534 ($49 is responsible)
-}
-# Core:bool:lazyOr
-$585 = { $586 $587 (+ responsible $588) ->
-  $589 = call $389 with $586 ($45 is responsible)
-  $590 = call $213 with $589 $194 $588 ($46 is responsible)
-  $591 = call $364 with $587 ($39 is responsible)
-  $592 = call $213 with $591 $189 $588 ($40 is responsible)
-  $593 = call $136 with $586 ($41 is responsible)
-  $594 = call $121 with $153 $593 ($41 is responsible)
-  # Core:bool:lazyOr:18:equals:then
-  $595 = { (responsible $596) ->
-    $597 = call $131 with $586 ($41 is responsible)
-    $598 = call $121 with $155 $597 ($41 is responsible)
-    # Core:bool:lazyOr:18:equals:then
-    $599 = { (responsible $600) ->
-      $601 = call $130 with $586 ($41 is responsible)
-      $602 = call $121 with $141 $601 ($41 is responsible)
+        $608 = call $123 with $599 $239 $600 ($41 is responsible)
+      }
       # Core:bool:lazyOr:18:equals:else
-      $603 = { (responsible $604) ->
-        $605 = call $135 with $141 ($41 is responsible)
-        $606 = call $135 with $601 ($41 is responsible)
-        $607 = call $129 with $586 ($41 is responsible)
-        $608 = call $135 with $607 ($41 is responsible)
-        $609 = call $132 with $167 $608 ($41 is responsible)
-        $610 = call $132 with $609 $179 ($41 is responsible)
-        $611 = ($147, $610)
-      }
-      $612 = call $123 with $602 $238 $603 ($41 is responsible)
+      $609 = { (responsible $610) ->
+        $611 = call $135 with $594 ($41 is responsible)
+        $612 = call $132 with $163 $611 ($41 is responsible)
+        $613 = call $132 with $612 $160 ($41 is responsible)
+        $614 = ($147, $613)
+      }
+      $615 = call $123 with $595 $596 $609 ($41 is responsible)
     }
     # Core:bool:lazyOr:18:equals:else
-    $613 = { (responsible $614) ->
-      $615 = call $135 with $155 ($41 is responsible)
-      $616 = call $135 with $597 ($41 is responsible)
-      $617 = call $132 with $164 $615 ($41 is responsible)
-      $618 = call $132 with $617 $160 ($41 is responsible)
-      $619 = call $132 with $618 $616 ($41 is responsible)
-      $620 = call $132 with $619 $162 ($41 is responsible)
+    $616 = { (responsible $617) ->
+      $618 = call $135 with $590 ($41 is responsible)
+      $619 = call $132 with $166 $618 ($41 is responsible)
+      $620 = call $132 with $619 $180 ($41 is responsible)
       $621 = ($147, $620)
     }
-    $622 = call $123 with $598 $599 $613 ($41 is responsible)
-  }
-  # Core:bool:lazyOr:18:equals:else
-  $623 = { (responsible $624) ->
-    $625 = call $135 with $153 ($41 is responsible)
-    $626 = call $135 with $593 ($41 is responsible)
-    $627 = call $132 with $165 $625 ($41 is responsible)
-    $628 = call $132 with $627 $161 ($41 is responsible)
-    $629 = call $132 with $628 $626 ($41 is responsible)
-    $630 = call $132 with $629 $179 ($41 is responsible)
-    $631 = ($147, $630)
-  }
-  $632 = call $123 with $594 $595 $623 ($41 is responsible)
-  $633 = call $126 with $632 $156 ($41 is responsible)
-  $634 = call $121 with $633 $146 ($41 is responsible)
-  # Core:bool:lazyOr:18:case-0:didNotMatch
-  $635 = { (responsible $636) ->
-    $637 = call $126 with $632 $157 ($41 is responsible)
-    $638 = call $136 with $586 ($41 is responsible)
-    $639 = call $121 with $153 $638 ($41 is responsible)
-    # Core:bool:lazyOr:18:equals:then
-    $640 = { (responsible $641) ->
-      $642 = call $131 with $586 ($41 is responsible)
-      $643 = call $121 with $141 $642 ($41 is responsible)
-      # Core:bool:lazyOr:18:equals:then
-      $644 = { (responsible $645) ->
-        $646 = call $130 with $586 ($41 is responsible)
-        $647 = call $121 with $141 $646 ($41 is responsible)
-        # Core:bool:lazyOr:18:equals:else
-        $648 = { (responsible $649) ->
-          $650 = call $135 with $141 ($41 is responsible)
-          $651 = call $135 with $646 ($41 is responsible)
-          $652 = call $129 with $586 ($41 is responsible)
-          $653 = call $135 with $652 ($41 is responsible)
-          $654 = call $132 with $167 $653 ($41 is responsible)
-          $655 = call $132 with $654 $179 ($41 is responsible)
-          $656 = ($147, $655)
-        }
-        $657 = call $123 with $647 $238 $648 ($41 is responsible)
-      }
-      # Core:bool:lazyOr:18:equals:else
-      $658 = { (responsible $659) ->
-        $660 = call $135 with $141 ($41 is responsible)
-        $661 = call $135 with $642 ($41 is responsible)
-        $662 = call $132 with $164 $660 ($41 is responsible)
-        $663 = call $132 with $662 $160 ($41 is responsible)
-        $664 = call $132 with $663 $661 ($41 is responsible)
-        $665 = call $132 with $664 $162 ($41 is responsible)
-        $666 = ($147, $665)
-      }
-      $667 = call $123 with $643 $644 $658 ($41 is responsible)
-    }
-    # Core:bool:lazyOr:18:equals:else
-    $668 = { (responsible $669) ->
-      $670 = call $135 with $153 ($41 is responsible)
-      $671 = call $135 with $638 ($41 is responsible)
-      $672 = call $132 with $165 $670 ($41 is responsible)
-      $673 = call $132 with $672 $161 ($41 is responsible)
-      $674 = call $132 with $673 $671 ($41 is responsible)
-      $675 = call $132 with $674 $179 ($41 is responsible)
-      $676 = ($147, $675)
-    }
-    $677 = call $123 with $639 $640 $668 ($41 is responsible)
-    $678 = call $126 with $677 $156 ($41 is responsible)
-    $679 = call $121 with $678 $146 ($41 is responsible)
+    $622 = call $123 with $591 $592 $616 ($41 is responsible)
+    $623 = call $126 with $622 $156 ($41 is responsible)
+    $624 = call $121 with $623 $146 ($41 is responsible)
     # Core:bool:lazyOr:18:case-1:matched
-    $680 = { (responsible $681) ->
-      $682 = call $377 with $587 ($42 is responsible)
-      $683 = $682
-      $684 = call $389 with $682 ($43 is responsible)
-      $685 = call $213 with $684 $182 $588 ($44 is responsible)
-      $686 = $683
+    $625 = { (responsible $626) ->
+      $627 = call $364 with $546 ($42 is responsible)
+      $628 = $627
+      $629 = call $376 with $627 ($43 is responsible)
+      $630 = call $214 with $629 $183 $547 ($44 is responsible)
+      $631 = $628
     }
     # Core:bool:lazyOr:18:case-1:didNotMatch
-    $687 = { (responsible $688) ->
-      $689 = call $126 with $677 $157 ($41 is responsible)
-      $690 = panicking because $170 ($41 is at fault)
-    }
-    $691 = call $123 with $679 $680 $687 ($41 is responsible)
-  }
-  $692 = call $123 with $634 $207 $635 ($41 is responsible)
+    $632 = { (responsible $633) ->
+      $634 = call $126 with $622 $157 ($41 is responsible)
+      $635 = panicking because $171 ($41 is at fault)
+    }
+    $636 = call $123 with $624 $625 $632 ($41 is responsible)
+  }
+  $637 = call $123 with $586 $208 $587 ($41 is responsible)
 }
 # Core:bool:implies
-$693 = { $694 $695 (+ responsible $696) ->
-  $697 = call $389 with $694 ($34 is responsible)
-  $698 = call $213 with $697 $194 $696 ($35 is responsible)
-  $699 = call $389 with $695 ($36 is responsible)
-  $700 = call $213 with $699 $195 $696 ($37 is responsible)
-  $701 = call $487 with $694 ($32 is responsible)
-  $702 = call $389 with $701 ($51 is responsible)
-  $703 = call $213 with $702 $194 $33 ($52 is responsible)
-  $704 = call $389 with $695 ($53 is responsible)
-  $705 = call $213 with $704 $195 $33 ($54 is responsible)
+$638 = { $639 $640 (+ responsible $641) ->
+  $642 = call $376 with $639 ($34 is responsible)
+  $643 = call $214 with $642 $195 $641 ($35 is responsible)
+  $644 = call $376 with $640 ($36 is responsible)
+  $645 = call $214 with $644 $196 $641 ($37 is responsible)
+  $646 = call $460 with $639 ($32 is responsible)
+  $647 = call $376 with $646 ($51 is responsible)
+  $648 = call $214 with $647 $195 $33 ($52 is responsible)
+  $649 = call $376 with $640 ($53 is responsible)
+  $650 = call $214 with $649 $196 $33 ($54 is responsible)
   # Core:bool:or:12
-  $706 = { (responsible $707) ->
-    $708 = $695
-  }
-  $709 = call $585 with $701 $706 ($50 is responsible)
+  $651 = { (responsible $652) ->
+    $653 = $640
+  }
+  $654 = call $544 with $646 $651 ($50 is responsible)
 }
 # Core:function:is2
-$710 = { $711 (+ responsible $712) ->
-  $713 = call $136 with $711 ($31 is responsible)
-  $714 = call $121 with $713 $142 ($1 is responsible)
+$655 = { $656 (+ responsible $657) ->
+  $658 = call $136 with $656 ($31 is responsible)
+  $659 = call $121 with $658 $142 ($1 is responsible)
   # Core:function:is2:11
-  $715 = { (responsible $716) ->
-    $717 = call $136 with $711 ($29 is responsible)
-    $718 = call $121 with $717 $142 ($30 is responsible)
-    $719 = call $213 with $718 $187 $80 ($7 is responsible)
-    $720 = call $122 with $711 ($6 is responsible)
-    $721 = call $121 with $720 $158 ($1 is responsible)
-  }
-  $722 = call $244 with $714 $715 $241 ($81 is responsible)
+  $660 = { (responsible $661) ->
+    $662 = call $136 with $656 ($29 is responsible)
+    $663 = call $121 with $662 $142 ($30 is responsible)
+    $664 = call $214 with $663 $188 $80 ($7 is responsible)
+    $665 = call $122 with $656 ($6 is responsible)
+    $666 = call $121 with $665 $158 ($1 is responsible)
+  }
+  $667 = call $245 with $659 $660 $242 ($81 is responsible)
 }
 # Core:controlFlow:loop
-$723 = { $724 (+ responsible $725) ->
-  $726 = call $364 with $724 ($70 is responsible)
-  $727 = call $213 with $726 $190 $725 ($63 is responsible)
+$668 = { $669 (+ responsible $670) ->
+  $671 = call $351 with $669 ($70 is responsible)
+  $672 = call $214 with $671 $191 $670 ($63 is responsible)
   # Core:controlFlow:loop:14
-  $728 = { $729 $730 (+ responsible $731) ->
-    $732 = call $377 with $724 ($68 is responsible)
-    $733 = call $121 with $732 $138 ($1 is responsible)
-    $734 = call $121 with $732 $137 ($1 is responsible)
-    $735 = call $389 with $733 ($51 is responsible)
-    $736 = call $213 with $735 $194 $64 ($52 is responsible)
-    $737 = call $389 with $734 ($53 is responsible)
-    $738 = call $213 with $737 $195 $64 ($54 is responsible)
+  $673 = { $674 $675 (+ responsible $676) ->
+    $677 = call $364 with $669 ($68 is responsible)
+    $678 = call $121 with $677 $138 ($1 is responsible)
+    $679 = call $121 with $677 $137 ($1 is responsible)
+    $680 = call $376 with $678 ($51 is responsible)
+    $681 = call $214 with $680 $195 $64 ($52 is responsible)
+    $682 = call $376 with $679 ($53 is responsible)
+    $683 = call $214 with $682 $196 $64 ($54 is responsible)
     # Core:bool:or:12
-    $739 = { (responsible $740) ->
-      $741 = $734
-    }
-    $742 = call $585 with $733 $739 ($50 is responsible)
-    $743 = call $213 with $742 $171 $725 ($65 is responsible)
-    $744 = call $121 with $732 $138 ($1 is responsible)
+    $684 = { (responsible $685) ->
+      $686 = $679
+    }
+    $687 = call $544 with $678 $684 ($50 is responsible)
+    $688 = call $214 with $687 $172 $670 ($65 is responsible)
+    $689 = call $121 with $677 $138 ($1 is responsible)
     # Core:controlFlow:loop:14:42
-    $745 = { (responsible $746) ->
-      $747 = call $729 with $148 ($66 is responsible)
-    }
-    $748 = call $389 with $744 ($62 is responsible)
-    $749 = call $213 with $748 $183 $67 ($58 is responsible)
-    $750 = call $364 with $745 ($59 is responsible)
-    $751 = call $213 with $750 $191 $67 ($60 is responsible)
-    $752 = call $244 with $744 $745 $210 ($61 is responsible)
-  }
-  $753 = call $710 with $728 ($75 is responsible)
-  $754 = call $213 with $753 $172 $69 ($71 is responsible)
+    $690 = { (responsible $691) ->
+      $692 = call $674 with $148 ($66 is responsible)
+    }
+    $693 = call $376 with $689 ($62 is responsible)
+    $694 = call $214 with $693 $184 $67 ($58 is responsible)
+    $695 = call $351 with $690 ($59 is responsible)
+    $696 = call $214 with $695 $192 $67 ($60 is responsible)
+    $697 = call $245 with $689 $690 $211 ($61 is responsible)
+  }
+  $698 = call $655 with $673 ($75 is responsible)
+  $699 = call $214 with $698 $173 $69 ($71 is responsible)
   # Core:controlFlow:recursive:18
-  $755 = { $756 $757 (+ responsible $758) ->
+  $700 = { $701 $702 (+ responsible $703) ->
     # Core:controlFlow:recursive:18:0
-    $759 = { $760 (+ responsible $761) ->
-      $762 = call $756 with $756 $760 ($72 is responsible)
-    }
-    $763 = call $728 with $759 $757 ($73 is responsible)
-  }
-  $764 = call $755 with $755 $148 ($74 is responsible)
+    $704 = { $705 (+ responsible $706) ->
+      $707 = call $701 with $701 $705 ($72 is responsible)
+    }
+    $708 = call $673 with $704 $702 ($73 is responsible)
+  }
+  $709 = call $700 with $700 $148 ($74 is responsible)
 }
 # Core:int:compareTo
-$765 = { $766 $767 (+ responsible $768) ->
-  $769 = call $136 with $766 ($31 is responsible)
-  $770 = call $121 with $769 $143 ($1 is responsible)
-  $771 = call $213 with $770 $198 $768 ($86 is responsible)
-  $772 = call $136 with $767 ($31 is responsible)
-  $773 = call $121 with $772 $143 ($1 is responsible)
-  $774 = call $213 with $773 $199 $768 ($89 is responsible)
-  $775 = call $136 with $766 ($29 is responsible)
-  $776 = call $121 with $775 $143 ($30 is responsible)
-  $777 = call $213 with $776 $180 $85 ($19 is responsible)
-  $778 = call $136 with $767 ($29 is responsible)
-  $779 = call $121 with $778 $143 ($30 is responsible)
-  $780 = call $213 with $779 $181 $85 ($17 is responsible)
-  $781 = call $124 with $766 $767 ($18 is responsible)
-  $782 = $781
-  $783 = call $121 with $781 $139 ($1 is responsible)
-  $784 = call $121 with $766 $767 ($1 is responsible)
-  $785 = call $693 with $783 $784 ($87 is responsible)
-  $786 = call $389 with $785 ($57 is responsible)
-  $787 = call $213 with $786 $183 $88 ($55 is responsible)
-  $788 = call $213 with $785 $163 $88 ($56 is responsible)
-  $789 = $782
+$710 = { $711 $712 (+ responsible $713) ->
+  $714 = call $136 with $711 ($31 is responsible)
+  $715 = call $121 with $714 $143 ($1 is responsible)
+  $716 = call $214 with $715 $199 $713 ($86 is responsible)
+  $717 = call $136 with $712 ($31 is responsible)
+  $718 = call $121 with $717 $143 ($1 is responsible)
+  $719 = call $214 with $718 $200 $713 ($89 is responsible)
+  $720 = call $136 with $711 ($29 is responsible)
+  $721 = call $121 with $720 $143 ($30 is responsible)
+  $722 = call $214 with $721 $181 $85 ($19 is responsible)
+  $723 = call $136 with $712 ($29 is responsible)
+  $724 = call $121 with $723 $143 ($30 is responsible)
+  $725 = call $214 with $724 $182 $85 ($17 is responsible)
+  $726 = call $124 with $711 $712 ($18 is responsible)
+  $727 = $726
+  $728 = call $121 with $726 $139 ($1 is responsible)
+  $729 = call $121 with $711 $712 ($1 is responsible)
+  $730 = call $638 with $728 $729 ($87 is responsible)
+  $731 = call $376 with $730 ($57 is responsible)
+  $732 = call $214 with $731 $184 $88 ($55 is responsible)
+  $733 = call $214 with $730 $161 $88 ($56 is responsible)
+  $734 = $727
 }
 # Core:int:isLessThan
-$790 = { $791 $792 (+ responsible $793) ->
-  $794 = call $136 with $791 ($31 is responsible)
-  $795 = call $121 with $794 $143 ($1 is responsible)
-  $796 = call $213 with $795 $198 $793 ($91 is responsible)
-  $797 = call $136 with $792 ($31 is responsible)
-  $798 = call $121 with $797 $143 ($1 is responsible)
-  $799 = call $213 with $798 $199 $793 ($92 is responsible)
-  $800 = call $765 with $791 $792 ($90 is responsible)
-  $801 = call $121 with $800 $144 ($1 is responsible)
-}
-$802 = ($147, $166)
+$735 = { $736 $737 (+ responsible $738) ->
+  $739 = call $136 with $736 ($31 is responsible)
+  $740 = call $121 with $739 $143 ($1 is responsible)
+  $741 = call $214 with $740 $199 $738 ($91 is responsible)
+  $742 = call $136 with $737 ($31 is responsible)
+  $743 = call $121 with $742 $143 ($1 is responsible)
+  $744 = call $214 with $743 $200 $738 ($92 is responsible)
+  $745 = call $710 with $736 $737 ($90 is responsible)
+  $746 = call $121 with $745 $144 ($1 is responsible)
+}
+$747 = ($147, $167)
 # Core:function:is1
-$803 = { $804 (+ responsible $805) ->
-  $806 = call $136 with $804 ($31 is responsible)
-  $807 = call $121 with $806 $142 ($1 is responsible)
+$748 = { $749 (+ responsible $750) ->
+  $751 = call $136 with $749 ($31 is responsible)
+  $752 = call $121 with $751 $142 ($1 is responsible)
   # Core:function:is1:11
-  $808 = { (responsible $809) ->
-    $810 = call $136 with $804 ($29 is responsible)
-    $811 = call $121 with $810 $142 ($30 is responsible)
-    $812 = call $213 with $811 $187 $78 ($7 is responsible)
-    $813 = call $122 with $804 ($6 is responsible)
-    $814 = call $121 with $813 $157 ($1 is responsible)
-  }
-  $815 = call $244 with $807 $808 $241 ($79 is responsible)
+  $753 = { (responsible $754) ->
+    $755 = call $136 with $749 ($29 is responsible)
+    $756 = call $121 with $755 $142 ($30 is responsible)
+    $757 = call $214 with $756 $188 $78 ($7 is responsible)
+    $758 = call $122 with $749 ($6 is responsible)
+    $759 = call $121 with $758 $157 ($1 is responsible)
+  }
+  $760 = call $245 with $752 $753 $242 ($79 is responsible)
 }
 # Core:result:is
-$816 = { $817 (+ responsible $818) ->
-  $819 = call $136 with $817 ($93 is responsible)
-  $820 = call $121 with $153 $819 ($93 is responsible)
+$761 = { $762 (+ responsible $763) ->
+  $764 = call $136 with $762 ($93 is responsible)
+  $765 = call $121 with $153 $764 ($93 is responsible)
   # Core:result:is:1:equals:then
-  $821 = { (responsible $822) ->
-    $823 = call $131 with $817 ($93 is responsible)
-    $824 = call $121 with $149 $823 ($93 is responsible)
+  $766 = { (responsible $767) ->
+    $768 = call $131 with $762 ($93 is responsible)
+    $769 = call $121 with $149 $768 ($93 is responsible)
     # Core:result:is:1:equals:then
-    $825 = { (responsible $826) ->
-      $827 = call $130 with $817 ($93 is responsible)
-      $828 = call $121 with $155 $827 ($93 is responsible)
+    $770 = { (responsible $771) ->
+      $772 = call $130 with $762 ($93 is responsible)
+      $773 = call $121 with $155 $772 ($93 is responsible)
       # Core:result:is:1:equals:then
-      $829 = { (responsible $830) ->
-        $831 = call $129 with $817 ($93 is responsible)
-        $832 = ($146, $831)
+      $774 = { (responsible $775) ->
+        $776 = call $129 with $762 ($93 is responsible)
+        $777 = ($146, $776)
       }
       # Core:result:is:1:equals:else
-      $833 = { (responsible $834) ->
-        $835 = call $135 with $155 ($93 is responsible)
-        $836 = call $135 with $827 ($93 is responsible)
-        $837 = $802
-      }
-      $838 = call $123 with $828 $829 $833 ($93 is responsible)
+      $778 = { (responsible $779) ->
+        $780 = call $135 with $772 ($93 is responsible)
+        $781 = $747
+      }
+      $782 = call $123 with $773 $774 $778 ($93 is responsible)
     }
     # Core:result:is:1:equals:else
-    $839 = { (responsible $840) ->
-      $841 = call $135 with $149 ($93 is responsible)
-      $842 = call $135 with $823 ($93 is responsible)
-      $843 = call $132 with $164 $841 ($93 is responsible)
-      $844 = call $132 with $843 $160 ($93 is responsible)
-      $845 = call $132 with $844 $842 ($93 is responsible)
-      $846 = call $132 with $845 $162 ($93 is responsible)
-      $847 = ($147, $846)
-    }
-    $848 = call $123 with $824 $825 $839 ($93 is responsible)
+    $783 = { (responsible $784) ->
+      $785 = call $135 with $768 ($93 is responsible)
+      $786 = call $132 with $164 $785 ($93 is responsible)
+      $787 = call $132 with $786 $160 ($93 is responsible)
+      $788 = ($147, $787)
+    }
+    $789 = call $123 with $769 $770 $783 ($93 is responsible)
   }
   # Core:result:is:1:equals:else
-  $849 = { (responsible $850) ->
-    $851 = call $135 with $153 ($93 is responsible)
-    $852 = call $135 with $819 ($93 is responsible)
-    $853 = call $132 with $165 $851 ($93 is responsible)
-    $854 = call $132 with $853 $161 ($93 is responsible)
-    $855 = call $132 with $854 $852 ($93 is responsible)
-    $856 = call $132 with $855 $179 ($93 is responsible)
-    $857 = ($147, $856)
-  }
-  $858 = call $123 with $820 $821 $849 ($93 is responsible)
-  $859 = call $126 with $858 $156 ($93 is responsible)
-  $860 = call $121 with $859 $146 ($93 is responsible)
+  $790 = { (responsible $791) ->
+    $792 = call $135 with $764 ($93 is responsible)
+    $793 = call $132 with $166 $792 ($93 is responsible)
+    $794 = call $132 with $793 $180 ($93 is responsible)
+    $795 = ($147, $794)
+  }
+  $796 = call $123 with $765 $766 $790 ($93 is responsible)
+  $797 = call $126 with $796 $156 ($93 is responsible)
+  $798 = call $121 with $797 $146 ($93 is responsible)
   # Core:result:is:1:isMatch:then
-  $861 = { (responsible $862) ->
-    $863 = $858
+  $799 = { (responsible $800) ->
+    $801 = $796
   }
   # Core:result:is:1:isMatch:else
-  $864 = { (responsible $865) ->
-    $866 = call $136 with $817 ($93 is responsible)
-    $867 = call $121 with $153 $866 ($93 is responsible)
+  $802 = { (responsible $803) ->
+    $804 = call $136 with $762 ($93 is responsible)
+    $805 = call $121 with $153 $804 ($93 is responsible)
     # Core:result:is:1:equals:then
-    $868 = { (responsible $869) ->
-      $870 = call $131 with $817 ($93 is responsible)
-      $871 = call $121 with $140 $870 ($93 is responsible)
+    $806 = { (responsible $807) ->
+      $808 = call $131 with $762 ($93 is responsible)
+      $809 = call $121 with $140 $808 ($93 is responsible)
       # Core:result:is:1:equals:then
-      $872 = { (responsible $873) ->
-        $874 = call $130 with $817 ($93 is responsible)
-        $875 = call $121 with $155 $874 ($93 is responsible)
+      $810 = { (responsible $811) ->
+        $812 = call $130 with $762 ($93 is responsible)
+        $813 = call $121 with $155 $812 ($93 is responsible)
         # Core:result:is:1:equals:then
-        $876 = { (responsible $877) ->
-          $878 = call $129 with $817 ($93 is responsible)
-          $879 = ($146, $878)
+        $814 = { (responsible $815) ->
+          $816 = call $129 with $762 ($93 is responsible)
+          $817 = ($146, $816)
         }
         # Core:result:is:1:equals:else
-        $880 = { (responsible $881) ->
-          $882 = call $135 with $155 ($93 is responsible)
-          $883 = call $135 with $874 ($93 is responsible)
-          $884 = $802
+        $818 = { (responsible $819) ->
+          $820 = call $135 with $812 ($93 is responsible)
+          $821 = $747
         }
-        $885 = call $123 with $875 $876 $880 ($93 is responsible)
+        $822 = call $123 with $813 $814 $818 ($93 is responsible)
       }
       # Core:result:is:1:equals:else
-      $886 = { (responsible $887) ->
-        $888 = call $135 with $140 ($93 is responsible)
-        $889 = call $135 with $870 ($93 is responsible)
-        $890 = call $132 with $164 $888 ($93 is responsible)
-        $891 = call $132 with $890 $160 ($93 is responsible)
-        $892 = call $132 with $891 $889 ($93 is responsible)
-        $893 = call $132 with $892 $162 ($93 is responsible)
-        $894 = ($147, $893)
-      }
-      $895 = call $123 with $871 $872 $886 ($93 is responsible)
+      $823 = { (responsible $824) ->
+        $825 = call $135 with $808 ($93 is responsible)
+        $826 = call $132 with $162 $825 ($93 is responsible)
+        $827 = call $132 with $826 $160 ($93 is responsible)
+        $828 = ($147, $827)
+      }
+      $829 = call $123 with $809 $810 $823 ($93 is responsible)
     }
     # Core:result:is:1:equals:else
-    $896 = { (responsible $897) ->
-      $898 = call $135 with $153 ($93 is responsible)
-      $899 = call $135 with $866 ($93 is responsible)
-      $900 = call $132 with $165 $898 ($93 is responsible)
-      $901 = call $132 with $900 $161 ($93 is responsible)
-      $902 = call $132 with $901 $899 ($93 is responsible)
-      $903 = call $132 with $902 $179 ($93 is responsible)
-      $904 = ($147, $903)
-    }
-    $905 = call $123 with $867 $868 $896 ($93 is responsible)
-  }
-  $906 = call $123 with $860 $861 $864 ($93 is responsible)
-  $907 = call $126 with $906 $156 ($93 is responsible)
-  $908 = call $121 with $907 $146 ($93 is responsible)
+    $830 = { (responsible $831) ->
+      $832 = call $135 with $804 ($93 is responsible)
+      $833 = call $132 with $166 $832 ($93 is responsible)
+      $834 = call $132 with $833 $180 ($93 is responsible)
+      $835 = ($147, $834)
+    }
+    $836 = call $123 with $805 $806 $830 ($93 is responsible)
+  }
+  $837 = call $123 with $798 $799 $802 ($93 is responsible)
+  $838 = call $126 with $837 $156 ($93 is responsible)
+  $839 = call $121 with $838 $146 ($93 is responsible)
   # Core:result:is:1:case-0:matched
-  $909 = { (responsible $910) ->
-    $911 = call $126 with $906 $157 ($94 is responsible)
-    $912 = $155
+  $840 = { (responsible $841) ->
+    $842 = call $126 with $837 $157 ($94 is responsible)
+    $843 = $155
   }
   # Core:result:is:1:case-0:didNotMatch
-  $913 = { (responsible $914) ->
-    $915 = call $126 with $906 $157 ($93 is responsible)
-    $916 = $141
-  }
-  $917 = call $123 with $908 $909 $913 ($93 is responsible)
+  $844 = { (responsible $845) ->
+    $846 = call $126 with $837 $157 ($93 is responsible)
+    $847 = $141
+  }
+  $848 = call $123 with $839 $840 $844 ($93 is responsible)
 }
 # Core:result:mapOrElse
-$918 = { $919 $920 $921 (+ responsible $922) ->
-  $923 = call $816 with $919 ($97 is responsible)
-  $924 = call $213 with $923 $196 $922 ($105 is responsible)
-  $925 = call $803 with $920 ($95 is responsible)
-  $926 = call $213 with $925 $193 $922 ($96 is responsible)
-  $927 = call $803 with $921 ($98 is responsible)
-  $928 = call $213 with $927 $192 $922 ($99 is responsible)
-  $929 = call $136 with $919 ($100 is responsible)
-  $930 = call $121 with $153 $929 ($100 is responsible)
+$849 = { $850 $851 $852 (+ responsible $853) ->
+  $854 = call $761 with $850 ($97 is responsible)
+  $855 = call $214 with $854 $197 $853 ($105 is responsible)
+  $856 = call $748 with $851 ($95 is responsible)
+  $857 = call $214 with $856 $194 $853 ($96 is responsible)
+  $858 = call $748 with $852 ($98 is responsible)
+  $859 = call $214 with $858 $193 $853 ($99 is responsible)
+  $860 = call $136 with $850 ($100 is responsible)
+  $861 = call $121 with $153 $860 ($100 is responsible)
   # Core:result:mapOrElse:30:equals:then
-  $931 = { (responsible $932) ->
-    $933 = call $131 with $919 ($100 is responsible)
-    $934 = call $121 with $149 $933 ($100 is responsible)
+  $862 = { (responsible $863) ->
+    $864 = call $131 with $850 ($100 is responsible)
+    $865 = call $121 with $149 $864 ($100 is responsible)
     # Core:result:mapOrElse:30:equals:then
-    $935 = { (responsible $936) ->
-      $937 = call $130 with $919 ($100 is responsible)
-      $938 = call $121 with $155 $937 ($100 is responsible)
+    $866 = { (responsible $867) ->
+      $868 = call $130 with $850 ($100 is responsible)
+      $869 = call $121 with $155 $868 ($100 is responsible)
       # Core:result:mapOrElse:30:equals:then
-      $939 = { (responsible $940) ->
-        $941 = call $129 with $919 ($100 is responsible)
-        $942 = ($146, $941)
+      $870 = { (responsible $871) ->
+        $872 = call $129 with $850 ($100 is responsible)
+        $873 = ($146, $872)
       }
       # Core:result:mapOrElse:30:equals:else
-      $943 = { (responsible $944) ->
-        $945 = call $135 with $155 ($100 is responsible)
-        $946 = call $135 with $937 ($100 is responsible)
-        $947 = $802
-      }
-      $948 = call $123 with $938 $939 $943 ($100 is responsible)
+      $874 = { (responsible $875) ->
+        $876 = call $135 with $868 ($100 is responsible)
+        $877 = $747
+      }
+      $878 = call $123 with $869 $870 $874 ($100 is responsible)
     }
     # Core:result:mapOrElse:30:equals:else
-    $949 = { (responsible $950) ->
-      $951 = call $135 with $149 ($100 is responsible)
-      $952 = call $135 with $933 ($100 is responsible)
-      $953 = call $132 with $164 $951 ($100 is responsible)
-      $954 = call $132 with $953 $160 ($100 is responsible)
-      $955 = call $132 with $954 $952 ($100 is responsible)
-      $956 = call $132 with $955 $162 ($100 is responsible)
-      $957 = ($147, $956)
-    }
-    $958 = call $123 with $934 $935 $949 ($100 is responsible)
+    $879 = { (responsible $880) ->
+      $881 = call $135 with $864 ($100 is responsible)
+      $882 = call $132 with $164 $881 ($100 is responsible)
+      $883 = call $132 with $882 $160 ($100 is responsible)
+      $884 = ($147, $883)
+    }
+    $885 = call $123 with $865 $866 $879 ($100 is responsible)
   }
   # Core:result:mapOrElse:30:equals:else
-  $959 = { (responsible $960) ->
-    $961 = call $135 with $153 ($100 is responsible)
-    $962 = call $135 with $929 ($100 is responsible)
-    $963 = call $132 with $165 $961 ($100 is responsible)
-    $964 = call $132 with $963 $161 ($100 is responsible)
-    $965 = call $132 with $964 $962 ($100 is responsible)
-    $966 = call $132 with $965 $179 ($100 is responsible)
-    $967 = ($147, $966)
-  }
-  $968 = call $123 with $930 $931 $959 ($100 is responsible)
-  $969 = call $126 with $968 $156 ($100 is responsible)
-  $970 = call $121 with $969 $146 ($100 is responsible)
+  $886 = { (responsible $887) ->
+    $888 = call $135 with $860 ($100 is responsible)
+    $889 = call $132 with $166 $888 ($100 is responsible)
+    $890 = call $132 with $889 $180 ($100 is responsible)
+    $891 = ($147, $890)
+  }
+  $892 = call $123 with $861 $862 $886 ($100 is responsible)
+  $893 = call $126 with $892 $156 ($100 is responsible)
+  $894 = call $121 with $893 $146 ($100 is responsible)
   # Core:result:mapOrElse:30:case-0:matched
-  $971 = { (responsible $972) ->
-    $973 = call $126 with $968 $157 ($103 is responsible)
-    $974 = call $920 with $973 ($101 is responsible)
+  $895 = { (responsible $896) ->
+    $897 = call $126 with $892 $157 ($103 is responsible)
+    $898 = call $851 with $897 ($101 is responsible)
   }
   # Core:result:mapOrElse:30:case-0:didNotMatch
-  $975 = { (responsible $976) ->
-    $977 = call $126 with $968 $157 ($100 is responsible)
-    $978 = call $136 with $919 ($100 is responsible)
-    $979 = call $121 with $153 $978 ($100 is responsible)
+  $899 = { (responsible $900) ->
+    $901 = call $126 with $892 $157 ($100 is responsible)
+    $902 = call $136 with $850 ($100 is responsible)
+    $903 = call $121 with $153 $902 ($100 is responsible)
     # Core:result:mapOrElse:30:equals:then
-    $980 = { (responsible $981) ->
-      $982 = call $131 with $919 ($100 is responsible)
-      $983 = call $121 with $140 $982 ($100 is responsible)
+    $904 = { (responsible $905) ->
+      $906 = call $131 with $850 ($100 is responsible)
+      $907 = call $121 with $140 $906 ($100 is responsible)
       # Core:result:mapOrElse:30:equals:then
-      $984 = { (responsible $985) ->
-        $986 = call $130 with $919 ($100 is responsible)
-        $987 = call $121 with $155 $986 ($100 is responsible)
+      $908 = { (responsible $909) ->
+        $910 = call $130 with $850 ($100 is responsible)
+        $911 = call $121 with $155 $910 ($100 is responsible)
         # Core:result:mapOrElse:30:equals:then
-        $988 = { (responsible $989) ->
-          $990 = call $129 with $919 ($100 is responsible)
-          $991 = ($146, $990)
+        $912 = { (responsible $913) ->
+          $914 = call $129 with $850 ($100 is responsible)
+          $915 = ($146, $914)
         }
         # Core:result:mapOrElse:30:equals:else
-        $992 = { (responsible $993) ->
-          $994 = call $135 with $155 ($100 is responsible)
-          $995 = call $135 with $986 ($100 is responsible)
-          $996 = $802
+        $916 = { (responsible $917) ->
+          $918 = call $135 with $910 ($100 is responsible)
+          $919 = $747
         }
-        $997 = call $123 with $987 $988 $992 ($100 is responsible)
+        $920 = call $123 with $911 $912 $916 ($100 is responsible)
       }
       # Core:result:mapOrElse:30:equals:else
-      $998 = { (responsible $999) ->
-        $1000 = call $135 with $140 ($100 is responsible)
-        $1001 = call $135 with $982 ($100 is responsible)
-        $1002 = call $132 with $164 $1000 ($100 is responsible)
-        $1003 = call $132 with $1002 $160 ($100 is responsible)
-        $1004 = call $132 with $1003 $1001 ($100 is responsible)
-        $1005 = call $132 with $1004 $162 ($100 is responsible)
-        $1006 = ($147, $1005)
-      }
-      $1007 = call $123 with $983 $984 $998 ($100 is responsible)
+      $921 = { (responsible $922) ->
+        $923 = call $135 with $906 ($100 is responsible)
+        $924 = call $132 with $162 $923 ($100 is responsible)
+        $925 = call $132 with $924 $160 ($100 is responsible)
+        $926 = ($147, $925)
+      }
+      $927 = call $123 with $907 $908 $921 ($100 is responsible)
     }
     # Core:result:mapOrElse:30:equals:else
-    $1008 = { (responsible $1009) ->
-      $1010 = call $135 with $153 ($100 is responsible)
-      $1011 = call $135 with $978 ($100 is responsible)
-      $1012 = call $132 with $165 $1010 ($100 is responsible)
-      $1013 = call $132 with $1012 $161 ($100 is responsible)
-      $1014 = call $132 with $1013 $1011 ($100 is responsible)
-      $1015 = call $132 with $1014 $179 ($100 is responsible)
-      $1016 = ($147, $1015)
-    }
-    $1017 = call $123 with $979 $980 $1008 ($100 is responsible)
-    $1018 = call $126 with $1017 $156 ($100 is responsible)
-    $1019 = call $121 with $1018 $146 ($100 is responsible)
+    $928 = { (responsible $929) ->
+      $930 = call $135 with $902 ($100 is responsible)
+      $931 = call $132 with $166 $930 ($100 is responsible)
+      $932 = call $132 with $931 $180 ($100 is responsible)
+      $933 = ($147, $932)
+    }
+    $934 = call $123 with $903 $904 $928 ($100 is responsible)
+    $935 = call $126 with $934 $156 ($100 is responsible)
+    $936 = call $121 with $935 $146 ($100 is responsible)
     # Core:result:mapOrElse:30:case-1:matched
-    $1020 = { (responsible $1021) ->
-      $1022 = call $126 with $1017 $157 ($104 is responsible)
-      $1023 = call $921 with $1022 ($102 is responsible)
+    $937 = { (responsible $938) ->
+      $939 = call $126 with $934 $157 ($104 is responsible)
+      $940 = call $852 with $939 ($102 is responsible)
     }
     # Core:result:mapOrElse:30:case-1:didNotMatch
-    $1024 = { (responsible $1025) ->
-      $1026 = call $126 with $1017 $157 ($100 is responsible)
-      $1027 = panicking because $170 ($100 is at fault)
-    }
-    $1028 = call $123 with $1019 $1020 $1024 ($100 is responsible)
-  }
-  $1029 = call $123 with $970 $971 $975 ($100 is responsible)
+    $941 = { (responsible $942) ->
+      $943 = call $126 with $934 $157 ($100 is responsible)
+      $944 = panicking because $171 ($100 is at fault)
+    }
+    $945 = call $123 with $936 $937 $941 ($100 is responsible)
+  }
+  $946 = call $123 with $894 $895 $899 ($100 is responsible)
 }
 # Core:text:trim
-$1030 = { $1031 (+ responsible $1032) ->
-  $1033 = call $136 with $1031 ($31 is responsible)
-  $1034 = call $121 with $1033 $154 ($1 is responsible)
-  $1035 = call $213 with $1034 $197 $1032 ($106 is responsible)
-  $1036 = call $136 with $1031 ($29 is responsible)
-  $1037 = call $121 with $1036 $154 ($30 is responsible)
-  $1038 = call $213 with $1037 $204 $107 ($28 is responsible)
-  $1039 = call $134 with $1031 ($27 is responsible)
-  $1040 = call $133 with $1039 ($26 is responsible)
+$947 = { $948 (+ responsible $949) ->
+  $950 = call $136 with $948 ($31 is responsible)
+  $951 = call $121 with $950 $154 ($1 is responsible)
+  $952 = call $214 with $951 $198 $949 ($106 is responsible)
+  $953 = call $136 with $948 ($29 is responsible)
+  $954 = call $121 with $953 $154 ($30 is responsible)
+  $955 = call $214 with $954 $205 $107 ($28 is responsible)
+  $956 = call $134 with $948 ($27 is responsible)
+  $957 = call $133 with $956 ($26 is responsible)
 }
 # Examples:higherLower:14:16:41:6:13
-$1041 = { (responsible $1042) ->
-  $1043 = $169
+$958 = { (responsible $959) ->
+  $960 = $170
 }
 # Examples:higherLower:14:16:41:6:14
-$1044 = { (responsible $1045) ->
-  $1046 = $168
+$961 = { (responsible $962) ->
+  $963 = $169
 }
 # Examples:higherLower:14
-$1047 = { $1048 (+ responsible $1049) ->
+$964 = { $965 (+ responsible $966) ->
   # Examples:higherLower:14:0
-  $1050 = { (responsible $1051) ->
-    $1052 = call $136 with $1048 ($29 is responsible)
-    $1053 = call $121 with $1052 $152 ($30 is responsible)
-    $1054 = call $213 with $1053 $202 $108 ($25 is responsible)
-    $1055 = call $128 with $1048 $150 ($22 is responsible)
-    $1056 = call $213 with $1055 $203 $108 ($23 is responsible)
-    $1057 = call $127 with $1048 $150 ($24 is responsible)
-    $1058 = call $377 with $1057 ($109 is responsible)
-  }
-  $1059 = call $136 with $1048 ($29 is responsible)
-  $1060 = call $121 with $1059 $152 ($30 is responsible)
-  $1061 = call $213 with $1060 $202 $118 ($25 is responsible)
-  $1062 = call $128 with $1048 $151 ($22 is responsible)
-  $1063 = call $213 with $1062 $203 $118 ($23 is responsible)
-  $1064 = call $127 with $1048 $151 ($24 is responsible)
-  $1065 = call $1064 with $175 ($119 is responsible)
+  $967 = { (responsible $968) ->
+    $969 = call $136 with $965 ($29 is responsible)
+    $970 = call $121 with $969 $152 ($30 is responsible)
+    $971 = call $214 with $970 $203 $108 ($25 is responsible)
+    $972 = call $128 with $965 $150 ($22 is responsible)
+    $973 = call $214 with $972 $204 $108 ($23 is responsible)
+    $974 = call $127 with $965 $150 ($24 is responsible)
+    $975 = call $364 with $974 ($109 is responsible)
+  }
+  $976 = call $136 with $965 ($29 is responsible)
+  $977 = call $121 with $976 $152 ($30 is responsible)
+  $978 = call $214 with $977 $203 $118 ($25 is responsible)
+  $979 = call $128 with $965 $151 ($22 is responsible)
+  $980 = call $214 with $979 $204 $118 ($23 is responsible)
+  $981 = call $127 with $965 $151 ($24 is responsible)
+  $982 = call $981 with $176 ($119 is responsible)
   # Examples:higherLower:14:16
-  $1066 = { (responsible $1067) ->
-    $1068 = call $136 with $1048 ($29 is responsible)
-    $1069 = call $121 with $1068 $152 ($30 is responsible)
-    $1070 = call $213 with $1069 $202 $118 ($25 is responsible)
-    $1071 = call $128 with $1048 $151 ($22 is responsible)
-    $1072 = call $213 with $1071 $203 $118 ($23 is responsible)
-    $1073 = call $127 with $1048 $151 ($24 is responsible)
-    $1074 = call $1073 with $176 ($119 is responsible)
-    $1075 = call $377 with $1050 ($110 is responsible)
-    $1076 = call $1030 with $1075 ($111 is responsible)
-    $1077 = call $136 with $1076 ($29 is responsible)
-    $1078 = call $121 with $1077 $154 ($30 is responsible)
-    $1079 = call $213 with $1078 $204 $112 ($21 is responsible)
-    $1080 = call $125 with $1076 ($20 is responsible)
+  $983 = { (responsible $984) ->
+    $985 = call $136 with $965 ($29 is responsible)
+    $986 = call $121 with $985 $152 ($30 is responsible)
+    $987 = call $214 with $986 $203 $118 ($25 is responsible)
+    $988 = call $128 with $965 $151 ($22 is responsible)
+    $989 = call $214 with $988 $204 $118 ($23 is responsible)
+    $990 = call $127 with $965 $151 ($24 is responsible)
+    $991 = call $990 with $177 ($119 is responsible)
+    $992 = call $364 with $967 ($110 is responsible)
+    $993 = call $947 with $992 ($111 is responsible)
+    $994 = call $136 with $993 ($29 is responsible)
+    $995 = call $121 with $994 $154 ($30 is responsible)
+    $996 = call $214 with $995 $205 $112 ($21 is responsible)
+    $997 = call $125 with $993 ($20 is responsible)
     # Examples:higherLower:14:16:41
-    $1081 = { $1082 (+ responsible $1083) ->
-      $1084 = call $121 with $1082 $159 ($1 is responsible)
+    $998 = { $999 (+ responsible $1000) ->
+      $1001 = call $121 with $999 $159 ($1 is responsible)
       # Examples:higherLower:14:16:41:5
-      $1085 = { (responsible $1086) ->
-        $1087 = call $136 with $1048 ($29 is responsible)
-        $1088 = call $121 with $1087 $152 ($30 is responsible)
-        $1089 = call $213 with $1088 $202 $118 ($25 is responsible)
-        $1090 = call $128 with $1048 $151 ($22 is responsible)
-        $1091 = call $213 with $1090 $203 $118 ($23 is responsible)
-        $1092 = call $127 with $1048 $151 ($24 is responsible)
-        $1093 = call $1092 with $177 ($119 is responsible)
-        $1094 = $137
+      $1002 = { (responsible $1003) ->
+        $1004 = call $136 with $965 ($29 is responsible)
+        $1005 = call $121 with $1004 $152 ($30 is responsible)
+        $1006 = call $214 with $1005 $203 $118 ($25 is responsible)
+        $1007 = call $128 with $965 $151 ($22 is responsible)
+        $1008 = call $214 with $1007 $204 $118 ($23 is responsible)
+        $1009 = call $127 with $965 $151 ($24 is responsible)
+        $1010 = call $1009 with $178 ($119 is responsible)
+        $1011 = $137
       }
       # Examples:higherLower:14:16:41:6
-      $1095 = { (responsible $1096) ->
-        $1097 = call $790 with $159 $1082 ($113 is responsible)
-        $1098 = call $244 with $1097 $1041 $1044 ($114 is responsible)
-        $1099 = call $136 with $1048 ($29 is responsible)
-        $1100 = call $121 with $1099 $152 ($30 is responsible)
-        $1101 = call $213 with $1100 $202 $118 ($25 is responsible)
-        $1102 = call $128 with $1048 $151 ($22 is responsible)
-        $1103 = call $213 with $1102 $203 $118 ($23 is responsible)
-        $1104 = call $127 with $1048 $151 ($24 is responsible)
-        $1105 = call $1104 with $1098 ($119 is responsible)
-        $1106 = $138
-      }
-      $1107 = call $244 with $1084 $1085 $1095 ($115 is responsible)
+      $1012 = { (responsible $1013) ->
+        $1014 = call $735 with $159 $999 ($113 is responsible)
+        $1015 = call $245 with $1014 $958 $961 ($114 is responsible)
+        $1016 = call $136 with $965 ($29 is responsible)
+        $1017 = call $121 with $1016 $152 ($30 is responsible)
+        $1018 = call $214 with $1017 $203 $118 ($25 is responsible)
+        $1019 = call $128 with $965 $151 ($22 is responsible)
+        $1020 = call $214 with $1019 $204 $118 ($23 is responsible)
+        $1021 = call $127 with $965 $151 ($24 is responsible)
+        $1022 = call $1021 with $1015 ($119 is responsible)
+        $1023 = $138
+      }
+      $1024 = call $245 with $1001 $1002 $1012 ($115 is responsible)
     }
     # Examples:higherLower:14:16:42
-    $1108 = { $1109 (+ responsible $1110) ->
-      $1111 = call $136 with $1048 ($29 is responsible)
-      $1112 = call $121 with $1111 $152 ($30 is responsible)
-      $1113 = call $213 with $1112 $202 $118 ($25 is responsible)
-      $1114 = call $128 with $1048 $151 ($22 is responsible)
-      $1115 = call $213 with $1114 $203 $118 ($23 is responsible)
-      $1116 = call $127 with $1048 $151 ($24 is responsible)
-      $1117 = call $1116 with $178 ($119 is responsible)
-      $1118 = $138
-    }
-    $1119 = call $918 with $1080 $1081 $1108 ($116 is responsible)
-  }
-  $1120 = call $723 with $1066 ($117 is responsible)
-}
-$1121 = [$145: $1047]
-=======
-$1 = Builtins::channelCreate:14
-$2 = Builtins::channelCreate:16
-$3 = Builtins::channelCreate:22
-$4 = Builtins::channelReceive:11
-$5 = Builtins::channelReceive:5
-$6 = Builtins::channelSend:12
-$7 = Builtins::channelSend:5
-$8 = Builtins::equals:6
-$9 = Builtins::functionRun:11
-$10 = Builtins::functionRun:16
-$11 = Builtins::functionRun:22
-$12 = Builtins::functionRun:5
-$13 = Builtins::getArgumentCount:11
-$14 = Builtins::getArgumentCount:5
-$15 = Builtins::ifElse:1
-$16 = Builtins::ifElse:12
-$17 = Builtins::ifElse:15
-$18 = Builtins::ifElse:20
-$19 = Builtins::ifElse:26
-$20 = Builtins::ifElse:29
-$21 = Builtins::ifElse:34
-$22 = Builtins::ifElse:42
-$23 = Builtins::ifElse:6
-$24 = Builtins::intCompareTo:11
-$25 = Builtins::intCompareTo:18
-$26 = Builtins::intCompareTo:5
-$27 = Builtins::intParse:11
-$28 = Builtins::intParse:5
-$29 = Builtins::isNonNegative:12
-$30 = Builtins::isNonNegative:13
-$31 = Builtins::isNonNegative:5
-$32 = Builtins::structGet:12
-$33 = Builtins::structGet:14
-$34 = Builtins::structGet:21
-$35 = Builtins::structGet:5
-$36 = Builtins::textTrimEnd:11
-$37 = Builtins::textTrimStart:11
-$38 = Builtins::textTrimStart:5
-$39 = Builtins::typeIs:19
-$40 = Builtins::typeIs:25
-$41 = Builtins::typeOf:5
-$42 = Core:bool:implies:12
-$43 = Core:bool:implies:15
-$44 = Core:bool:implies:2
-$45 = Core:bool:implies:4
-$46 = Core:bool:implies:7
-$47 = Core:bool:implies:9
-$48 = Core:bool:is:1
-$49 = Core:bool:lazyOr:14
-$50 = Core:bool:lazyOr:16
-$51 = Core:bool:lazyOr:18
-$52 = Core:bool:lazyOr:18:10
-$53 = Core:bool:lazyOr:18:15
-$54 = Core:bool:lazyOr:18:23
-$55 = Core:bool:lazyOr:2
-$56 = Core:bool:lazyOr:4
-$57 = Core:bool:not:2
-$58 = Core:bool:not:4
-$59 = Core:bool:not:6
-$60 = Core:bool:or:13
-$61 = Core:bool:or:2
-$62 = Core:bool:or:4
-$63 = Core:bool:or:7
-$64 = Core:bool:or:9
-$65 = Core:check:check:11
-$66 = Core:check:check:20
-$67 = Core:check:check:9
-$68 = Core:concurrency:await:17
-$69 = Core:concurrency:await:27
-$70 = Core:controlFlow:if:11
-$71 = Core:controlFlow:if:21
-$72 = Core:controlFlow:if:23
-$73 = Core:controlFlow:if:28
-$74 = Core:controlFlow:if:9
-$75 = Core:controlFlow:loop:11
-$76 = Core:controlFlow:loop:14:28
-$77 = Core:controlFlow:loop:14:36
-$78 = Core:controlFlow:loop:14:42:2
-$79 = Core:controlFlow:loop:14:43
-$80 = Core:controlFlow:loop:14:9
-$81 = Core:controlFlow:loop:15
-$82 = Core:controlFlow:loop:9
-$83 = Core:controlFlow:recursive:17
-$84 = Core:controlFlow:recursive:18:0:3
-$85 = Core:controlFlow:recursive:18:6
-$86 = Core:controlFlow:recursive:24
-$87 = Core:controlFlow:recursive:9
-$88 = Core:function:is0:11:3
-$89 = Core:function:is0:13
-$90 = Core:function:is1:11:3
-$91 = Core:function:is1:13
-$92 = Core:function:is2:11:3
-$93 = Core:function:is2:13
-$94 = Core:function:run:14
-$95 = Core:function:run:2
-$96 = Core:function:run:4
-$97 = Core:int:compareTo:20
-$98 = Core:int:compareTo:4
-$99 = Core:int:compareTo:40
-$100 = Core:int:compareTo:41
-$101 = Core:int:compareTo:9
-$102 = Core:int:isLessThan:13
-$103 = Core:int:isLessThan:4
-$104 = Core:int:isLessThan:9
-$105 = Core:result:is:1
-$106 = Core:result:is:1:_
-$107 = Core:result:mapOrElse:14
-$108 = Core:result:mapOrElse:16
-$109 = Core:result:mapOrElse:2
-$110 = Core:result:mapOrElse:26
-$111 = Core:result:mapOrElse:28
-$112 = Core:result:mapOrElse:30
-$113 = Core:result:mapOrElse:30:2
-$114 = Core:result:mapOrElse:30:5
-$115 = Core:result:mapOrElse:30:value
-$116 = Core:result:mapOrElse:30:value#1
-$117 = Core:result:mapOrElse:4
-$118 = Core:text:trim:4
-$119 = Core:text:trim:7
-$120 = Examples:higherLower:11:0:19
-$121 = Examples:higherLower:11:0:35
-$122 = Examples:higherLower:11:0:36
-$123 = Examples:higherLower:11:0:45
-$124 = Examples:higherLower:11:0:46
-$125 = Examples:higherLower:11:0:9
-$126 = Examples:higherLower:11:11
-$127 = Examples:higherLower:11:16:11
-$128 = Examples:higherLower:11:16:20
-$129 = Examples:higherLower:11:16:29
-$130 = Examples:higherLower:11:16:41:5:8
-$131 = Examples:higherLower:11:16:41:6:12
-$132 = Examples:higherLower:11:16:41:6:15
-$133 = Examples:higherLower:11:16:41:6:16
-$134 = Examples:higherLower:11:16:41:7
-$135 = Examples:higherLower:11:16:42:8
-$136 = Examples:higherLower:11:16:43
-$137 = Examples:higherLower:11:16:8
-$138 = Examples:higherLower:11:17
-$139 = Examples:higherLower:11:print:11
-$140 = Examples:higherLower:11:print:19
-$141 = Examples:higherLower:11:print:29
-$142 = anonymous:$generated::needs
-$143 = builtinChannelCreate
-$144 = builtinChannelReceive
-$145 = builtinChannelSend
-$146 = builtinEquals
-$147 = builtinGetArgumentCount
-$148 = builtinIfElse
-$149 = builtinIntCompareTo
-$150 = builtinIntParse
-$151 = builtinListGet
-$152 = builtinStructGet
-$153 = builtinStructHasKey
-$154 = builtinTagGetValue
-$155 = builtinTagHasValue
-$156 = builtinTagWithoutValue
-$157 = builtinTextConcatenate
-$158 = builtinTextTrimEnd
-$159 = builtinTextTrimStart
-$160 = builtinToDebugText
-$161 = builtinTypeOf
-$162 = Break
-$163 = Continue
-$164 = Equal
-$165 = Error
-$166 = False
-$167 = Function
-$168 = Greater
-$169 = Int
-$170 = Less
-$171 = Main
-$172 = Match
-$173 = NoMatch
-$174 = Nothing
-$175 = Ok
-$176 = ReceivePort
-$177 = SendPort
-$178 = Stdin
-$179 = Stdout
-$180 = Struct
-$181 = Tag
-$182 = Text
-$183 = True
-$184 = 0
-$185 = 1
-$186 = 2
-$187 = 42
-$188 = "."
-$189 = "A check didn't succeed."
-$190 = "Expected Equal, got "
-$191 = "Expected Error, got "
-$192 = "Expected False, got "
-$193 = "Expected Greater, got "
-$194 = "Expected Less, got "
-$195 = "Expected Ok, got "
-$196 = "Expected True, got "
-$197 = "Expected a Tag, got `"
-$198 = "Expected tag to have a value, but it doesn't have any."
-$199 = "Expected tag to not have a value, but it has one: `"
-$200 = "Higher!"
-$201 = "Lower!"
-$202 = "No case matched the given expression."
-$203 = "The `body` has to return `Continue` or `Break`."
-$204 = "The `body` should take the recursive function and the argument."
-$205 = "The `condition` must be either `True` or `False`."
-$206 = "The `reason` must be a text."
-$207 = "Welcome to the number guessing game!"
-$208 = "What's your guess?"
-$209 = "You did it!"
-$210 = "Your guess must be a number."
-$211 = "`."
-$212 = "`a | typeIs Int` was not satisfied"
-$213 = "`b | typeIs Int` was not satisfied"
-$214 = "`b` didn't return a bool."
-$215 = "`bool.is condition` was not satisfied"
-$216 = "`capacity | isNonNegative` was not satisfied"
-$217 = "`conditionIsBool` was not satisfied"
-$218 = "`else | getArgumentCount | equals 0` was not satisfied"
-$219 = "`else | typeIs Function` was not satisfied"
-$220 = "`fiber` should be a value returned by `async`."
-$221 = "`function | typeIs Function` was not satisfied"
-$222 = "`function | ✨.getArgumentCount | equals 0` was not satisfied"
-$223 = "`function.is0 b` was not satisfied"
-$224 = "`function.is0 body` was not satisfied"
-$225 = "`function.is0 then` was not satisfied"
-$226 = "`function.is1 errorMapper` was not satisfied"
-$227 = "`function.is1 okMapper` was not satisfied"
-$228 = "`int | typeIs Int` was not satisfied"
-$229 = "`is a` was not satisfied"
-$230 = "`is b` was not satisfied"
-$231 = "`is result` was not satisfied"
-$232 = "`is text` was not satisfied"
-$233 = "`is valueA` was not satisfied"
-$234 = "`is valueB` was not satisfied"
-$235 = "`is value` was not satisfied"
-$236 = "`is0 body` was not satisfied"
-$237 = "`receivePort | typeIs ReceivePort` was not satisfied"
-$238 = "`sendPort | typeIs SendPort` was not satisfied"
-$239 = "`struct | typeIs Struct` was not satisfied"
-$240 = "`struct | ✨.structHasKey key` was not satisfied"
-$241 = "`text | typeIs Text` was not satisfied"
-$242 = "`text.is message` was not satisfied"
-$243 = "`then | getArgumentCount | equals 0` was not satisfied"
-$244 = "`then | typeIs Function` was not satisfied"
-# anonymous:$generated::needs:isConditionTrue:then
-$245 = { (responsible $246) ->
-  $247 = $183
-}
-# anonymous:$generated::needs:isConditionBool:then
-$248 = { (responsible $249) ->
-  $250 = $174
-}
-# anonymous:$generated::needs
-$251 = { $252 $253 $254 (+ responsible $255) ->
-  $256 = call $146 with $252 $183 ($142 is responsible)
-  # anonymous:$generated::needs:isConditionTrue:else
-  $257 = { (responsible $258) ->
-    $259 = call $146 with $252 $166 ($142 is responsible)
-  }
-  $260 = call $148 with $256 $245 $257 ($142 is responsible)
-  # anonymous:$generated::needs:isConditionBool:else
-  $261 = { (responsible $262) ->
-    $263 = panicking because $205 ($255 is at fault)
-  }
-  $264 = call $148 with $260 $248 $261 ($142 is responsible)
-  $265 = call $161 with $253 ($255 is responsible)
-  $266 = call $146 with $265 $182 ($255 is responsible)
-  # anonymous:$generated::needs:isReasonText:else
-  $267 = { (responsible $268) ->
-    $269 = panicking because $206 ($255 is at fault)
-  }
-  $270 = call $148 with $266 $248 $267 ($142 is responsible)
-  # anonymous:$generated::needs:condition:else
-  $271 = { (responsible $272) ->
-    $273 = panicking because $253 ($254 is at fault)
-  }
-  $274 = call $148 with $252 $248 $271 ($142 is responsible)
-}
-$275 = ($172)
-# Builtins::not:1:equals:then
-$276 = { (responsible $277) ->
-  $278 = $275
-}
-# Builtins::not:1:case-0:matched
-$279 = { (responsible $280) ->
-  $281 = $166
-}
-# Builtins::ifElse
-$282 = { $283 $284 $285 (+ responsible $286) ->
-  $287 = call $161 with $283 ($15 is responsible)
-  $288 = call $146 with $181 $287 ($15 is responsible)
-  # Builtins::ifElse:1:equals:then
-  $289 = { (responsible $290) ->
-    $291 = call $156 with $283 ($15 is responsible)
-    $292 = call $146 with $183 $291 ($15 is responsible)
-    # Builtins::ifElse:1:equals:then
-    $293 = { (responsible $294) ->
-      $295 = call $155 with $283 ($15 is responsible)
-      $296 = call $146 with $166 $295 ($15 is responsible)
-      # Builtins::ifElse:1:equals:else
-      $297 = { (responsible $298) ->
-        $299 = call $160 with $295 ($15 is responsible)
-        $300 = call $154 with $283 ($15 is responsible)
-        $301 = call $160 with $300 ($15 is responsible)
-        $302 = call $157 with $199 $301 ($15 is responsible)
-        $303 = call $157 with $302 $211 ($15 is responsible)
-        $304 = ($173, $303)
-      }
-      $305 = call $148 with $296 $276 $297 ($15 is responsible)
-    }
-    # Builtins::ifElse:1:equals:else
-    $306 = { (responsible $307) ->
-      $308 = call $160 with $291 ($15 is responsible)
-      $309 = call $157 with $196 $308 ($15 is responsible)
-      $310 = call $157 with $309 $188 ($15 is responsible)
-      $311 = ($173, $310)
-    }
-    $312 = call $148 with $292 $293 $306 ($15 is responsible)
-  }
-  # Builtins::ifElse:1:equals:else
-  $313 = { (responsible $314) ->
-    $315 = call $160 with $287 ($15 is responsible)
-    $316 = call $157 with $197 $315 ($15 is responsible)
-    $317 = call $157 with $316 $211 ($15 is responsible)
-    $318 = ($173, $317)
-  }
-  $319 = call $148 with $288 $289 $313 ($15 is responsible)
-  $320 = call $151 with $319 $184 ($15 is responsible)
-  $321 = call $146 with $320 $172 ($15 is responsible)
-  # Builtins::ifElse:1:isMatch:then
-  $322 = { (responsible $323) ->
-    $324 = $319
-  }
-  # Builtins::ifElse:1:isMatch:else
-  $325 = { (responsible $326) ->
-    $327 = call $161 with $283 ($15 is responsible)
-    $328 = call $146 with $181 $327 ($15 is responsible)
-    # Builtins::ifElse:1:equals:then
-    $329 = { (responsible $330) ->
-      $331 = call $156 with $283 ($15 is responsible)
-      $332 = call $146 with $166 $331 ($15 is responsible)
-      # Builtins::ifElse:1:equals:then
-      $333 = { (responsible $334) ->
-        $335 = call $155 with $283 ($15 is responsible)
-        $336 = call $146 with $166 $335 ($15 is responsible)
-        # Builtins::ifElse:1:equals:else
-        $337 = { (responsible $338) ->
-          $339 = call $160 with $335 ($15 is responsible)
-          $340 = call $154 with $283 ($15 is responsible)
-          $341 = call $160 with $340 ($15 is responsible)
-          $342 = call $157 with $199 $341 ($15 is responsible)
-          $343 = call $157 with $342 $211 ($15 is responsible)
-          $344 = ($173, $343)
-        }
-        $345 = call $148 with $336 $276 $337 ($15 is responsible)
-      }
-      # Builtins::ifElse:1:equals:else
-      $346 = { (responsible $347) ->
-        $348 = call $160 with $331 ($15 is responsible)
-        $349 = call $157 with $192 $348 ($15 is responsible)
-        $350 = call $157 with $349 $188 ($15 is responsible)
-        $351 = ($173, $350)
-      }
-      $352 = call $148 with $332 $333 $346 ($15 is responsible)
-    }
-    # Builtins::ifElse:1:equals:else
-    $353 = { (responsible $354) ->
-      $355 = call $160 with $327 ($15 is responsible)
-      $356 = call $157 with $197 $355 ($15 is responsible)
-      $357 = call $157 with $356 $211 ($15 is responsible)
-      $358 = ($173, $357)
-    }
-    $359 = call $148 with $328 $329 $353 ($15 is responsible)
-  }
-  $360 = call $148 with $321 $322 $325 ($15 is responsible)
-  $361 = call $151 with $360 $184 ($15 is responsible)
-  $362 = call $146 with $361 $172 ($15 is responsible)
-  # Builtins::ifElse:1:case-0:didNotMatch
-  $363 = { (responsible $364) ->
-    $365 = call $151 with $360 $185 ($15 is responsible)
-    $366 = $166
-  }
-  $367 = call $148 with $362 $245 $363 ($15 is responsible)
-  $368 = call $251 with $367 $217 $286 ($23 is responsible)
-  $369 = call $161 with $284 ($39 is responsible)
-  $370 = call $146 with $369 $167 ($40 is responsible)
-  $371 = call $251 with $370 $244 $286 ($16 is responsible)
-  $372 = call $161 with $284 ($39 is responsible)
-  $373 = call $146 with $372 $167 ($40 is responsible)
-  $374 = call $251 with $373 $221 $17 ($14 is responsible)
-  $375 = call $147 with $284 ($13 is responsible)
-  $376 = call $146 with $375 $184 ($8 is responsible)
-  $377 = call $251 with $376 $243 $286 ($18 is responsible)
-  $378 = call $161 with $285 ($39 is responsible)
-  $379 = call $146 with $378 $167 ($40 is responsible)
-  $380 = call $251 with $379 $219 $286 ($19 is responsible)
-  $381 = call $161 with $285 ($39 is responsible)
-  $382 = call $146 with $381 $167 ($40 is responsible)
-  $383 = call $251 with $382 $221 $20 ($14 is responsible)
-  $384 = call $147 with $285 ($13 is responsible)
-  $385 = call $146 with $384 $184 ($8 is responsible)
-  $386 = call $251 with $385 $218 $286 ($21 is responsible)
-  $387 = call $148 with $283 $284 $285 ($22 is responsible)
-}
-# Core:function:is0
-$388 = { $389 (+ responsible $390) ->
-  $391 = call $161 with $389 ($41 is responsible)
-  $392 = call $146 with $391 $167 ($8 is responsible)
-  # Core:function:is0:11
-  $393 = { (responsible $394) ->
-    $395 = call $161 with $389 ($39 is responsible)
-    $396 = call $146 with $395 $167 ($40 is responsible)
-    $397 = call $251 with $396 $221 $88 ($14 is responsible)
-    $398 = call $147 with $389 ($13 is responsible)
-    $399 = call $146 with $398 $184 ($8 is responsible)
-  }
-  $400 = call $282 with $392 $393 $279 ($89 is responsible)
-}
-# Core:function:run
-$401 = { $402 (+ responsible $403) ->
-  $404 = call $388 with $402 ($95 is responsible)
-  $405 = call $251 with $404 $236 $403 ($96 is responsible)
-  $406 = call $161 with $402 ($39 is responsible)
-  $407 = call $146 with $406 $167 ($40 is responsible)
-  $408 = call $251 with $407 $221 $94 ($12 is responsible)
-  $409 = call $147 with $402 ($9 is responsible)
-  $410 = call $146 with $409 $184 ($8 is responsible)
-  $411 = call $251 with $410 $222 $94 ($10 is responsible)
-  $412 = call $402 with no arguments ($11 is responsible)
-}
-# Core:bool:is
-$413 = { $414 (+ responsible $415) ->
-  $416 = call $161 with $414 ($48 is responsible)
-  $417 = call $146 with $181 $416 ($48 is responsible)
-  # Core:bool:is:1:equals:then
-  $418 = { (responsible $419) ->
-    $420 = call $156 with $414 ($48 is responsible)
-    $421 = call $146 with $183 $420 ($48 is responsible)
-    # Core:bool:is:1:equals:then
-    $422 = { (responsible $423) ->
-      $424 = call $155 with $414 ($48 is responsible)
-      $425 = call $146 with $166 $424 ($48 is responsible)
-      # Core:bool:is:1:equals:else
-      $426 = { (responsible $427) ->
-        $428 = call $160 with $424 ($48 is responsible)
-        $429 = call $154 with $414 ($48 is responsible)
-        $430 = call $160 with $429 ($48 is responsible)
-        $431 = call $157 with $199 $430 ($48 is responsible)
-        $432 = call $157 with $431 $211 ($48 is responsible)
-        $433 = ($173, $432)
-      }
-      $434 = call $148 with $425 $276 $426 ($48 is responsible)
-    }
-    # Core:bool:is:1:equals:else
-    $435 = { (responsible $436) ->
-      $437 = call $160 with $420 ($48 is responsible)
-      $438 = call $157 with $196 $437 ($48 is responsible)
-      $439 = call $157 with $438 $188 ($48 is responsible)
-      $440 = ($173, $439)
-    }
-    $441 = call $148 with $421 $422 $435 ($48 is responsible)
-  }
-  # Core:bool:is:1:equals:else
-  $442 = { (responsible $443) ->
-    $444 = call $160 with $416 ($48 is responsible)
-    $445 = call $157 with $197 $444 ($48 is responsible)
-    $446 = call $157 with $445 $211 ($48 is responsible)
-    $447 = ($173, $446)
-  }
-  $448 = call $148 with $417 $418 $442 ($48 is responsible)
-  $449 = call $151 with $448 $184 ($48 is responsible)
-  $450 = call $146 with $449 $172 ($48 is responsible)
-  # Core:bool:is:1:isMatch:then
-  $451 = { (responsible $452) ->
-    $453 = $448
-  }
-  # Core:bool:is:1:isMatch:else
-  $454 = { (responsible $455) ->
-    $456 = call $161 with $414 ($48 is responsible)
-    $457 = call $146 with $181 $456 ($48 is responsible)
-    # Core:bool:is:1:equals:then
-    $458 = { (responsible $459) ->
-      $460 = call $156 with $414 ($48 is responsible)
-      $461 = call $146 with $166 $460 ($48 is responsible)
-      # Core:bool:is:1:equals:then
-      $462 = { (responsible $463) ->
-        $464 = call $155 with $414 ($48 is responsible)
-        $465 = call $146 with $166 $464 ($48 is responsible)
-        # Core:bool:is:1:equals:else
-        $466 = { (responsible $467) ->
-          $468 = call $160 with $464 ($48 is responsible)
-          $469 = call $154 with $414 ($48 is responsible)
-          $470 = call $160 with $469 ($48 is responsible)
-          $471 = call $157 with $199 $470 ($48 is responsible)
-          $472 = call $157 with $471 $211 ($48 is responsible)
-          $473 = ($173, $472)
-        }
-        $474 = call $148 with $465 $276 $466 ($48 is responsible)
-      }
-      # Core:bool:is:1:equals:else
-      $475 = { (responsible $476) ->
-        $477 = call $160 with $460 ($48 is responsible)
-        $478 = call $157 with $192 $477 ($48 is responsible)
-        $479 = call $157 with $478 $188 ($48 is responsible)
-        $480 = ($173, $479)
-      }
-      $481 = call $148 with $461 $462 $475 ($48 is responsible)
-    }
-    # Core:bool:is:1:equals:else
-    $482 = { (responsible $483) ->
-      $484 = call $160 with $456 ($48 is responsible)
-      $485 = call $157 with $197 $484 ($48 is responsible)
-      $486 = call $157 with $485 $211 ($48 is responsible)
-      $487 = ($173, $486)
-    }
-    $488 = call $148 with $457 $458 $482 ($48 is responsible)
-  }
-  $489 = call $148 with $450 $451 $454 ($48 is responsible)
-  $490 = call $151 with $489 $184 ($48 is responsible)
-  $491 = call $146 with $490 $172 ($48 is responsible)
-  # Core:bool:is:1:case-0:didNotMatch
-  $492 = { (responsible $493) ->
-    $494 = call $151 with $489 $185 ($48 is responsible)
-    $495 = $166
-  }
-  $496 = call $148 with $491 $245 $492 ($48 is responsible)
-}
-# Core:bool:not
-$497 = { $498 (+ responsible $499) ->
-  $500 = call $413 with $498 ($57 is responsible)
-  $501 = call $251 with $500 $235 $499 ($58 is responsible)
-  $502 = call $161 with $498 ($59 is responsible)
-  $503 = call $146 with $181 $502 ($59 is responsible)
-  # Core:bool:not:6:equals:then
-  $504 = { (responsible $505) ->
-    $506 = call $156 with $498 ($59 is responsible)
-    $507 = call $146 with $183 $506 ($59 is responsible)
-    # Core:bool:not:6:equals:then
-    $508 = { (responsible $509) ->
-      $510 = call $155 with $498 ($59 is responsible)
-      $511 = call $146 with $166 $510 ($59 is responsible)
-      # Core:bool:not:6:equals:else
-      $512 = { (responsible $513) ->
-        $514 = call $160 with $510 ($59 is responsible)
-        $515 = call $154 with $498 ($59 is responsible)
-        $516 = call $160 with $515 ($59 is responsible)
-        $517 = call $157 with $199 $516 ($59 is responsible)
-        $518 = call $157 with $517 $211 ($59 is responsible)
-        $519 = ($173, $518)
-      }
-      $520 = call $148 with $511 $276 $512 ($59 is responsible)
-    }
-    # Core:bool:not:6:equals:else
-    $521 = { (responsible $522) ->
-      $523 = call $160 with $506 ($59 is responsible)
-      $524 = call $157 with $196 $523 ($59 is responsible)
-      $525 = call $157 with $524 $188 ($59 is responsible)
-      $526 = ($173, $525)
-    }
-    $527 = call $148 with $507 $508 $521 ($59 is responsible)
-  }
-  # Core:bool:not:6:equals:else
-  $528 = { (responsible $529) ->
-    $530 = call $160 with $502 ($59 is responsible)
-    $531 = call $157 with $197 $530 ($59 is responsible)
-    $532 = call $157 with $531 $211 ($59 is responsible)
-    $533 = ($173, $532)
-  }
-  $534 = call $148 with $503 $504 $528 ($59 is responsible)
-  $535 = call $151 with $534 $184 ($59 is responsible)
-  $536 = call $146 with $535 $172 ($59 is responsible)
-  # Core:bool:not:6:case-0:didNotMatch
-  $537 = { (responsible $538) ->
-    $539 = call $151 with $534 $185 ($59 is responsible)
-    $540 = call $161 with $498 ($59 is responsible)
-    $541 = call $146 with $181 $540 ($59 is responsible)
-    # Core:bool:not:6:equals:then
-    $542 = { (responsible $543) ->
-      $544 = call $156 with $498 ($59 is responsible)
-      $545 = call $146 with $166 $544 ($59 is responsible)
-      # Core:bool:not:6:equals:then
-      $546 = { (responsible $547) ->
-        $548 = call $155 with $498 ($59 is responsible)
-        $549 = call $146 with $166 $548 ($59 is responsible)
-        # Core:bool:not:6:equals:else
-        $550 = { (responsible $551) ->
-          $552 = call $160 with $548 ($59 is responsible)
-          $553 = call $154 with $498 ($59 is responsible)
-          $554 = call $160 with $553 ($59 is responsible)
-          $555 = call $157 with $199 $554 ($59 is responsible)
-          $556 = call $157 with $555 $211 ($59 is responsible)
-          $557 = ($173, $556)
-        }
-        $558 = call $148 with $549 $276 $550 ($59 is responsible)
-      }
-      # Core:bool:not:6:equals:else
-      $559 = { (responsible $560) ->
-        $561 = call $160 with $544 ($59 is responsible)
-        $562 = call $157 with $192 $561 ($59 is responsible)
-        $563 = call $157 with $562 $188 ($59 is responsible)
-        $564 = ($173, $563)
-      }
-      $565 = call $148 with $545 $546 $559 ($59 is responsible)
-    }
-    # Core:bool:not:6:equals:else
-    $566 = { (responsible $567) ->
-      $568 = call $160 with $540 ($59 is responsible)
-      $569 = call $157 with $197 $568 ($59 is responsible)
-      $570 = call $157 with $569 $211 ($59 is responsible)
-      $571 = ($173, $570)
-    }
-    $572 = call $148 with $541 $542 $566 ($59 is responsible)
-    $573 = call $151 with $572 $184 ($59 is responsible)
-    $574 = call $146 with $573 $172 ($59 is responsible)
-    # Core:bool:not:6:case-1:didNotMatch
-    $575 = { (responsible $576) ->
-      $577 = call $151 with $572 $185 ($59 is responsible)
-      $578 = panicking because $202 ($59 is at fault)
-    }
-    $579 = call $148 with $574 $245 $575 ($59 is responsible)
-  }
-  $580 = call $148 with $536 $279 $537 ($59 is responsible)
-}
-# Core:bool:lazyOr
-$581 = { $582 $583 (+ responsible $584) ->
-  $585 = call $413 with $582 ($55 is responsible)
-  $586 = call $251 with $585 $229 $584 ($56 is responsible)
-  $587 = call $388 with $583 ($49 is responsible)
-  $588 = call $251 with $587 $223 $584 ($50 is responsible)
-  $589 = call $161 with $582 ($51 is responsible)
-  $590 = call $146 with $181 $589 ($51 is responsible)
-  # Core:bool:lazyOr:18:equals:then
-  $591 = { (responsible $592) ->
-    $593 = call $156 with $582 ($51 is responsible)
-    $594 = call $146 with $183 $593 ($51 is responsible)
-    # Core:bool:lazyOr:18:equals:then
-    $595 = { (responsible $596) ->
-      $597 = call $155 with $582 ($51 is responsible)
-      $598 = call $146 with $166 $597 ($51 is responsible)
-      # Core:bool:lazyOr:18:equals:else
-      $599 = { (responsible $600) ->
-        $601 = call $160 with $597 ($51 is responsible)
-        $602 = call $154 with $582 ($51 is responsible)
-        $603 = call $160 with $602 ($51 is responsible)
-        $604 = call $157 with $199 $603 ($51 is responsible)
-        $605 = call $157 with $604 $211 ($51 is responsible)
-        $606 = ($173, $605)
-      }
-      $607 = call $148 with $598 $276 $599 ($51 is responsible)
-    }
-    # Core:bool:lazyOr:18:equals:else
-    $608 = { (responsible $609) ->
-      $610 = call $160 with $593 ($51 is responsible)
-      $611 = call $157 with $196 $610 ($51 is responsible)
-      $612 = call $157 with $611 $188 ($51 is responsible)
-      $613 = ($173, $612)
-    }
-    $614 = call $148 with $594 $595 $608 ($51 is responsible)
-  }
-  # Core:bool:lazyOr:18:equals:else
-  $615 = { (responsible $616) ->
-    $617 = call $160 with $589 ($51 is responsible)
-    $618 = call $157 with $197 $617 ($51 is responsible)
-    $619 = call $157 with $618 $211 ($51 is responsible)
-    $620 = ($173, $619)
-  }
-  $621 = call $148 with $590 $591 $615 ($51 is responsible)
-  $622 = call $151 with $621 $184 ($51 is responsible)
-  $623 = call $146 with $622 $172 ($51 is responsible)
-  # Core:bool:lazyOr:18:case-0:didNotMatch
-  $624 = { (responsible $625) ->
-    $626 = call $151 with $621 $185 ($51 is responsible)
-    $627 = call $161 with $582 ($51 is responsible)
-    $628 = call $146 with $181 $627 ($51 is responsible)
-    # Core:bool:lazyOr:18:equals:then
-    $629 = { (responsible $630) ->
-      $631 = call $156 with $582 ($51 is responsible)
-      $632 = call $146 with $166 $631 ($51 is responsible)
-      # Core:bool:lazyOr:18:equals:then
-      $633 = { (responsible $634) ->
-        $635 = call $155 with $582 ($51 is responsible)
-        $636 = call $146 with $166 $635 ($51 is responsible)
-        # Core:bool:lazyOr:18:equals:else
-        $637 = { (responsible $638) ->
-          $639 = call $160 with $635 ($51 is responsible)
-          $640 = call $154 with $582 ($51 is responsible)
-          $641 = call $160 with $640 ($51 is responsible)
-          $642 = call $157 with $199 $641 ($51 is responsible)
-          $643 = call $157 with $642 $211 ($51 is responsible)
-          $644 = ($173, $643)
-        }
-        $645 = call $148 with $636 $276 $637 ($51 is responsible)
-      }
-      # Core:bool:lazyOr:18:equals:else
-      $646 = { (responsible $647) ->
-        $648 = call $160 with $631 ($51 is responsible)
-        $649 = call $157 with $192 $648 ($51 is responsible)
-        $650 = call $157 with $649 $188 ($51 is responsible)
-        $651 = ($173, $650)
-      }
-      $652 = call $148 with $632 $633 $646 ($51 is responsible)
-    }
-    # Core:bool:lazyOr:18:equals:else
-    $653 = { (responsible $654) ->
-      $655 = call $160 with $627 ($51 is responsible)
-      $656 = call $157 with $197 $655 ($51 is responsible)
-      $657 = call $157 with $656 $211 ($51 is responsible)
-      $658 = ($173, $657)
-    }
-    $659 = call $148 with $628 $629 $653 ($51 is responsible)
-    $660 = call $151 with $659 $184 ($51 is responsible)
-    $661 = call $146 with $660 $172 ($51 is responsible)
-    # Core:bool:lazyOr:18:case-1:matched
-    $662 = { (responsible $663) ->
-      $664 = call $401 with $583 ($52 is responsible)
-      $665 = $664
-      $666 = call $413 with $664 ($53 is responsible)
-      $667 = call $251 with $666 $214 $584 ($54 is responsible)
-      $668 = $665
-    }
-    # Core:bool:lazyOr:18:case-1:didNotMatch
-    $669 = { (responsible $670) ->
-      $671 = call $151 with $659 $185 ($51 is responsible)
-      $672 = panicking because $202 ($51 is at fault)
-    }
-    $673 = call $148 with $661 $662 $669 ($51 is responsible)
-  }
-  $674 = call $148 with $623 $245 $624 ($51 is responsible)
-}
-# Core:bool:implies
-$675 = { $676 $677 (+ responsible $678) ->
-  $679 = call $413 with $676 ($44 is responsible)
-  $680 = call $251 with $679 $229 $678 ($45 is responsible)
-  $681 = call $413 with $677 ($46 is responsible)
-  $682 = call $251 with $681 $230 $678 ($47 is responsible)
-  $683 = call $497 with $676 ($42 is responsible)
-  $684 = call $413 with $683 ($61 is responsible)
-  $685 = call $251 with $684 $229 $43 ($62 is responsible)
-  $686 = call $413 with $677 ($63 is responsible)
-  $687 = call $251 with $686 $230 $43 ($64 is responsible)
-  # Core:bool:or:12
-  $688 = { (responsible $689) ->
-    $690 = $677
-  }
-  $691 = call $581 with $683 $688 ($60 is responsible)
-}
-# Builtins::isNonNegative
-$692 = { $693 (+ responsible $694) ->
-  $695 = call $161 with $693 ($39 is responsible)
-  $696 = call $146 with $695 $169 ($40 is responsible)
-  $697 = call $251 with $696 $228 $694 ($31 is responsible)
-  $698 = call $149 with $693 $184 ($29 is responsible)
-  # Builtins::isNonNegative:13:equals:then
-  $699 = { (responsible $700) ->
-    $701 = call $156 with $698 ($30 is responsible)
-    $702 = call $146 with $168 $701 ($30 is responsible)
-    # Builtins::isNonNegative:13:equals:then
-    $703 = { (responsible $704) ->
-      $705 = call $155 with $698 ($30 is responsible)
-      $706 = call $146 with $166 $705 ($30 is responsible)
-      # Builtins::isNonNegative:13:equals:else
-      $707 = { (responsible $708) ->
-        $709 = call $160 with $705 ($30 is responsible)
-        $710 = call $154 with $698 ($30 is responsible)
-        $711 = call $160 with $710 ($30 is responsible)
-        $712 = call $157 with $199 $711 ($30 is responsible)
-        $713 = call $157 with $712 $211 ($30 is responsible)
-        $714 = ($173, $713)
-      }
-      $715 = call $148 with $706 $276 $707 ($30 is responsible)
-    }
-    # Builtins::isNonNegative:13:equals:else
-    $716 = { (responsible $717) ->
-      $718 = call $160 with $701 ($30 is responsible)
-      $719 = call $157 with $193 $718 ($30 is responsible)
-      $720 = call $157 with $719 $188 ($30 is responsible)
-      $721 = ($173, $720)
-    }
-    $722 = call $148 with $702 $703 $716 ($30 is responsible)
-  }
-  $723 = call $699 with no arguments ($30 is responsible)
-  $724 = call $151 with $723 $184 ($30 is responsible)
-  $725 = call $146 with $724 $172 ($30 is responsible)
-  # Builtins::isNonNegative:13:isMatch:then
-  $726 = { (responsible $727) ->
-    $728 = $723
-  }
-  # Builtins::isNonNegative:13:isMatch:else
-  $729 = { (responsible $730) ->
-    # Builtins::isNonNegative:13:equals:then
-    $731 = { (responsible $732) ->
-      $733 = call $156 with $698 ($30 is responsible)
-      $734 = call $146 with $164 $733 ($30 is responsible)
-      # Builtins::isNonNegative:13:equals:then
-      $735 = { (responsible $736) ->
-        $737 = call $155 with $698 ($30 is responsible)
-        $738 = call $146 with $166 $737 ($30 is responsible)
-        # Builtins::isNonNegative:13:equals:else
-        $739 = { (responsible $740) ->
-          $741 = call $160 with $737 ($30 is responsible)
-          $742 = call $154 with $698 ($30 is responsible)
-          $743 = call $160 with $742 ($30 is responsible)
-          $744 = call $157 with $199 $743 ($30 is responsible)
-          $745 = call $157 with $744 $211 ($30 is responsible)
-          $746 = ($173, $745)
-        }
-        $747 = call $148 with $738 $276 $739 ($30 is responsible)
-      }
-      # Builtins::isNonNegative:13:equals:else
-      $748 = { (responsible $749) ->
-        $750 = call $160 with $733 ($30 is responsible)
-        $751 = call $157 with $190 $750 ($30 is responsible)
-        $752 = call $157 with $751 $188 ($30 is responsible)
-        $753 = ($173, $752)
-      }
-      $754 = call $148 with $734 $735 $748 ($30 is responsible)
-    }
-    $755 = call $731 with no arguments ($30 is responsible)
-  }
-  $756 = call $148 with $725 $726 $729 ($30 is responsible)
-  $757 = call $151 with $756 $184 ($30 is responsible)
-  $758 = call $146 with $757 $172 ($30 is responsible)
-  # Builtins::isNonNegative:13:case-0:didNotMatch
-  $759 = { (responsible $760) ->
-    $761 = call $151 with $756 $185 ($30 is responsible)
-    # Builtins::isNonNegative:13:equals:then
-    $762 = { (responsible $763) ->
-      $764 = call $156 with $698 ($30 is responsible)
-      $765 = call $146 with $170 $764 ($30 is responsible)
-      # Builtins::isNonNegative:13:equals:then
-      $766 = { (responsible $767) ->
-        $768 = call $155 with $698 ($30 is responsible)
-        $769 = call $146 with $166 $768 ($30 is responsible)
-        # Builtins::isNonNegative:13:equals:else
-        $770 = { (responsible $771) ->
-          $772 = call $160 with $768 ($30 is responsible)
-          $773 = call $154 with $698 ($30 is responsible)
-          $774 = call $160 with $773 ($30 is responsible)
-          $775 = call $157 with $199 $774 ($30 is responsible)
-          $776 = call $157 with $775 $211 ($30 is responsible)
-          $777 = ($173, $776)
-        }
-        $778 = call $148 with $769 $276 $770 ($30 is responsible)
-      }
-      # Builtins::isNonNegative:13:equals:else
-      $779 = { (responsible $780) ->
-        $781 = call $160 with $764 ($30 is responsible)
-        $782 = call $157 with $194 $781 ($30 is responsible)
-        $783 = call $157 with $782 $188 ($30 is responsible)
-        $784 = ($173, $783)
-      }
-      $785 = call $148 with $765 $766 $779 ($30 is responsible)
-    }
-    $786 = call $762 with no arguments ($30 is responsible)
-    $787 = call $151 with $786 $184 ($30 is responsible)
-    $788 = call $146 with $787 $172 ($30 is responsible)
-    # Builtins::isNonNegative:13:case-1:didNotMatch
-    $789 = { (responsible $790) ->
-      $791 = call $151 with $786 $185 ($30 is responsible)
-      $792 = panicking because $202 ($30 is at fault)
-    }
-    $793 = call $148 with $788 $279 $789 ($30 is responsible)
-  }
-  $794 = call $148 with $758 $245 $759 ($30 is responsible)
-}
-# Core:function:is2
-$795 = { $796 (+ responsible $797) ->
-  $798 = call $161 with $796 ($41 is responsible)
-  $799 = call $146 with $798 $167 ($8 is responsible)
-  # Core:function:is2:11
-  $800 = { (responsible $801) ->
-    $802 = call $161 with $796 ($39 is responsible)
-    $803 = call $146 with $802 $167 ($40 is responsible)
-    $804 = call $251 with $803 $221 $92 ($14 is responsible)
-    $805 = call $147 with $796 ($13 is responsible)
-    $806 = call $146 with $805 $186 ($8 is responsible)
-  }
-  $807 = call $282 with $799 $800 $279 ($93 is responsible)
-}
-# Core:controlFlow:loop
-$808 = { $809 (+ responsible $810) ->
-  $811 = call $388 with $809 ($82 is responsible)
-  $812 = call $251 with $811 $224 $810 ($75 is responsible)
-  # Core:controlFlow:loop:14
-  $813 = { $814 $815 (+ responsible $816) ->
-    $817 = call $401 with $809 ($80 is responsible)
-    $818 = call $146 with $817 $163 ($8 is responsible)
-    $819 = call $146 with $817 $162 ($8 is responsible)
-    $820 = call $413 with $818 ($61 is responsible)
-    $821 = call $251 with $820 $229 $76 ($62 is responsible)
-    $822 = call $413 with $819 ($63 is responsible)
-    $823 = call $251 with $822 $230 $76 ($64 is responsible)
-    # Core:bool:or:12
-    $824 = { (responsible $825) ->
-      $826 = $819
-    }
-    $827 = call $581 with $818 $824 ($60 is responsible)
-    $828 = call $251 with $827 $203 $810 ($77 is responsible)
-    $829 = call $146 with $817 $163 ($8 is responsible)
-    # Core:controlFlow:loop:14:42
-    $830 = { (responsible $831) ->
-      $832 = call $814 with $174 ($78 is responsible)
-    }
-    $833 = call $413 with $829 ($74 is responsible)
-    $834 = call $251 with $833 $215 $79 ($70 is responsible)
-    $835 = call $388 with $830 ($71 is responsible)
-    $836 = call $251 with $835 $225 $79 ($72 is responsible)
-    $837 = call $282 with $829 $830 $248 ($73 is responsible)
-  }
-  $838 = call $795 with $813 ($87 is responsible)
-  $839 = call $251 with $838 $204 $81 ($83 is responsible)
-  # Core:controlFlow:recursive:18
-  $840 = { $841 $842 (+ responsible $843) ->
-    # Core:controlFlow:recursive:18:0
-    $844 = { $845 (+ responsible $846) ->
-      $847 = call $841 with $841 $845 ($84 is responsible)
-    }
-    $848 = call $813 with $844 $842 ($85 is responsible)
-  }
-  $849 = call $840 with $840 $174 ($86 is responsible)
-}
-# Core:int:compareTo
-$850 = { $851 $852 (+ responsible $853) ->
-  $854 = call $161 with $851 ($41 is responsible)
-  $855 = call $146 with $854 $169 ($8 is responsible)
-  $856 = call $251 with $855 $233 $853 ($98 is responsible)
-  $857 = call $161 with $852 ($41 is responsible)
-  $858 = call $146 with $857 $169 ($8 is responsible)
-  $859 = call $251 with $858 $234 $853 ($101 is responsible)
-  $860 = call $161 with $851 ($39 is responsible)
-  $861 = call $146 with $860 $169 ($40 is responsible)
-  $862 = call $251 with $861 $212 $97 ($26 is responsible)
-  $863 = call $161 with $852 ($39 is responsible)
-  $864 = call $146 with $863 $169 ($40 is responsible)
-  $865 = call $251 with $864 $213 $97 ($24 is responsible)
-  $866 = call $149 with $851 $852 ($25 is responsible)
-  $867 = $866
-  $868 = call $146 with $866 $164 ($8 is responsible)
-  $869 = call $146 with $851 $852 ($8 is responsible)
-  $870 = call $675 with $868 $869 ($99 is responsible)
-  $871 = call $413 with $870 ($67 is responsible)
-  $872 = call $251 with $871 $215 $100 ($65 is responsible)
-  $873 = call $251 with $870 $189 $100 ($66 is responsible)
-  $874 = $867
-}
-# Core:int:isLessThan
-$875 = { $876 $877 (+ responsible $878) ->
-  $879 = call $161 with $876 ($41 is responsible)
-  $880 = call $146 with $879 $169 ($8 is responsible)
-  $881 = call $251 with $880 $233 $878 ($103 is responsible)
-  $882 = call $161 with $877 ($41 is responsible)
-  $883 = call $146 with $882 $169 ($8 is responsible)
-  $884 = call $251 with $883 $234 $878 ($104 is responsible)
-  $885 = call $850 with $876 $877 ($102 is responsible)
-  $886 = call $146 with $885 $170 ($8 is responsible)
-}
-$887 = ($173, $198)
-# Core:function:is1
-$888 = { $889 (+ responsible $890) ->
-  $891 = call $161 with $889 ($41 is responsible)
-  $892 = call $146 with $891 $167 ($8 is responsible)
-  # Core:function:is1:11
-  $893 = { (responsible $894) ->
-    $895 = call $161 with $889 ($39 is responsible)
-    $896 = call $146 with $895 $167 ($40 is responsible)
-    $897 = call $251 with $896 $221 $90 ($14 is responsible)
-    $898 = call $147 with $889 ($13 is responsible)
-    $899 = call $146 with $898 $185 ($8 is responsible)
-  }
-  $900 = call $282 with $892 $893 $279 ($91 is responsible)
-}
-# Core:result:is
-$901 = { $902 (+ responsible $903) ->
-  $904 = call $161 with $902 ($105 is responsible)
-  $905 = call $146 with $181 $904 ($105 is responsible)
-  # Core:result:is:1:equals:then
-  $906 = { (responsible $907) ->
-    $908 = call $156 with $902 ($105 is responsible)
-    $909 = call $146 with $175 $908 ($105 is responsible)
-    # Core:result:is:1:equals:then
-    $910 = { (responsible $911) ->
-      $912 = call $155 with $902 ($105 is responsible)
-      $913 = call $146 with $183 $912 ($105 is responsible)
-      # Core:result:is:1:equals:then
-      $914 = { (responsible $915) ->
-        $916 = call $154 with $902 ($105 is responsible)
-        $917 = ($172, $916)
-      }
-      # Core:result:is:1:equals:else
-      $918 = { (responsible $919) ->
-        $920 = call $160 with $912 ($105 is responsible)
-        $921 = $887
-      }
-      $922 = call $148 with $913 $914 $918 ($105 is responsible)
-    }
-    # Core:result:is:1:equals:else
-    $923 = { (responsible $924) ->
-      $925 = call $160 with $908 ($105 is responsible)
-      $926 = call $157 with $195 $925 ($105 is responsible)
-      $927 = call $157 with $926 $188 ($105 is responsible)
-      $928 = ($173, $927)
-    }
-    $929 = call $148 with $909 $910 $923 ($105 is responsible)
-  }
-  # Core:result:is:1:equals:else
-  $930 = { (responsible $931) ->
-    $932 = call $160 with $904 ($105 is responsible)
-    $933 = call $157 with $197 $932 ($105 is responsible)
-    $934 = call $157 with $933 $211 ($105 is responsible)
-    $935 = ($173, $934)
-  }
-  $936 = call $148 with $905 $906 $930 ($105 is responsible)
-  $937 = call $151 with $936 $184 ($105 is responsible)
-  $938 = call $146 with $937 $172 ($105 is responsible)
-  # Core:result:is:1:isMatch:then
-  $939 = { (responsible $940) ->
-    $941 = $936
-  }
-  # Core:result:is:1:isMatch:else
-  $942 = { (responsible $943) ->
-    $944 = call $161 with $902 ($105 is responsible)
-    $945 = call $146 with $181 $944 ($105 is responsible)
-    # Core:result:is:1:equals:then
-    $946 = { (responsible $947) ->
-      $948 = call $156 with $902 ($105 is responsible)
-      $949 = call $146 with $165 $948 ($105 is responsible)
-      # Core:result:is:1:equals:then
-      $950 = { (responsible $951) ->
-        $952 = call $155 with $902 ($105 is responsible)
-        $953 = call $146 with $183 $952 ($105 is responsible)
-        # Core:result:is:1:equals:then
-        $954 = { (responsible $955) ->
-          $956 = call $154 with $902 ($105 is responsible)
-          $957 = ($172, $956)
-        }
-        # Core:result:is:1:equals:else
-        $958 = { (responsible $959) ->
-          $960 = call $160 with $952 ($105 is responsible)
-          $961 = $887
-        }
-        $962 = call $148 with $953 $954 $958 ($105 is responsible)
-      }
-      # Core:result:is:1:equals:else
-      $963 = { (responsible $964) ->
-        $965 = call $160 with $948 ($105 is responsible)
-        $966 = call $157 with $191 $965 ($105 is responsible)
-        $967 = call $157 with $966 $188 ($105 is responsible)
-        $968 = ($173, $967)
-      }
-      $969 = call $148 with $949 $950 $963 ($105 is responsible)
-    }
-    # Core:result:is:1:equals:else
-    $970 = { (responsible $971) ->
-      $972 = call $160 with $944 ($105 is responsible)
-      $973 = call $157 with $197 $972 ($105 is responsible)
-      $974 = call $157 with $973 $211 ($105 is responsible)
-      $975 = ($173, $974)
-    }
-    $976 = call $148 with $945 $946 $970 ($105 is responsible)
-  }
-  $977 = call $148 with $938 $939 $942 ($105 is responsible)
-  $978 = call $151 with $977 $184 ($105 is responsible)
-  $979 = call $146 with $978 $172 ($105 is responsible)
-  # Core:result:is:1:case-0:matched
-  $980 = { (responsible $981) ->
-    $982 = call $151 with $977 $185 ($106 is responsible)
-    $983 = $183
-  }
-  # Core:result:is:1:case-0:didNotMatch
-  $984 = { (responsible $985) ->
-    $986 = call $151 with $977 $185 ($105 is responsible)
-    $987 = $166
-  }
-  $988 = call $148 with $979 $980 $984 ($105 is responsible)
-}
-# Core:result:mapOrElse
-$989 = { $990 $991 $992 (+ responsible $993) ->
-  $994 = call $901 with $990 ($109 is responsible)
-  $995 = call $251 with $994 $231 $993 ($117 is responsible)
-  $996 = call $888 with $991 ($107 is responsible)
-  $997 = call $251 with $996 $227 $993 ($108 is responsible)
-  $998 = call $888 with $992 ($110 is responsible)
-  $999 = call $251 with $998 $226 $993 ($111 is responsible)
-  $1000 = call $161 with $990 ($112 is responsible)
-  $1001 = call $146 with $181 $1000 ($112 is responsible)
-  # Core:result:mapOrElse:30:equals:then
-  $1002 = { (responsible $1003) ->
-    $1004 = call $156 with $990 ($112 is responsible)
-    $1005 = call $146 with $175 $1004 ($112 is responsible)
-    # Core:result:mapOrElse:30:equals:then
-    $1006 = { (responsible $1007) ->
-      $1008 = call $155 with $990 ($112 is responsible)
-      $1009 = call $146 with $183 $1008 ($112 is responsible)
-      # Core:result:mapOrElse:30:equals:then
-      $1010 = { (responsible $1011) ->
-        $1012 = call $154 with $990 ($112 is responsible)
-        $1013 = ($172, $1012)
-      }
-      # Core:result:mapOrElse:30:equals:else
-      $1014 = { (responsible $1015) ->
-        $1016 = call $160 with $1008 ($112 is responsible)
-        $1017 = $887
-      }
-      $1018 = call $148 with $1009 $1010 $1014 ($112 is responsible)
-    }
-    # Core:result:mapOrElse:30:equals:else
-    $1019 = { (responsible $1020) ->
-      $1021 = call $160 with $1004 ($112 is responsible)
-      $1022 = call $157 with $195 $1021 ($112 is responsible)
-      $1023 = call $157 with $1022 $188 ($112 is responsible)
-      $1024 = ($173, $1023)
-    }
-    $1025 = call $148 with $1005 $1006 $1019 ($112 is responsible)
-  }
-  # Core:result:mapOrElse:30:equals:else
-  $1026 = { (responsible $1027) ->
-    $1028 = call $160 with $1000 ($112 is responsible)
-    $1029 = call $157 with $197 $1028 ($112 is responsible)
-    $1030 = call $157 with $1029 $211 ($112 is responsible)
-    $1031 = ($173, $1030)
-  }
-  $1032 = call $148 with $1001 $1002 $1026 ($112 is responsible)
-  $1033 = call $151 with $1032 $184 ($112 is responsible)
-  $1034 = call $146 with $1033 $172 ($112 is responsible)
-  # Core:result:mapOrElse:30:case-0:matched
-  $1035 = { (responsible $1036) ->
-    $1037 = call $151 with $1032 $185 ($115 is responsible)
-    $1038 = call $991 with $1037 ($113 is responsible)
-  }
-  # Core:result:mapOrElse:30:case-0:didNotMatch
-  $1039 = { (responsible $1040) ->
-    $1041 = call $151 with $1032 $185 ($112 is responsible)
-    $1042 = call $161 with $990 ($112 is responsible)
-    $1043 = call $146 with $181 $1042 ($112 is responsible)
-    # Core:result:mapOrElse:30:equals:then
-    $1044 = { (responsible $1045) ->
-      $1046 = call $156 with $990 ($112 is responsible)
-      $1047 = call $146 with $165 $1046 ($112 is responsible)
-      # Core:result:mapOrElse:30:equals:then
-      $1048 = { (responsible $1049) ->
-        $1050 = call $155 with $990 ($112 is responsible)
-        $1051 = call $146 with $183 $1050 ($112 is responsible)
-        # Core:result:mapOrElse:30:equals:then
-        $1052 = { (responsible $1053) ->
-          $1054 = call $154 with $990 ($112 is responsible)
-          $1055 = ($172, $1054)
-        }
-        # Core:result:mapOrElse:30:equals:else
-        $1056 = { (responsible $1057) ->
-          $1058 = call $160 with $1050 ($112 is responsible)
-          $1059 = $887
-        }
-        $1060 = call $148 with $1051 $1052 $1056 ($112 is responsible)
-      }
-      # Core:result:mapOrElse:30:equals:else
-      $1061 = { (responsible $1062) ->
-        $1063 = call $160 with $1046 ($112 is responsible)
-        $1064 = call $157 with $191 $1063 ($112 is responsible)
-        $1065 = call $157 with $1064 $188 ($112 is responsible)
-        $1066 = ($173, $1065)
-      }
-      $1067 = call $148 with $1047 $1048 $1061 ($112 is responsible)
-    }
-    # Core:result:mapOrElse:30:equals:else
-    $1068 = { (responsible $1069) ->
-      $1070 = call $160 with $1042 ($112 is responsible)
-      $1071 = call $157 with $197 $1070 ($112 is responsible)
-      $1072 = call $157 with $1071 $211 ($112 is responsible)
-      $1073 = ($173, $1072)
-    }
-    $1074 = call $148 with $1043 $1044 $1068 ($112 is responsible)
-    $1075 = call $151 with $1074 $184 ($112 is responsible)
-    $1076 = call $146 with $1075 $172 ($112 is responsible)
-    # Core:result:mapOrElse:30:case-1:matched
-    $1077 = { (responsible $1078) ->
-      $1079 = call $151 with $1074 $185 ($116 is responsible)
-      $1080 = call $992 with $1079 ($114 is responsible)
-    }
-    # Core:result:mapOrElse:30:case-1:didNotMatch
-    $1081 = { (responsible $1082) ->
-      $1083 = call $151 with $1074 $185 ($112 is responsible)
-      $1084 = panicking because $202 ($112 is at fault)
-    }
-    $1085 = call $148 with $1076 $1077 $1081 ($112 is responsible)
-  }
-  $1086 = call $148 with $1034 $1035 $1039 ($112 is responsible)
-}
-# Core:text:trim
-$1087 = { $1088 (+ responsible $1089) ->
-  $1090 = call $161 with $1088 ($41 is responsible)
-  $1091 = call $146 with $1090 $182 ($8 is responsible)
-  $1092 = call $251 with $1091 $232 $1089 ($118 is responsible)
-  $1093 = call $161 with $1088 ($39 is responsible)
-  $1094 = call $146 with $1093 $182 ($40 is responsible)
-  $1095 = call $251 with $1094 $241 $119 ($38 is responsible)
-  $1096 = call $159 with $1088 ($37 is responsible)
-  $1097 = call $158 with $1096 ($36 is responsible)
-}
-# Examples:higherLower:11:16:41:6:13
-$1098 = { (responsible $1099) ->
-  $1100 = $201
-}
-# Examples:higherLower:11:16:41:6:14
-$1101 = { (responsible $1102) ->
-  $1103 = $200
-}
-# Examples:higherLower:11
-$1104 = { $1105 (+ responsible $1106) ->
-  # Examples:higherLower:11:print
-  $1107 = { $1108 (+ responsible $1109) ->
-    $1110 = call $161 with $1108 ($41 is responsible)
-    $1111 = call $146 with $1110 $182 ($8 is responsible)
-    $1112 = call $251 with $1111 $242 $1109 ($139 is responsible)
-    $1113 = call $161 with $1105 ($39 is responsible)
-    $1114 = call $146 with $1113 $180 ($40 is responsible)
-    $1115 = call $251 with $1114 $239 $140 ($35 is responsible)
-    $1116 = call $153 with $1105 $179 ($32 is responsible)
-    $1117 = call $251 with $1116 $240 $140 ($33 is responsible)
-    $1118 = call $152 with $1105 $179 ($34 is responsible)
-    $1119 = call $161 with $1118 ($39 is responsible)
-    $1120 = call $146 with $1119 $177 ($40 is responsible)
-    $1121 = call $251 with $1120 $238 $141 ($7 is responsible)
-    $1122 = call $145 with $1118 $1108 ($6 is responsible)
-  }
-  # Examples:higherLower:11:0
-  $1123 = { (responsible $1124) ->
-    $1125 = call $692 with $185 ($1 is responsible)
-    $1126 = call $251 with $1125 $216 $125 ($2 is responsible)
-    $1127 = call $143 with $185 ($3 is responsible)
-    $1128 = call $161 with $1105 ($39 is responsible)
-    $1129 = call $146 with $1128 $180 ($40 is responsible)
-    $1130 = call $251 with $1129 $239 $120 ($35 is responsible)
-    $1131 = call $153 with $1105 $178 ($32 is responsible)
-    $1132 = call $251 with $1131 $240 $120 ($33 is responsible)
-    $1133 = call $152 with $1105 $178 ($34 is responsible)
-    $1134 = call $153 with $1127 $177 ($32 is responsible)
-    $1135 = call $251 with $1134 $240 $121 ($33 is responsible)
-    $1136 = call $152 with $1127 $177 ($34 is responsible)
-    $1137 = call $161 with $1133 ($39 is responsible)
-    $1138 = call $146 with $1137 $177 ($40 is responsible)
-    $1139 = call $251 with $1138 $238 $122 ($7 is responsible)
-    $1140 = call $145 with $1133 $1136 ($6 is responsible)
-    $1141 = call $153 with $1127 $176 ($32 is responsible)
-    $1142 = call $251 with $1141 $240 $123 ($33 is responsible)
-    $1143 = call $152 with $1127 $176 ($34 is responsible)
-    $1144 = call $161 with $1143 ($41 is responsible)
-    $1145 = call $146 with $1144 $176 ($8 is responsible)
-    $1146 = call $251 with $1145 $220 $124 ($68 is responsible)
-    $1147 = call $161 with $1143 ($39 is responsible)
-    $1148 = call $146 with $1147 $176 ($40 is responsible)
-    $1149 = call $251 with $1148 $237 $69 ($5 is responsible)
-    $1150 = call $144 with $1143 ($4 is responsible)
-  }
-  $1151 = call $1107 with $207 ($126 is responsible)
-  # Examples:higherLower:11:16
-  $1152 = { (responsible $1153) ->
-    $1154 = call $1107 with $208 ($137 is responsible)
-    $1155 = call $401 with $1123 ($127 is responsible)
-    $1156 = call $1087 with $1155 ($128 is responsible)
-    $1157 = call $161 with $1156 ($39 is responsible)
-    $1158 = call $146 with $1157 $182 ($40 is responsible)
-    $1159 = call $251 with $1158 $241 $129 ($28 is responsible)
-    $1160 = call $150 with $1156 ($27 is responsible)
-    # Examples:higherLower:11:16:41
-    $1161 = { $1162 (+ responsible $1163) ->
-      $1164 = call $146 with $1162 $187 ($8 is responsible)
-      # Examples:higherLower:11:16:41:5
-      $1165 = { (responsible $1166) ->
-        $1167 = call $1107 with $209 ($130 is responsible)
-        $1168 = $162
-      }
-      # Examples:higherLower:11:16:41:6
-      $1169 = { (responsible $1170) ->
-        $1171 = call $875 with $187 $1162 ($131 is responsible)
-        $1172 = call $282 with $1171 $1098 $1101 ($132 is responsible)
-        $1173 = call $1107 with $1172 ($133 is responsible)
-        $1174 = $163
-      }
-      $1175 = call $282 with $1164 $1165 $1169 ($134 is responsible)
-    }
-    # Examples:higherLower:11:16:42
-    $1176 = { $1177 (+ responsible $1178) ->
-      $1179 = call $1107 with $210 ($135 is responsible)
-      $1180 = $163
-    }
-    $1181 = call $989 with $1160 $1161 $1176 ($136 is responsible)
-  }
-  $1182 = call $808 with $1152 ($138 is responsible)
-}
-$1183 = [$171: $1104]
->>>>>>> 81fc3a64
+    $1025 = { $1026 (+ responsible $1027) ->
+      $1028 = call $136 with $965 ($29 is responsible)
+      $1029 = call $121 with $1028 $152 ($30 is responsible)
+      $1030 = call $214 with $1029 $203 $118 ($25 is responsible)
+      $1031 = call $128 with $965 $151 ($22 is responsible)
+      $1032 = call $214 with $1031 $204 $118 ($23 is responsible)
+      $1033 = call $127 with $965 $151 ($24 is responsible)
+      $1034 = call $1033 with $179 ($119 is responsible)
+      $1035 = $138
+    }
+    $1036 = call $849 with $997 $998 $1025 ($116 is responsible)
+  }
+  $1037 = call $668 with $983 ($117 is responsible)
+}
+$1038 = [$145: $964]