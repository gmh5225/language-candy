# Optimized MIR for module Examples:fibonacci
#
# Tracing Config:
#
# • Include tracing of fuzzable functions? No
# • Include tracing of calls? No
# • Include tracing of evaluated expressions? No

$1 = Builtins::equals:6
$2 = Builtins::getArgumentCount:11
$3 = Builtins::getArgumentCount:5
$4 = Builtins::ifElse:1
$5 = Builtins::ifElse:12
$6 = Builtins::ifElse:15
$7 = Builtins::ifElse:20
$8 = Builtins::ifElse:26
$9 = Builtins::ifElse:29
$10 = Builtins::ifElse:34
$11 = Builtins::ifElse:42
$12 = Builtins::ifElse:6
$13 = Builtins::intAdd:11
$14 = Builtins::intAdd:18
$15 = Builtins::intAdd:5
$16 = Builtins::intCompareTo:11
$17 = Builtins::intCompareTo:18
$18 = Builtins::intCompareTo:5
$19 = Builtins::intSubtract:18
$20 = Builtins::intSubtract:5
$21 = Builtins::typeIs:19
$22 = Builtins::typeIs:25
$23 = Examples:fibonacci:compareTo:10
$24 = Examples:fibonacci:fibonacci:2:11
$25 = Examples:fibonacci:fibonacci:2:13:11
$26 = Examples:fibonacci:fibonacci:2:13:12
$27 = Examples:fibonacci:fibonacci:2:13:32
$28 = Examples:fibonacci:fibonacci:2:13:33
$29 = Examples:fibonacci:fibonacci:2:13:34
$30 = Examples:fibonacci:fibonacci:2:14
$31 = Examples:fibonacci:recursive:0:0:3
$32 = Examples:fibonacci:recursive:0:6
$33 = Examples:fibonacci:recursive:6
$34 = anonymous:$generated::needs
$35 = builtinEquals
$36 = builtinGetArgumentCount
$37 = builtinIfElse
$38 = builtinIntAdd
$39 = builtinIntCompareTo
$40 = builtinIntSubtract
$41 = builtinListGet
$42 = builtinTagGetValue
$43 = builtinTagHasValue
$44 = builtinTagWithoutValue
$45 = builtinTextConcatenate
$46 = builtinToDebugText
$47 = builtinTypeOf
$48 = CompareTo
$49 = False
$50 = Function
$51 = Int
$52 = IsLessThan
$53 = Less
$54 = Main
$55 = Match
$56 = NoMatch
$57 = Nothing
$58 = Recursive
$59 = Tag
$60 = Text
$61 = True
$62 = 0
$63 = 1
$64 = 2
$65 = 15
<<<<<<< HEAD
$66 = ", got "
$67 = ", got `"
$68 = "."
$69 = "Expected "
$70 = "Expected a "
$71 = "Expected tag to not have a value, but it has one: `"
$72 = "The `condition` must be either `True` or `False`."
$73 = "The `reason` must be a text."
$74 = "`."
$75 = "`a | typeIs Int` was not satisfied"
$76 = "`b | typeIs Int` was not satisfied"
$77 = "`conditionIsBool` was not satisfied"
$78 = "`else | getArgumentCount | equals 0` was not satisfied"
$79 = "`else | typeIs Function` was not satisfied"
$80 = "`function | typeIs Function` was not satisfied"
$81 = "`minuend | typeIs Int` was not satisfied"
$82 = "`then | getArgumentCount | equals 0` was not satisfied"
$83 = "`then | typeIs Function` was not satisfied"
# Builtins::ifElse:1:case-0:matched, Builtins::isLessThanOrEqualTo:19:case-0:matched, Builtins::isNonNegative:13:case-0:matched, Builtins::not:1:case-1:matched, anonymous:$generated::needs:isConditionTrue:then
$84 = { (responsible $85) ->
  $86 = $61
}
# anonymous:$generated::needs:condition:then, anonymous:$generated::needs:isConditionBool:then, anonymous:$generated::needs:isReasonText:then
$87 = { (responsible $88) ->
  $89 = $57
=======
$66 = "."
$67 = "Expected False, got "
$68 = "Expected True, got "
$69 = "Expected a Tag, got `"
$70 = "Expected tag to not have a value, but it has one: `"
$71 = "The `condition` must be either `True` or `False`."
$72 = "The `reason` must be a text."
$73 = "`."
$74 = "`a | typeIs Int` was not satisfied"
$75 = "`b | typeIs Int` was not satisfied"
$76 = "`conditionIsBool` was not satisfied"
$77 = "`else | getArgumentCount | equals 0` was not satisfied"
$78 = "`else | typeIs Function` was not satisfied"
$79 = "`function | typeIs Function` was not satisfied"
$80 = "`minuend | typeIs Int` was not satisfied"
$81 = "`then | getArgumentCount | equals 0` was not satisfied"
$82 = "`then | typeIs Function` was not satisfied"
# anonymous:$generated::needs:isConditionTrue:then
$83 = { (responsible $84) ->
  $85 = $61
}
# anonymous:$generated::needs:isConditionBool:then
$86 = { (responsible $87) ->
  $88 = $57
>>>>>>> d58e3887
}
# anonymous:$generated::needs
$89 = { $90 $91 $92 (+ responsible $93) ->
  $94 = call $35 with $90 $61 ($34 is responsible)
  # anonymous:$generated::needs:isConditionTrue:else
  $95 = { (responsible $96) ->
    $97 = call $35 with $90 $49 ($34 is responsible)
  }
  $98 = call $37 with $94 $83 $95 ($34 is responsible)
  # anonymous:$generated::needs:isConditionBool:else
  $99 = { (responsible $100) ->
    $101 = panicking because $71 ($93 is at fault)
  }
  $102 = call $37 with $98 $86 $99 ($34 is responsible)
  $103 = call $47 with $91 ($93 is responsible)
  $104 = call $35 with $103 $60 ($93 is responsible)
  # anonymous:$generated::needs:isReasonText:else
  $105 = { (responsible $106) ->
    $107 = panicking because $72 ($93 is at fault)
  }
  $108 = call $37 with $104 $86 $105 ($34 is responsible)
  # anonymous:$generated::needs:condition:else
  $109 = { (responsible $110) ->
    $111 = panicking because $91 ($92 is at fault)
  }
  $112 = call $37 with $90 $86 $109 ($34 is responsible)
}
<<<<<<< HEAD
$114 = ($55)
# Builtins::ifElse:1:equals:then, Builtins::isLessThanOrEqualTo:19:equals:then, Builtins::isNonNegative:13:equals:then, Builtins::not:1:equals:then
$115 = { (responsible $116) ->
  $117 = $114
=======
$113 = ($55,)
# Builtins::not:1:equals:then
$114 = { (responsible $115) ->
  $116 = $113
>>>>>>> d58e3887
}
# Builtins::ifElse
$117 = { $118 $119 $120 (+ responsible $121) ->
  $122 = call $47 with $118 ($4 is responsible)
  $123 = call $35 with $59 $122 ($4 is responsible)
  # Builtins::ifElse:1:equals:then
  $124 = { (responsible $125) ->
    $126 = call $44 with $118 ($4 is responsible)
    $127 = call $35 with $61 $126 ($4 is responsible)
    # Builtins::ifElse:1:equals:then
    $128 = { (responsible $129) ->
      $130 = call $43 with $118 ($4 is responsible)
      $131 = call $35 with $49 $130 ($4 is responsible)
      # Builtins::ifElse:1:equals:else
      $132 = { (responsible $133) ->
        $134 = call $46 with $130 ($4 is responsible)
        $135 = call $42 with $118 ($4 is responsible)
        $136 = call $46 with $135 ($4 is responsible)
        $137 = call $45 with $70 $136 ($4 is responsible)
        $138 = call $45 with $137 $73 ($4 is responsible)
        $139 = ($56, $138)
      }
      $140 = call $37 with $131 $114 $132 ($4 is responsible)
    }
    # Builtins::ifElse:1:equals:else
    $141 = { (responsible $142) ->
      $143 = call $46 with $126 ($4 is responsible)
      $144 = call $45 with $68 $143 ($4 is responsible)
      $145 = call $45 with $144 $66 ($4 is responsible)
      $146 = ($56, $145)
    }
    $147 = call $37 with $127 $128 $141 ($4 is responsible)
  }
  # Builtins::ifElse:1:equals:else
  $148 = { (responsible $149) ->
    $150 = call $46 with $122 ($4 is responsible)
    $151 = call $45 with $69 $150 ($4 is responsible)
    $152 = call $45 with $151 $73 ($4 is responsible)
    $153 = ($56, $152)
  }
  $154 = call $37 with $123 $124 $148 ($4 is responsible)
  $155 = call $41 with $154 $62 ($4 is responsible)
  $156 = call $35 with $155 $55 ($4 is responsible)
  # Builtins::ifElse:1:isMatch:then
  $157 = { (responsible $158) ->
    $159 = $154
  }
  # Builtins::ifElse:1:isMatch:else
  $160 = { (responsible $161) ->
    $162 = call $47 with $118 ($4 is responsible)
    $163 = call $35 with $59 $162 ($4 is responsible)
    # Builtins::ifElse:1:equals:then
    $164 = { (responsible $165) ->
      $166 = call $44 with $118 ($4 is responsible)
      $167 = call $35 with $49 $166 ($4 is responsible)
      # Builtins::ifElse:1:equals:then
      $168 = { (responsible $169) ->
        $170 = call $43 with $118 ($4 is responsible)
        $171 = call $35 with $49 $170 ($4 is responsible)
        # Builtins::ifElse:1:equals:else
        $172 = { (responsible $173) ->
          $174 = call $46 with $170 ($4 is responsible)
          $175 = call $42 with $118 ($4 is responsible)
          $176 = call $46 with $175 ($4 is responsible)
          $177 = call $45 with $70 $176 ($4 is responsible)
          $178 = call $45 with $177 $73 ($4 is responsible)
          $179 = ($56, $178)
        }
        $180 = call $37 with $171 $114 $172 ($4 is responsible)
      }
      # Builtins::ifElse:1:equals:else
      $181 = { (responsible $182) ->
        $183 = call $46 with $166 ($4 is responsible)
        $184 = call $45 with $67 $183 ($4 is responsible)
        $185 = call $45 with $184 $66 ($4 is responsible)
        $186 = ($56, $185)
      }
      $187 = call $37 with $167 $168 $181 ($4 is responsible)
    }
    # Builtins::ifElse:1:equals:else
    $188 = { (responsible $189) ->
      $190 = call $46 with $162 ($4 is responsible)
      $191 = call $45 with $69 $190 ($4 is responsible)
      $192 = call $45 with $191 $73 ($4 is responsible)
      $193 = ($56, $192)
    }
    $194 = call $37 with $163 $164 $188 ($4 is responsible)
  }
  $195 = call $37 with $156 $157 $160 ($4 is responsible)
  $196 = call $41 with $195 $62 ($4 is responsible)
  $197 = call $35 with $196 $55 ($4 is responsible)
  # Builtins::ifElse:1:case-0:didNotMatch
  $198 = { (responsible $199) ->
    $200 = call $41 with $195 $63 ($4 is responsible)
    $201 = $49
  }
  $202 = call $37 with $197 $83 $198 ($4 is responsible)
  $203 = call $89 with $202 $76 $121 ($12 is responsible)
  $204 = call $47 with $119 ($21 is responsible)
  $205 = call $35 with $204 $50 ($22 is responsible)
  $206 = call $89 with $205 $82 $121 ($5 is responsible)
  $207 = call $47 with $119 ($21 is responsible)
  $208 = call $35 with $207 $50 ($22 is responsible)
  $209 = call $89 with $208 $79 $6 ($3 is responsible)
  $210 = call $36 with $119 ($2 is responsible)
  $211 = call $35 with $210 $62 ($1 is responsible)
  $212 = call $89 with $211 $81 $121 ($7 is responsible)
  $213 = call $47 with $120 ($21 is responsible)
  $214 = call $35 with $213 $50 ($22 is responsible)
  $215 = call $89 with $214 $78 $121 ($8 is responsible)
  $216 = call $47 with $120 ($21 is responsible)
  $217 = call $35 with $216 $50 ($22 is responsible)
  $218 = call $89 with $217 $79 $9 ($3 is responsible)
  $219 = call $36 with $120 ($2 is responsible)
  $220 = call $35 with $219 $62 ($1 is responsible)
  $221 = call $89 with $220 $77 $121 ($10 is responsible)
  $222 = call $37 with $118 $119 $120 ($11 is responsible)
}
# Examples:fibonacci:recursive
$223 = { $224 $225 (+ responsible $226) ->
  # Examples:fibonacci:recursive:0
  $227 = { $228 $229 (+ responsible $230) ->
    # Examples:fibonacci:recursive:0:0
    $231 = { $232 (+ responsible $233) ->
      $234 = call $228 with $228 $232 ($31 is responsible)
    }
    $235 = call $225 with $231 $229 ($32 is responsible)
  }
  $236 = call $227 with $227 $224 ($33 is responsible)
}
# Examples:fibonacci:compareTo
$237 = { $238 $239 (+ responsible $240) ->
  $241 = call $47 with $238 ($21 is responsible)
  $242 = call $35 with $241 $51 ($22 is responsible)
  $243 = call $89 with $242 $74 $23 ($18 is responsible)
  $244 = call $47 with $239 ($21 is responsible)
  $245 = call $35 with $244 $51 ($22 is responsible)
  $246 = call $89 with $245 $75 $23 ($16 is responsible)
  $247 = call $39 with $238 $239 ($17 is responsible)
}
# Examples:fibonacci:isLessThan
$248 = { $249 $250 (+ responsible $251) ->
  $252 = call $47 with $249 ($21 is responsible)
  $253 = call $35 with $252 $51 ($22 is responsible)
  $254 = call $89 with $253 $74 $23 ($18 is responsible)
  $255 = call $47 with $250 ($21 is responsible)
  $256 = call $35 with $255 $51 ($22 is responsible)
  $257 = call $89 with $256 $75 $23 ($16 is responsible)
  $258 = call $39 with $249 $250 ($17 is responsible)
  $259 = call $35 with $258 $53 ($1 is responsible)
}
# Examples:fibonacci:fibonacci:2
$260 = { $261 $262 (+ responsible $263) ->
  $264 = call $248 with $262 $64 ($24 is responsible)
  # Examples:fibonacci:fibonacci:2:12
  $265 = { (responsible $266) ->
    $267 = $262
  }
  # Examples:fibonacci:fibonacci:2:13
  $268 = { (responsible $269) ->
    $270 = call $47 with $262 ($21 is responsible)
    $271 = call $35 with $270 $51 ($22 is responsible)
    $272 = call $89 with $271 $80 $25 ($20 is responsible)
    $273 = call $40 with $262 $63 ($19 is responsible)
    $274 = call $261 with $273 ($26 is responsible)
    $275 = call $47 with $262 ($21 is responsible)
    $276 = call $35 with $275 $51 ($22 is responsible)
    $277 = call $89 with $276 $80 $27 ($20 is responsible)
    $278 = call $40 with $262 $64 ($19 is responsible)
    $279 = call $261 with $278 ($28 is responsible)
    $280 = call $47 with $274 ($21 is responsible)
    $281 = call $35 with $280 $51 ($22 is responsible)
    $282 = call $89 with $281 $74 $29 ($15 is responsible)
    $283 = call $47 with $279 ($21 is responsible)
    $284 = call $35 with $283 $51 ($22 is responsible)
    $285 = call $89 with $284 $75 $29 ($13 is responsible)
    $286 = call $38 with $274 $279 ($14 is responsible)
  }
  $287 = call $117 with $264 $265 $268 ($30 is responsible)
}
# Examples:fibonacci:recursive:0
$288 = { $289 $290 (+ responsible $291) ->
  # Examples:fibonacci:recursive:0:0
  $292 = { $293 (+ responsible $294) ->
    $295 = call $289 with $289 $293 ($31 is responsible)
  }
  $296 = call $260 with $292 $290 ($32 is responsible)
}
# Examples:fibonacci:main
$297 = { $298 (+ responsible $299) ->
  $300 = call $288 with $288 $65 ($33 is responsible)
}
$301 = [$52: $248, $54: $297, $58: $223, $48: $237]<|MERGE_RESOLUTION|>--- conflicted
+++ resolved
@@ -71,33 +71,6 @@
 $63 = 1
 $64 = 2
 $65 = 15
-<<<<<<< HEAD
-$66 = ", got "
-$67 = ", got `"
-$68 = "."
-$69 = "Expected "
-$70 = "Expected a "
-$71 = "Expected tag to not have a value, but it has one: `"
-$72 = "The `condition` must be either `True` or `False`."
-$73 = "The `reason` must be a text."
-$74 = "`."
-$75 = "`a | typeIs Int` was not satisfied"
-$76 = "`b | typeIs Int` was not satisfied"
-$77 = "`conditionIsBool` was not satisfied"
-$78 = "`else | getArgumentCount | equals 0` was not satisfied"
-$79 = "`else | typeIs Function` was not satisfied"
-$80 = "`function | typeIs Function` was not satisfied"
-$81 = "`minuend | typeIs Int` was not satisfied"
-$82 = "`then | getArgumentCount | equals 0` was not satisfied"
-$83 = "`then | typeIs Function` was not satisfied"
-# Builtins::ifElse:1:case-0:matched, Builtins::isLessThanOrEqualTo:19:case-0:matched, Builtins::isNonNegative:13:case-0:matched, Builtins::not:1:case-1:matched, anonymous:$generated::needs:isConditionTrue:then
-$84 = { (responsible $85) ->
-  $86 = $61
-}
-# anonymous:$generated::needs:condition:then, anonymous:$generated::needs:isConditionBool:then, anonymous:$generated::needs:isReasonText:then
-$87 = { (responsible $88) ->
-  $89 = $57
-=======
 $66 = "."
 $67 = "Expected False, got "
 $68 = "Expected True, got "
@@ -115,14 +88,13 @@
 $80 = "`minuend | typeIs Int` was not satisfied"
 $81 = "`then | getArgumentCount | equals 0` was not satisfied"
 $82 = "`then | typeIs Function` was not satisfied"
-# anonymous:$generated::needs:isConditionTrue:then
+# Builtins::ifElse:1:case-0:matched, Builtins::isLessThanOrEqualTo:19:case-0:matched, Builtins::isNonNegative:13:case-0:matched, Builtins::not:1:case-1:matched, anonymous:$generated::needs:isConditionTrue:then
 $83 = { (responsible $84) ->
   $85 = $61
 }
-# anonymous:$generated::needs:isConditionBool:then
+# anonymous:$generated::needs:condition:then, anonymous:$generated::needs:isConditionBool:then, anonymous:$generated::needs:isReasonText:then
 $86 = { (responsible $87) ->
   $88 = $57
->>>>>>> d58e3887
 }
 # anonymous:$generated::needs
 $89 = { $90 $91 $92 (+ responsible $93) ->
@@ -150,17 +122,10 @@
   }
   $112 = call $37 with $90 $86 $109 ($34 is responsible)
 }
-<<<<<<< HEAD
-$114 = ($55)
+$113 = ($55,)
 # Builtins::ifElse:1:equals:then, Builtins::isLessThanOrEqualTo:19:equals:then, Builtins::isNonNegative:13:equals:then, Builtins::not:1:equals:then
-$115 = { (responsible $116) ->
-  $117 = $114
-=======
-$113 = ($55,)
-# Builtins::not:1:equals:then
 $114 = { (responsible $115) ->
   $116 = $113
->>>>>>> d58e3887
 }
 # Builtins::ifElse
 $117 = { $118 $119 $120 (+ responsible $121) ->
