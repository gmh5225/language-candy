# Optimized MIR for module Examples:iterable
#
# Tracing Config:
#
# • Include tracing of fuzzable functions? No
# • Include tracing of calls? No
# • Include tracing of evaluated expressions? No

<<<<<<< HEAD
$1 = Builtins::equals:6
$2 = Builtins::functionRun:11
$3 = Builtins::functionRun:16
$4 = Builtins::functionRun:22
$5 = Builtins::functionRun:5
$6 = Builtins::getArgumentCount:11
$7 = Builtins::getArgumentCount:5
$8 = Builtins::ifElse:1
$9 = Builtins::ifElse:12
$10 = Builtins::ifElse:15
$11 = Builtins::ifElse:20
$12 = Builtins::ifElse:26
$13 = Builtins::ifElse:29
$14 = Builtins::ifElse:34
$15 = Builtins::ifElse:42
$16 = Builtins::ifElse:6
$17 = Builtins::intAdd:18
$18 = Builtins::intAdd:5
$19 = Builtins::intCompareTo:11
$20 = Builtins::intCompareTo:18
$21 = Builtins::intCompareTo:5
$22 = Builtins::intSubtract:18
$23 = Builtins::isNonNegative:12
$24 = Builtins::isNonNegative:13
$25 = Builtins::isNonNegative:5
$26 = Builtins::listGet:11
$27 = Builtins::listGet:14
$28 = Builtins::listGet:16
$29 = Builtins::listGet:24
$30 = Builtins::listGet:25
$31 = Builtins::listGet:30
$32 = Builtins::listGet:37
$33 = Builtins::listGet:5
$34 = Builtins::listLength:11
$35 = Builtins::listLength:5
$36 = Builtins::structGet:12
$37 = Builtins::structGet:14
$38 = Builtins::structGet:21
$39 = Builtins::structGet:5
$40 = Builtins::tagGetValue:11
$41 = Builtins::tagGetValue:13
$42 = Builtins::tagGetValue:19
$43 = Builtins::tagGetValue:5
$44 = Builtins::tagWithoutValue:11
$45 = Builtins::tagWithoutValue:5
$46 = Builtins::typeIs:19
$47 = Builtins::typeIs:25
$48 = Builtins::typeOf:5
$49 = Core:bool:implies:12
$50 = Core:bool:implies:15
$51 = Core:bool:implies:2
$52 = Core:bool:implies:4
$53 = Core:bool:implies:7
$54 = Core:bool:implies:9
$55 = Core:bool:is:1
$56 = Core:bool:lazyAnd:14
$57 = Core:bool:lazyAnd:16
$58 = Core:bool:lazyAnd:18
$59 = Core:bool:lazyAnd:18:14
$60 = Core:bool:lazyAnd:18:22
$61 = Core:bool:lazyAnd:18:9
$62 = Core:bool:lazyAnd:2
$63 = Core:bool:lazyAnd:4
$64 = Core:bool:lazyOr:14
$65 = Core:bool:lazyOr:16
$66 = Core:bool:lazyOr:18
$67 = Core:bool:lazyOr:18:10
$68 = Core:bool:lazyOr:18:15
$69 = Core:bool:lazyOr:18:23
$70 = Core:bool:lazyOr:2
$71 = Core:bool:lazyOr:4
$72 = Core:bool:not:2
$73 = Core:bool:not:4
$74 = Core:bool:not:6
$75 = Core:bool:or:13
$76 = Core:bool:or:2
$77 = Core:bool:or:4
$78 = Core:bool:or:7
$79 = Core:bool:or:9
$80 = Core:check:check:11
$81 = Core:check:check:20
$82 = Core:check:check:9
$83 = Core:controlFlow:recursive:17
$84 = Core:controlFlow:recursive:18:0:3
$85 = Core:controlFlow:recursive:18:6
$86 = Core:controlFlow:recursive:24
$87 = Core:controlFlow:recursive:9
$88 = Core:function:is0:11:3
$89 = Core:function:is0:13
$90 = Core:function:is1:11:3
$91 = Core:function:is1:13
$92 = Core:function:is2:11:3
$93 = Core:function:is2:13
$94 = Core:function:run:14
$95 = Core:function:run:2
$96 = Core:function:run:4
$97 = Core:int:compareTo:20
$98 = Core:int:compareTo:4
$99 = Core:int:compareTo:40
$100 = Core:int:compareTo:41
$101 = Core:int:compareTo:9
$102 = Core:int:isGreaterThan:13
$103 = Core:int:isGreaterThan:4
$104 = Core:int:isGreaterThan:9
$105 = Core:int:isLessThan:13
$106 = Core:int:isLessThan:4
$107 = Core:int:isLessThan:9
$108 = Core:int:isLessThanOrEqualTo:13
$109 = Core:int:isLessThanOrEqualTo:22
$110 = Core:int:isLessThanOrEqualTo:4
$111 = Core:int:isLessThanOrEqualTo:9
$112 = Core:int:isNegative:4
$113 = Core:int:isNegative:8
$114 = Core:int:isNonNegative:16
$115 = Core:int:isNonNegative:4
$116 = Core:int:isNonNegative:7
$117 = Core:iterable:88:11:1
$118 = Core:iterable:88:11:14
$119 = Core:iterable:88:11:6
$120 = Core:iterable:88:11:item
$121 = Core:iterable:88:11:rest
$122 = Core:iterable:88:12
$123 = Core:iterable:88:2
$124 = Core:iterable:88:22
$125 = Core:iterable:foldLeft:14
$126 = Core:iterable:foldLeft:16
$127 = Core:iterable:foldLeft:22
$128 = Core:iterable:foldLeft:4
$129 = Core:iterable:forEach:14
$130 = Core:iterable:forEach:16
$131 = Core:iterable:forEach:20:2
$132 = Core:iterable:forEach:21
$133 = Core:iterable:forEach:4
$134 = Core:iterable:fromList:18:1
$135 = Core:iterable:fromList:18:13
$136 = Core:iterable:fromList:18:14:12
$137 = Core:iterable:fromList:18:14:27
$138 = Core:iterable:fromList:18:16
$139 = Core:iterable:fromList:18:index
$140 = Core:iterable:fromList:18:l
$141 = Core:iterable:fromList:19
$142 = Core:iterable:generateWithState:11
$143 = Core:iterable:generateWithState:14:0:11:1
$144 = Core:iterable:generateWithState:14:0:11:8
$145 = Core:iterable:generateWithState:14:0:11:item
$146 = Core:iterable:generateWithState:14:0:11:state
$147 = Core:iterable:generateWithState:14:0:12
$148 = Core:iterable:generateWithState:14:0:2
$149 = Core:iterable:generateWithState:15
$150 = Core:iterable:generateWithState:9
$151 = Core:iterable:is:9
$152 = Core:iterable:next:14
$153 = Core:iterable:next:4
$154 = Core:list:isEmpty:4
$155 = Core:list:isEmpty:8
$156 = Core:list:isValidIndex:16
$157 = Core:list:isValidIndex:20
$158 = Core:list:isValidIndex:22:9
$159 = Core:list:isValidIndex:23
$160 = Core:list:isValidIndex:32:11
$161 = Core:list:isValidIndex:32:20
$162 = Core:list:isValidIndex:32:21
$163 = Core:list:isValidIndex:33
$164 = Core:list:isValidIndex:4
$165 = Core:list:lastIndex:10:3
$166 = Core:list:lastIndex:11
$167 = Core:list:lastIndex:4
$168 = Core:list:lastIndex:8
$169 = Core:result:flatMap:14
$170 = Core:result:flatMap:16
$171 = Core:result:flatMap:19:2
$172 = Core:result:flatMap:2
$173 = Core:result:flatMap:21
$174 = Core:result:flatMap:4
$175 = Core:result:is:1
$176 = Core:result:is:1:_
$177 = Core:result:isOk:14
$178 = Core:result:isOk:2
$179 = Core:result:isOk:4
$180 = Core:result:map:14
$181 = Core:result:map:16
$182 = Core:result:map:19:3
$183 = Core:result:map:2
$184 = Core:result:map:20
$185 = Core:result:map:4
$186 = Core:result:mapOr:14
$187 = Core:result:mapOr:16
$188 = Core:result:mapOr:2
$189 = Core:result:mapOr:21
$190 = Core:result:mapOr:4
$191 = Core:result:mapOrElse:14
$192 = Core:result:mapOrElse:16
$193 = Core:result:mapOrElse:2
$194 = Core:result:mapOrElse:26
$195 = Core:result:mapOrElse:28
$196 = Core:result:mapOrElse:30
$197 = Core:result:mapOrElse:30:2
$198 = Core:result:mapOrElse:30:5
$199 = Core:result:mapOrElse:30:value
$200 = Core:result:mapOrElse:30:value#1
$201 = Core:result:mapOrElse:4
$202 = Core:result:unwrap:19
$203 = Core:result:unwrap:2
$204 = Core:result:unwrap:4
$205 = Core:result:unwrap:7
$206 = Core:result:unwrap:9
$207 = Core:result:unwrapOr:2
$208 = Core:result:unwrapOr:4
$209 = Core:result:unwrapOr:8
$210 = Core:result:unwrapOrElse:2
$211 = Core:result:unwrapOrElse:4
$212 = Core:result:unwrapOrElse:8:9
$213 = Core:result:unwrapOrElse:9
$214 = Examples:iterable:22:36
$215 = Examples:iterable:22:print:7
$216 = Examples:iterable:22:print:9
$217 = anonymous:$generated::needs
$218 = builtinEquals
$219 = builtinGetArgumentCount
$220 = builtinIfElse
$221 = builtinIntAdd
$222 = builtinIntCompareTo
$223 = builtinIntSubtract
$224 = builtinListGet
$225 = builtinListLength
$226 = builtinStructGet
$227 = builtinStructHasKey
$228 = builtinTagGetValue
$229 = builtinTagHasValue
$230 = builtinTagWithoutValue
$231 = builtinTextConcatenate
$232 = builtinToDebugText
$233 = builtinTypeOf
$234 = Empty
$235 = Equal
$236 = Error
$237 = False
$238 = Function
$239 = Greater
$240 = Index
$241 = Int
$242 = Item
$243 = L
$244 = Less
$245 = List
$246 = Main
$247 = Match
$248 = NoMatch
$249 = Nothing
$250 = Ok
$251 = Rest
$252 = State
$253 = Stdout
$254 = Struct
$255 = Tag
$256 = Text
$257 = True
$258 = 0
$259 = 1
$260 = 2
$261 = " "
$262 = "!"
$263 = ","
$264 = "."
$265 = "A check didn't succeed."
$266 = "B"
$267 = "Can't get the last index of an empty list."
$268 = "Expected Equal, got "
$269 = "Expected Error, got "
$270 = "Expected False, got "
$271 = "Expected Greater, got "
$272 = "Expected Less, got "
$273 = "Expected Ok, got "
$274 = "Expected True, got "
$275 = "Expected a Struct, got `"
$276 = "Expected a Tag, got `"
$277 = "Expected tag to have a value, but it doesn't have any."
$278 = "Expected tag to not have a value, but it has one: `"
$279 = "H"
$280 = "No case matched the given expression."
$281 = "Struct doesn't contain key `Index`: `"
$282 = "Struct doesn't contain key `Item`: `"
$283 = "Struct doesn't contain key `L`: `"
$284 = "Struct doesn't contain key `Rest`: `"
$285 = "Struct doesn't contain key `State`: `"
$286 = "T"
$287 = "The `body` should take the recursive function and the argument."
$288 = "The `condition` must be either `True` or `False`."
$289 = "The `reason` must be a text."
$290 = "`."
$291 = "`a | typeIs Int` was not satisfied"
$292 = "`b | typeIs Int` was not satisfied"
$293 = "`b` didn't return a bool."
$294 = "`bool.is condition` was not satisfied"
$295 = "`conditionIsBool` was not satisfied"
$296 = "`else | getArgumentCount | equals 0` was not satisfied"
$297 = "`else | typeIs Function` was not satisfied"
$298 = "`function | typeIs Function` was not satisfied"
$299 = "`function | ✨.getArgumentCount | equals 0` was not satisfied"
$300 = "`function.is0 b` was not satisfied"
$301 = "`function.is1 action` was not satisfied"
$302 = "`function.is1 errorMapper` was not satisfied"
$303 = "`function.is1 mapper` was not satisfied"
$304 = "`function.is1 okMapper` was not satisfied"
$305 = "`function.is2 combine` was not satisfied"
$306 = "`index | intCompareTo (list | ✨.listLength) | equals Less` was not satisfied"
$307 = "`index | isNonNegative` was not satisfied"
$308 = "`index | typeIs Int` was not satisfied"
$309 = "`int | typeIs Int` was not satisfied"
$310 = "`int.is index` was not satisfied"
$311 = "`is a` was not satisfied"
$312 = "`is b` was not satisfied"
$313 = "`is iterable` was not satisfied"
$314 = "`is list` was not satisfied"
$315 = "`is result` was not satisfied"
$316 = "`is valueA` was not satisfied"
$317 = "`is valueB` was not satisfied"
$318 = "`is value` was not satisfied"
$319 = "`is0 body` was not satisfied"
$320 = "`isOk result` was not satisfied"
$321 = "`list | typeIs List` was not satisfied"
$322 = "`struct | typeIs Struct` was not satisfied"
$323 = "`struct | ✨.structHasKey key` was not satisfied"
$324 = "`tag | typeIs Tag` was not satisfied"
$325 = "`tag | ✨.tagHasValue` was not satisfied"
$326 = "`then | getArgumentCount | equals 0` was not satisfied"
$327 = "`then | typeIs Function` was not satisfied"
$328 = "a"
$329 = "b"
$330 = "d"
$331 = "e"
$332 = "g"
$333 = "h"
$334 = "i"
$335 = "l"
$336 = "m"
$337 = "n"
$338 = "o"
$339 = "r"
$340 = "s"
$341 = "t"
$342 = "u"
$343 = "w"
$344 = "x"
# anonymous:$generated::needs:isConditionTrue:then
$345 = { (responsible $346) ->
  $347 = $257
}
# anonymous:$generated::needs:isConditionBool:then
$348 = { (responsible $349) ->
  $350 = $249
=======
$1 = Builtins::channelSend:12
$2 = Builtins::channelSend:5
$3 = Builtins::equals:6
$4 = Builtins::functionRun:11
$5 = Builtins::functionRun:16
$6 = Builtins::functionRun:22
$7 = Builtins::functionRun:5
$8 = Builtins::getArgumentCount:11
$9 = Builtins::getArgumentCount:5
$10 = Builtins::ifElse:1
$11 = Builtins::ifElse:12
$12 = Builtins::ifElse:15
$13 = Builtins::ifElse:20
$14 = Builtins::ifElse:26
$15 = Builtins::ifElse:29
$16 = Builtins::ifElse:34
$17 = Builtins::ifElse:42
$18 = Builtins::ifElse:6
$19 = Builtins::intAdd:18
$20 = Builtins::intAdd:5
$21 = Builtins::intCompareTo:11
$22 = Builtins::intCompareTo:18
$23 = Builtins::intCompareTo:5
$24 = Builtins::intSubtract:18
$25 = Builtins::isNonNegative:12
$26 = Builtins::isNonNegative:13
$27 = Builtins::isNonNegative:5
$28 = Builtins::listGet:11
$29 = Builtins::listGet:14
$30 = Builtins::listGet:16
$31 = Builtins::listGet:24
$32 = Builtins::listGet:25
$33 = Builtins::listGet:30
$34 = Builtins::listGet:37
$35 = Builtins::listGet:5
$36 = Builtins::listLength:11
$37 = Builtins::listLength:5
$38 = Builtins::structGet:12
$39 = Builtins::structGet:14
$40 = Builtins::structGet:21
$41 = Builtins::structGet:5
$42 = Builtins::tagGetValue:11
$43 = Builtins::tagGetValue:13
$44 = Builtins::tagGetValue:19
$45 = Builtins::tagGetValue:5
$46 = Builtins::tagWithoutValue:11
$47 = Builtins::tagWithoutValue:5
$48 = Builtins::typeIs:19
$49 = Builtins::typeIs:25
$50 = Builtins::typeOf:5
$51 = Core:bool:implies:12
$52 = Core:bool:implies:15
$53 = Core:bool:implies:2
$54 = Core:bool:implies:4
$55 = Core:bool:implies:7
$56 = Core:bool:implies:9
$57 = Core:bool:is:1
$58 = Core:bool:lazyAnd:14
$59 = Core:bool:lazyAnd:16
$60 = Core:bool:lazyAnd:18
$61 = Core:bool:lazyAnd:18:14
$62 = Core:bool:lazyAnd:18:22
$63 = Core:bool:lazyAnd:18:9
$64 = Core:bool:lazyAnd:2
$65 = Core:bool:lazyAnd:4
$66 = Core:bool:lazyOr:14
$67 = Core:bool:lazyOr:16
$68 = Core:bool:lazyOr:18
$69 = Core:bool:lazyOr:18:10
$70 = Core:bool:lazyOr:18:15
$71 = Core:bool:lazyOr:18:23
$72 = Core:bool:lazyOr:2
$73 = Core:bool:lazyOr:4
$74 = Core:bool:not:2
$75 = Core:bool:not:4
$76 = Core:bool:not:6
$77 = Core:bool:or:13
$78 = Core:bool:or:2
$79 = Core:bool:or:4
$80 = Core:bool:or:7
$81 = Core:bool:or:9
$82 = Core:check:check:11
$83 = Core:check:check:20
$84 = Core:check:check:9
$85 = Core:controlFlow:recursive:17
$86 = Core:controlFlow:recursive:18:0:3
$87 = Core:controlFlow:recursive:18:6
$88 = Core:controlFlow:recursive:24
$89 = Core:controlFlow:recursive:9
$90 = Core:function:is0:11:3
$91 = Core:function:is0:13
$92 = Core:function:is1:11:3
$93 = Core:function:is1:13
$94 = Core:function:is2:11:3
$95 = Core:function:is2:13
$96 = Core:function:run:14
$97 = Core:function:run:2
$98 = Core:function:run:4
$99 = Core:int:compareTo:20
$100 = Core:int:compareTo:4
$101 = Core:int:compareTo:40
$102 = Core:int:compareTo:41
$103 = Core:int:compareTo:9
$104 = Core:int:isGreaterThan:13
$105 = Core:int:isGreaterThan:4
$106 = Core:int:isGreaterThan:9
$107 = Core:int:isLessThan:13
$108 = Core:int:isLessThan:4
$109 = Core:int:isLessThan:9
$110 = Core:int:isLessThanOrEqualTo:13
$111 = Core:int:isLessThanOrEqualTo:22
$112 = Core:int:isLessThanOrEqualTo:4
$113 = Core:int:isLessThanOrEqualTo:9
$114 = Core:int:isNegative:4
$115 = Core:int:isNegative:8
$116 = Core:int:isNonNegative:16
$117 = Core:int:isNonNegative:4
$118 = Core:int:isNonNegative:7
$119 = Core:iterable:88:11:1
$120 = Core:iterable:88:11:14
$121 = Core:iterable:88:11:6
$122 = Core:iterable:88:11:item
$123 = Core:iterable:88:11:rest
$124 = Core:iterable:88:12
$125 = Core:iterable:88:2
$126 = Core:iterable:88:22
$127 = Core:iterable:foldLeft:14
$128 = Core:iterable:foldLeft:16
$129 = Core:iterable:foldLeft:22
$130 = Core:iterable:foldLeft:4
$131 = Core:iterable:forEach:14
$132 = Core:iterable:forEach:16
$133 = Core:iterable:forEach:20:2
$134 = Core:iterable:forEach:21
$135 = Core:iterable:forEach:4
$136 = Core:iterable:fromList:18:1
$137 = Core:iterable:fromList:18:13
$138 = Core:iterable:fromList:18:14:12
$139 = Core:iterable:fromList:18:14:27
$140 = Core:iterable:fromList:18:16
$141 = Core:iterable:fromList:18:index
$142 = Core:iterable:fromList:18:l
$143 = Core:iterable:fromList:19
$144 = Core:iterable:generateWithState:11
$145 = Core:iterable:generateWithState:14:0:11:1
$146 = Core:iterable:generateWithState:14:0:11:8
$147 = Core:iterable:generateWithState:14:0:11:item
$148 = Core:iterable:generateWithState:14:0:11:state
$149 = Core:iterable:generateWithState:14:0:12
$150 = Core:iterable:generateWithState:14:0:2
$151 = Core:iterable:generateWithState:15
$152 = Core:iterable:generateWithState:9
$153 = Core:iterable:is:9
$154 = Core:iterable:next:14
$155 = Core:iterable:next:4
$156 = Core:list:isEmpty:4
$157 = Core:list:isEmpty:8
$158 = Core:list:isValidIndex:16
$159 = Core:list:isValidIndex:20
$160 = Core:list:isValidIndex:22:9
$161 = Core:list:isValidIndex:23
$162 = Core:list:isValidIndex:32:11
$163 = Core:list:isValidIndex:32:20
$164 = Core:list:isValidIndex:32:21
$165 = Core:list:isValidIndex:33
$166 = Core:list:isValidIndex:4
$167 = Core:list:lastIndex:10:3
$168 = Core:list:lastIndex:11
$169 = Core:list:lastIndex:4
$170 = Core:list:lastIndex:8
$171 = Core:result:flatMap:14
$172 = Core:result:flatMap:16
$173 = Core:result:flatMap:19:2
$174 = Core:result:flatMap:2
$175 = Core:result:flatMap:21
$176 = Core:result:flatMap:4
$177 = Core:result:is:1
$178 = Core:result:is:1:_
$179 = Core:result:isOk:14
$180 = Core:result:isOk:2
$181 = Core:result:isOk:4
$182 = Core:result:map:14
$183 = Core:result:map:16
$184 = Core:result:map:19:3
$185 = Core:result:map:2
$186 = Core:result:map:20
$187 = Core:result:map:4
$188 = Core:result:mapOr:14
$189 = Core:result:mapOr:16
$190 = Core:result:mapOr:2
$191 = Core:result:mapOr:21
$192 = Core:result:mapOr:4
$193 = Core:result:mapOrElse:14
$194 = Core:result:mapOrElse:16
$195 = Core:result:mapOrElse:2
$196 = Core:result:mapOrElse:26
$197 = Core:result:mapOrElse:28
$198 = Core:result:mapOrElse:30
$199 = Core:result:mapOrElse:30:2
$200 = Core:result:mapOrElse:30:5
$201 = Core:result:mapOrElse:30:value
$202 = Core:result:mapOrElse:30:value#1
$203 = Core:result:mapOrElse:4
$204 = Core:result:unwrap:19
$205 = Core:result:unwrap:2
$206 = Core:result:unwrap:4
$207 = Core:result:unwrap:7
$208 = Core:result:unwrap:9
$209 = Core:result:unwrapOr:2
$210 = Core:result:unwrapOr:4
$211 = Core:result:unwrapOr:8
$212 = Core:result:unwrapOrElse:2
$213 = Core:result:unwrapOrElse:4
$214 = Core:result:unwrapOrElse:8:9
$215 = Core:result:unwrapOrElse:9
$216 = Examples:iterable:22:0:15
$217 = Examples:iterable:22:0:17
$218 = Examples:iterable:22:38:2
$219 = Examples:iterable:22:39
$220 = anonymous:$generated::needs
$221 = builtinChannelSend
$222 = builtinEquals
$223 = builtinGetArgumentCount
$224 = builtinIfElse
$225 = builtinIntAdd
$226 = builtinIntCompareTo
$227 = builtinIntSubtract
$228 = builtinListGet
$229 = builtinListLength
$230 = builtinStructGet
$231 = builtinStructHasKey
$232 = builtinTagGetValue
$233 = builtinTagHasValue
$234 = builtinTagWithoutValue
$235 = builtinTextConcatenate
$236 = builtinToDebugText
$237 = builtinTypeOf
$238 = Empty
$239 = Equal
$240 = Error
$241 = False
$242 = Function
$243 = Greater
$244 = Index
$245 = Int
$246 = Item
$247 = L
$248 = Less
$249 = List
$250 = Main
$251 = Match
$252 = NoMatch
$253 = Nothing
$254 = Ok
$255 = Rest
$256 = SendPort
$257 = State
$258 = Stdout
$259 = Struct
$260 = Tag
$261 = Text
$262 = True
$263 = 0
$264 = 1
$265 = 2
$266 = " "
$267 = "!"
$268 = ","
$269 = "."
$270 = "A check didn't succeed."
$271 = "B"
$272 = "Can't get the last index of an empty list."
$273 = "Expected Equal, got "
$274 = "Expected Error, got "
$275 = "Expected False, got "
$276 = "Expected Greater, got "
$277 = "Expected Less, got "
$278 = "Expected Ok, got "
$279 = "Expected True, got "
$280 = "Expected a Struct, got `"
$281 = "Expected a Tag, got `"
$282 = "Expected tag to have a value, but it doesn't have any."
$283 = "Expected tag to not have a value, but it has one: `"
$284 = "H"
$285 = "No case matched the given expression."
$286 = "Struct doesn't contain key `Index`: `"
$287 = "Struct doesn't contain key `Item`: `"
$288 = "Struct doesn't contain key `L`: `"
$289 = "Struct doesn't contain key `Rest`: `"
$290 = "Struct doesn't contain key `State`: `"
$291 = "T"
$292 = "The `body` should take the recursive function and the argument."
$293 = "The `condition` must be either `True` or `False`."
$294 = "The `reason` must be a text."
$295 = "`."
$296 = "`a | typeIs Int` was not satisfied"
$297 = "`b | typeIs Int` was not satisfied"
$298 = "`b` didn't return a bool."
$299 = "`bool.is condition` was not satisfied"
$300 = "`conditionIsBool` was not satisfied"
$301 = "`else | getArgumentCount | equals 0` was not satisfied"
$302 = "`else | typeIs Function` was not satisfied"
$303 = "`function | typeIs Function` was not satisfied"
$304 = "`function | ✨.getArgumentCount | equals 0` was not satisfied"
$305 = "`function.is0 b` was not satisfied"
$306 = "`function.is1 action` was not satisfied"
$307 = "`function.is1 errorMapper` was not satisfied"
$308 = "`function.is1 mapper` was not satisfied"
$309 = "`function.is1 okMapper` was not satisfied"
$310 = "`function.is2 combine` was not satisfied"
$311 = "`index | intCompareTo (list | ✨.listLength) | equals Less` was not satisfied"
$312 = "`index | isNonNegative` was not satisfied"
$313 = "`index | typeIs Int` was not satisfied"
$314 = "`int | typeIs Int` was not satisfied"
$315 = "`int.is index` was not satisfied"
$316 = "`is a` was not satisfied"
$317 = "`is b` was not satisfied"
$318 = "`is iterable` was not satisfied"
$319 = "`is list` was not satisfied"
$320 = "`is result` was not satisfied"
$321 = "`is valueA` was not satisfied"
$322 = "`is valueB` was not satisfied"
$323 = "`is value` was not satisfied"
$324 = "`is0 body` was not satisfied"
$325 = "`isOk result` was not satisfied"
$326 = "`list | typeIs List` was not satisfied"
$327 = "`sendPort | typeIs SendPort` was not satisfied"
$328 = "`struct | typeIs Struct` was not satisfied"
$329 = "`struct | ✨.structHasKey key` was not satisfied"
$330 = "`tag | typeIs Tag` was not satisfied"
$331 = "`tag | ✨.tagHasValue` was not satisfied"
$332 = "`then | getArgumentCount | equals 0` was not satisfied"
$333 = "`then | typeIs Function` was not satisfied"
$334 = "a"
$335 = "b"
$336 = "d"
$337 = "e"
$338 = "g"
$339 = "h"
$340 = "i"
$341 = "l"
$342 = "m"
$343 = "n"
$344 = "o"
$345 = "r"
$346 = "s"
$347 = "t"
$348 = "u"
$349 = "w"
$350 = "x"
# Builtins::ifElse:1:case-0:matched, Builtins::isLessThanOrEqualTo:19:case-0:matched, Builtins::isNonNegative:13:case-0:matched, Builtins::not:1:case-1:matched, Core:bool:is:1:case-0:matched, Core:bool:lazyOr:18:case-0:matched, Core:bool:not:6:case-1:matched, anonymous:$generated::needs:isConditionTrue:then
$351 = { (responsible $352) ->
  $353 = $262
}
# Core::31:isMatch:then, Core::42:isMatch:then, Core::53:isMatch:then, Core::64:isMatch:then, Core::141:isMatch:then, Core::196:isMatch:then, Core::207:isMatch:then, Core:bool:9:isMatch:then, Core:channel:31:isMatch:then, Core:channel:42:isMatch:then, Core:check:20:isMatch:then, Core:concurrency:42:isMatch:then, Core:controlFlow:if:27, Core:controlFlow:31:isMatch:then, Core:controlFlow:53:isMatch:then, Core:fixedDecimal:add:14:isMatch:then, Core:fixedDecimal:compareTo:14:isMatch:then, Core:fixedDecimal:divideTruncating:37:isMatch:then, Core:fixedDecimal:divideTruncatingAtScale:42:isMatch:then, Core:fixedDecimal:subtract:14:isMatch:then, Core:fixedDecimal:20:isMatch:then, Core:fixedDecimal:31:isMatch:then, Core:fixedDecimal:42:isMatch:then, Core:fixedDecimal:53:isMatch:then, Core:fixedDecimal:108:isMatch:then, Core:function:20:isMatch:then, Core:int:pow:21:1:isMatch:then, Core:int:31:isMatch:then, Core:int:42:isMatch:then, Core:int:53:isMatch:then, Core:iterable:fromList:18:1:isMatch:then, Core:iterable:generateWithState:14:0:11:1:isMatch:then, Core:iterable:map:19:11:1:isMatch:then, Core:iterable:reduceLeft:38:1:isMatch:then, Core:iterable:take:33:1:isMatch:then, Core:iterable:takeWhile:2:11:1:isMatch:then, Core:iterable:withIndex:11:1:isMatch:then, Core:iterable:withIndex:11:14:1:isMatch:then, Core:iterable:20:isMatch:then, Core:iterable:31:isMatch:then, Core:iterable:88:11:1:isMatch:then, Core:iterable:91:2:11:1:isMatch:then, Core:iterable:94:6:21, Core:list:generate:60:1:isMatch:then, Core:list:31:isMatch:then, Core:list:42:isMatch:then, Core:mutable:20:isMatch:then, Core:mutable:31:isMatch:then, Core:result:20:isMatch:then, Core:result:31:isMatch:then, Core:struct:20:isMatch:then, Core:tag:31:isMatch:then, Core:text:31:isMatch:then, Core:text:42:isMatch:then, Core:type:20:isMatch:then, Examples:iterable:split:9:29, Examples:iterable:20:isMatch:then, anonymous:$generated::needs:condition:then, anonymous:$generated::needs:isConditionBool:then, anonymous:$generated::needs:isReasonText:then
$354 = { (responsible $355) ->
  $356 = $253
>>>>>>> 04217dd1
}
# anonymous:$generated::needs
$351 = { $352 $353 $354 (+ responsible $355) ->
  $356 = call $218 with $352 $257 ($217 is responsible)
  # anonymous:$generated::needs:isConditionTrue:else
  $357 = { (responsible $358) ->
    $359 = call $218 with $352 $237 ($217 is responsible)
  }
  $360 = call $220 with $356 $345 $357 ($217 is responsible)
  # anonymous:$generated::needs:isConditionBool:else
  $361 = { (responsible $362) ->
    $363 = panicking because $288 ($355 is at fault)
  }
  $364 = call $220 with $360 $348 $361 ($217 is responsible)
  $365 = call $233 with $353 ($355 is responsible)
  $366 = call $218 with $365 $256 ($355 is responsible)
  # anonymous:$generated::needs:isReasonText:else
  $367 = { (responsible $368) ->
    $369 = panicking because $289 ($355 is at fault)
  }
  $370 = call $220 with $366 $348 $367 ($217 is responsible)
  # anonymous:$generated::needs:condition:else
  $371 = { (responsible $372) ->
    $373 = panicking because $353 ($354 is at fault)
  }
  $374 = call $220 with $352 $348 $371 ($217 is responsible)
}
<<<<<<< HEAD
$375 = ($247,)
# Builtins::not:1:equals:then
$376 = { (responsible $377) ->
  $378 = $375
}
# Builtins::not:1:case-0:matched
$379 = { (responsible $380) ->
  $381 = $237
=======
$381 = ($251,)
# Builtins::ifElse:1:equals:then, Builtins::isLessThanOrEqualTo:19:equals:then, Builtins::isNonNegative:13:equals:then, Builtins::not:1:equals:then, Core:bool:is:1:equals:then, Core:bool:lazyAnd:18:equals:then, Core:bool:lazyOr:18:equals:then, Core:bool:not:6:equals:then, Core:int:pow:21:4:equals:then, Core:mutable:inScope:13:18:17:equals:then
$382 = { (responsible $383) ->
  $384 = $381
}
# Builtins::isLessThanOrEqualTo:19:case-1:matched, Builtins::isNonNegative:13:case-1:matched, Builtins::not:1:case-0:matched, Core:bool:lazyAnd:18:case-1:matched, Core:bool:not:6:case-0:matched, Core:function:is0:12, Core:function:is1:12, Core:function:is2:12, Core:function:is3:12, Core:function:is4:12, Core:function:is5:12, Core:list:isValidIndex:21, Core:list:isValidInsertIndex:21
$385 = { (responsible $386) ->
  $387 = $241
>>>>>>> 04217dd1
}
# Builtins::isNonNegative
$382 = { $383 (+ responsible $384) ->
  $385 = call $233 with $383 ($46 is responsible)
  $386 = call $218 with $385 $241 ($47 is responsible)
  $387 = call $351 with $386 $309 $384 ($25 is responsible)
  $388 = call $222 with $383 $258 ($23 is responsible)
  # Builtins::isNonNegative:13:equals:then
  $389 = { (responsible $390) ->
    $391 = call $230 with $388 ($24 is responsible)
    $392 = call $218 with $239 $391 ($24 is responsible)
    # Builtins::isNonNegative:13:equals:then
    $393 = { (responsible $394) ->
      $395 = call $229 with $388 ($24 is responsible)
      $396 = call $218 with $237 $395 ($24 is responsible)
      # Builtins::isNonNegative:13:equals:else
      $397 = { (responsible $398) ->
        $399 = call $232 with $395 ($24 is responsible)
        $400 = call $228 with $388 ($24 is responsible)
        $401 = call $232 with $400 ($24 is responsible)
        $402 = call $231 with $278 $401 ($24 is responsible)
        $403 = call $231 with $402 $290 ($24 is responsible)
        $404 = ($248, $403)
      }
      $405 = call $220 with $396 $376 $397 ($24 is responsible)
    }
    # Builtins::isNonNegative:13:equals:else
    $406 = { (responsible $407) ->
      $408 = call $232 with $391 ($24 is responsible)
      $409 = call $231 with $271 $408 ($24 is responsible)
      $410 = call $231 with $409 $264 ($24 is responsible)
      $411 = ($248, $410)
    }
    $412 = call $220 with $392 $393 $406 ($24 is responsible)
  }
  $413 = call $389 with no arguments ($24 is responsible)
  $414 = call $224 with $413 $258 ($24 is responsible)
  $415 = call $218 with $414 $247 ($24 is responsible)
  # Builtins::isNonNegative:13:isMatch:then
  $416 = { (responsible $417) ->
    $418 = $413
  }
  # Builtins::isNonNegative:13:isMatch:else
  $419 = { (responsible $420) ->
    # Builtins::isNonNegative:13:equals:then
    $421 = { (responsible $422) ->
      $423 = call $230 with $388 ($24 is responsible)
      $424 = call $218 with $235 $423 ($24 is responsible)
      # Builtins::isNonNegative:13:equals:then
      $425 = { (responsible $426) ->
        $427 = call $229 with $388 ($24 is responsible)
        $428 = call $218 with $237 $427 ($24 is responsible)
        # Builtins::isNonNegative:13:equals:else
        $429 = { (responsible $430) ->
          $431 = call $232 with $427 ($24 is responsible)
          $432 = call $228 with $388 ($24 is responsible)
          $433 = call $232 with $432 ($24 is responsible)
          $434 = call $231 with $278 $433 ($24 is responsible)
          $435 = call $231 with $434 $290 ($24 is responsible)
          $436 = ($248, $435)
        }
        $437 = call $220 with $428 $376 $429 ($24 is responsible)
      }
      # Builtins::isNonNegative:13:equals:else
      $438 = { (responsible $439) ->
        $440 = call $232 with $423 ($24 is responsible)
        $441 = call $231 with $268 $440 ($24 is responsible)
        $442 = call $231 with $441 $264 ($24 is responsible)
        $443 = ($248, $442)
      }
      $444 = call $220 with $424 $425 $438 ($24 is responsible)
    }
    $445 = call $421 with no arguments ($24 is responsible)
  }
  $446 = call $220 with $415 $416 $419 ($24 is responsible)
  $447 = call $224 with $446 $258 ($24 is responsible)
  $448 = call $218 with $447 $247 ($24 is responsible)
  # Builtins::isNonNegative:13:case-0:didNotMatch
  $449 = { (responsible $450) ->
    $451 = call $224 with $446 $259 ($24 is responsible)
    # Builtins::isNonNegative:13:equals:then
    $452 = { (responsible $453) ->
      $454 = call $230 with $388 ($24 is responsible)
      $455 = call $218 with $244 $454 ($24 is responsible)
      # Builtins::isNonNegative:13:equals:then
      $456 = { (responsible $457) ->
        $458 = call $229 with $388 ($24 is responsible)
        $459 = call $218 with $237 $458 ($24 is responsible)
        # Builtins::isNonNegative:13:equals:else
        $460 = { (responsible $461) ->
          $462 = call $232 with $458 ($24 is responsible)
          $463 = call $228 with $388 ($24 is responsible)
          $464 = call $232 with $463 ($24 is responsible)
          $465 = call $231 with $278 $464 ($24 is responsible)
          $466 = call $231 with $465 $290 ($24 is responsible)
          $467 = ($248, $466)
        }
        $468 = call $220 with $459 $376 $460 ($24 is responsible)
      }
      # Builtins::isNonNegative:13:equals:else
      $469 = { (responsible $470) ->
        $471 = call $232 with $454 ($24 is responsible)
        $472 = call $231 with $272 $471 ($24 is responsible)
        $473 = call $231 with $472 $264 ($24 is responsible)
        $474 = ($248, $473)
      }
      $475 = call $220 with $455 $456 $469 ($24 is responsible)
    }
    $476 = call $452 with no arguments ($24 is responsible)
    $477 = call $224 with $476 $258 ($24 is responsible)
    $478 = call $218 with $477 $247 ($24 is responsible)
    # Builtins::isNonNegative:13:case-1:didNotMatch
    $479 = { (responsible $480) ->
      $481 = call $224 with $476 $259 ($24 is responsible)
      $482 = panicking because $280 ($24 is at fault)
    }
    $483 = call $220 with $478 $379 $479 ($24 is responsible)
  }
  $484 = call $220 with $448 $345 $449 ($24 is responsible)
}
# Builtins::ifElse
$485 = { $486 $487 $488 (+ responsible $489) ->
  $490 = call $233 with $486 ($8 is responsible)
  $491 = call $218 with $255 $490 ($8 is responsible)
  # Builtins::ifElse:1:equals:then
  $492 = { (responsible $493) ->
    $494 = call $230 with $486 ($8 is responsible)
    $495 = call $218 with $257 $494 ($8 is responsible)
    # Builtins::ifElse:1:equals:then
    $496 = { (responsible $497) ->
      $498 = call $229 with $486 ($8 is responsible)
      $499 = call $218 with $237 $498 ($8 is responsible)
      # Builtins::ifElse:1:equals:else
      $500 = { (responsible $501) ->
        $502 = call $232 with $498 ($8 is responsible)
        $503 = call $228 with $486 ($8 is responsible)
        $504 = call $232 with $503 ($8 is responsible)
        $505 = call $231 with $278 $504 ($8 is responsible)
        $506 = call $231 with $505 $290 ($8 is responsible)
        $507 = ($248, $506)
      }
      $508 = call $220 with $499 $376 $500 ($8 is responsible)
    }
    # Builtins::ifElse:1:equals:else
    $509 = { (responsible $510) ->
      $511 = call $232 with $494 ($8 is responsible)
      $512 = call $231 with $274 $511 ($8 is responsible)
      $513 = call $231 with $512 $264 ($8 is responsible)
      $514 = ($248, $513)
    }
    $515 = call $220 with $495 $496 $509 ($8 is responsible)
  }
  # Builtins::ifElse:1:equals:else
  $516 = { (responsible $517) ->
    $518 = call $232 with $490 ($8 is responsible)
    $519 = call $231 with $276 $518 ($8 is responsible)
    $520 = call $231 with $519 $290 ($8 is responsible)
    $521 = ($248, $520)
  }
  $522 = call $220 with $491 $492 $516 ($8 is responsible)
  $523 = call $224 with $522 $258 ($8 is responsible)
  $524 = call $218 with $523 $247 ($8 is responsible)
  # Builtins::ifElse:1:isMatch:then
  $525 = { (responsible $526) ->
    $527 = $522
  }
  # Builtins::ifElse:1:isMatch:else
  $528 = { (responsible $529) ->
    $530 = call $233 with $486 ($8 is responsible)
    $531 = call $218 with $255 $530 ($8 is responsible)
    # Builtins::ifElse:1:equals:then
    $532 = { (responsible $533) ->
      $534 = call $230 with $486 ($8 is responsible)
      $535 = call $218 with $237 $534 ($8 is responsible)
      # Builtins::ifElse:1:equals:then
      $536 = { (responsible $537) ->
        $538 = call $229 with $486 ($8 is responsible)
        $539 = call $218 with $237 $538 ($8 is responsible)
        # Builtins::ifElse:1:equals:else
        $540 = { (responsible $541) ->
          $542 = call $232 with $538 ($8 is responsible)
          $543 = call $228 with $486 ($8 is responsible)
          $544 = call $232 with $543 ($8 is responsible)
          $545 = call $231 with $278 $544 ($8 is responsible)
          $546 = call $231 with $545 $290 ($8 is responsible)
          $547 = ($248, $546)
        }
        $548 = call $220 with $539 $376 $540 ($8 is responsible)
      }
      # Builtins::ifElse:1:equals:else
      $549 = { (responsible $550) ->
        $551 = call $232 with $534 ($8 is responsible)
        $552 = call $231 with $270 $551 ($8 is responsible)
        $553 = call $231 with $552 $264 ($8 is responsible)
        $554 = ($248, $553)
      }
      $555 = call $220 with $535 $536 $549 ($8 is responsible)
    }
    # Builtins::ifElse:1:equals:else
    $556 = { (responsible $557) ->
      $558 = call $232 with $530 ($8 is responsible)
      $559 = call $231 with $276 $558 ($8 is responsible)
      $560 = call $231 with $559 $290 ($8 is responsible)
      $561 = ($248, $560)
    }
    $562 = call $220 with $531 $532 $556 ($8 is responsible)
  }
  $563 = call $220 with $524 $525 $528 ($8 is responsible)
  $564 = call $224 with $563 $258 ($8 is responsible)
  $565 = call $218 with $564 $247 ($8 is responsible)
  # Builtins::ifElse:1:case-0:didNotMatch
  $566 = { (responsible $567) ->
    $568 = call $224 with $563 $259 ($8 is responsible)
    $569 = $237
  }
  $570 = call $220 with $565 $345 $566 ($8 is responsible)
  $571 = call $351 with $570 $295 $489 ($16 is responsible)
  $572 = call $233 with $487 ($46 is responsible)
  $573 = call $218 with $572 $238 ($47 is responsible)
  $574 = call $351 with $573 $327 $489 ($9 is responsible)
  $575 = call $233 with $487 ($46 is responsible)
  $576 = call $218 with $575 $238 ($47 is responsible)
  $577 = call $351 with $576 $298 $10 ($7 is responsible)
  $578 = call $219 with $487 ($6 is responsible)
  $579 = call $218 with $578 $258 ($1 is responsible)
  $580 = call $351 with $579 $326 $489 ($11 is responsible)
  $581 = call $233 with $488 ($46 is responsible)
  $582 = call $218 with $581 $238 ($47 is responsible)
  $583 = call $351 with $582 $297 $489 ($12 is responsible)
  $584 = call $233 with $488 ($46 is responsible)
  $585 = call $218 with $584 $238 ($47 is responsible)
  $586 = call $351 with $585 $298 $13 ($7 is responsible)
  $587 = call $219 with $488 ($6 is responsible)
  $588 = call $218 with $587 $258 ($1 is responsible)
  $589 = call $351 with $588 $296 $489 ($14 is responsible)
  $590 = call $220 with $486 $487 $488 ($15 is responsible)
}
# Builtins::listGet
$591 = { $592 $593 (+ responsible $594) ->
  $595 = call $233 with $592 ($46 is responsible)
  $596 = call $218 with $595 $245 ($47 is responsible)
  $597 = call $351 with $596 $321 $594 ($33 is responsible)
  $598 = call $233 with $593 ($46 is responsible)
  $599 = call $218 with $598 $241 ($47 is responsible)
  $600 = call $351 with $599 $308 $594 ($26 is responsible)
  $601 = call $382 with $593 ($27 is responsible)
  $602 = call $351 with $601 $307 $594 ($28 is responsible)
  $603 = call $225 with $592 ($29 is responsible)
  $604 = call $233 with $593 ($46 is responsible)
  $605 = call $218 with $604 $241 ($47 is responsible)
  $606 = call $351 with $605 $291 $30 ($21 is responsible)
  $607 = call $222 with $593 $603 ($20 is responsible)
  $608 = call $218 with $607 $244 ($1 is responsible)
  $609 = call $351 with $608 $306 $594 ($31 is responsible)
  $610 = call $224 with $592 $593 ($32 is responsible)
}
# Core:function:is0
$611 = { $612 (+ responsible $613) ->
  $614 = call $233 with $612 ($48 is responsible)
  $615 = call $218 with $614 $238 ($1 is responsible)
  # Core:function:is0:11
  $616 = { (responsible $617) ->
    $618 = call $233 with $612 ($46 is responsible)
    $619 = call $218 with $618 $238 ($47 is responsible)
    $620 = call $351 with $619 $298 $88 ($7 is responsible)
    $621 = call $219 with $612 ($6 is responsible)
    $622 = call $218 with $621 $258 ($1 is responsible)
  }
  $623 = call $485 with $615 $616 $379 ($89 is responsible)
}
# Core:function:run
$624 = { $625 (+ responsible $626) ->
  $627 = call $611 with $625 ($95 is responsible)
  $628 = call $351 with $627 $319 $626 ($96 is responsible)
  $629 = call $233 with $625 ($46 is responsible)
  $630 = call $218 with $629 $238 ($47 is responsible)
  $631 = call $351 with $630 $298 $94 ($5 is responsible)
  $632 = call $219 with $625 ($2 is responsible)
  $633 = call $218 with $632 $258 ($1 is responsible)
  $634 = call $351 with $633 $299 $94 ($3 is responsible)
  $635 = call $625 with no arguments ($4 is responsible)
}
# Core:bool:is
$636 = { $637 (+ responsible $638) ->
  $639 = call $233 with $637 ($55 is responsible)
  $640 = call $218 with $255 $639 ($55 is responsible)
  # Core:bool:is:1:equals:then
  $641 = { (responsible $642) ->
    $643 = call $230 with $637 ($55 is responsible)
    $644 = call $218 with $257 $643 ($55 is responsible)
    # Core:bool:is:1:equals:then
    $645 = { (responsible $646) ->
      $647 = call $229 with $637 ($55 is responsible)
      $648 = call $218 with $237 $647 ($55 is responsible)
      # Core:bool:is:1:equals:else
      $649 = { (responsible $650) ->
        $651 = call $232 with $647 ($55 is responsible)
        $652 = call $228 with $637 ($55 is responsible)
        $653 = call $232 with $652 ($55 is responsible)
        $654 = call $231 with $278 $653 ($55 is responsible)
        $655 = call $231 with $654 $290 ($55 is responsible)
        $656 = ($248, $655)
      }
      $657 = call $220 with $648 $376 $649 ($55 is responsible)
    }
    # Core:bool:is:1:equals:else
    $658 = { (responsible $659) ->
      $660 = call $232 with $643 ($55 is responsible)
      $661 = call $231 with $274 $660 ($55 is responsible)
      $662 = call $231 with $661 $264 ($55 is responsible)
      $663 = ($248, $662)
    }
    $664 = call $220 with $644 $645 $658 ($55 is responsible)
  }
  # Core:bool:is:1:equals:else
  $665 = { (responsible $666) ->
    $667 = call $232 with $639 ($55 is responsible)
    $668 = call $231 with $276 $667 ($55 is responsible)
    $669 = call $231 with $668 $290 ($55 is responsible)
    $670 = ($248, $669)
  }
  $671 = call $220 with $640 $641 $665 ($55 is responsible)
  $672 = call $224 with $671 $258 ($55 is responsible)
  $673 = call $218 with $672 $247 ($55 is responsible)
  # Core:bool:is:1:isMatch:then
  $674 = { (responsible $675) ->
    $676 = $671
  }
  # Core:bool:is:1:isMatch:else
  $677 = { (responsible $678) ->
    $679 = call $233 with $637 ($55 is responsible)
    $680 = call $218 with $255 $679 ($55 is responsible)
    # Core:bool:is:1:equals:then
    $681 = { (responsible $682) ->
      $683 = call $230 with $637 ($55 is responsible)
      $684 = call $218 with $237 $683 ($55 is responsible)
      # Core:bool:is:1:equals:then
      $685 = { (responsible $686) ->
        $687 = call $229 with $637 ($55 is responsible)
        $688 = call $218 with $237 $687 ($55 is responsible)
        # Core:bool:is:1:equals:else
        $689 = { (responsible $690) ->
          $691 = call $232 with $687 ($55 is responsible)
          $692 = call $228 with $637 ($55 is responsible)
          $693 = call $232 with $692 ($55 is responsible)
          $694 = call $231 with $278 $693 ($55 is responsible)
          $695 = call $231 with $694 $290 ($55 is responsible)
          $696 = ($248, $695)
        }
        $697 = call $220 with $688 $376 $689 ($55 is responsible)
      }
      # Core:bool:is:1:equals:else
      $698 = { (responsible $699) ->
        $700 = call $232 with $683 ($55 is responsible)
        $701 = call $231 with $270 $700 ($55 is responsible)
        $702 = call $231 with $701 $264 ($55 is responsible)
        $703 = ($248, $702)
      }
      $704 = call $220 with $684 $685 $698 ($55 is responsible)
    }
    # Core:bool:is:1:equals:else
    $705 = { (responsible $706) ->
      $707 = call $232 with $679 ($55 is responsible)
      $708 = call $231 with $276 $707 ($55 is responsible)
      $709 = call $231 with $708 $290 ($55 is responsible)
      $710 = ($248, $709)
    }
    $711 = call $220 with $680 $681 $705 ($55 is responsible)
  }
  $712 = call $220 with $673 $674 $677 ($55 is responsible)
  $713 = call $224 with $712 $258 ($55 is responsible)
  $714 = call $218 with $713 $247 ($55 is responsible)
  # Core:bool:is:1:case-0:didNotMatch
  $715 = { (responsible $716) ->
    $717 = call $224 with $712 $259 ($55 is responsible)
    $718 = $237
  }
  $719 = call $220 with $714 $345 $715 ($55 is responsible)
}
# Core:bool:not
$720 = { $721 (+ responsible $722) ->
  $723 = call $636 with $721 ($72 is responsible)
  $724 = call $351 with $723 $318 $722 ($73 is responsible)
  $725 = call $233 with $721 ($74 is responsible)
  $726 = call $218 with $255 $725 ($74 is responsible)
  # Core:bool:not:6:equals:then
  $727 = { (responsible $728) ->
    $729 = call $230 with $721 ($74 is responsible)
    $730 = call $218 with $257 $729 ($74 is responsible)
    # Core:bool:not:6:equals:then
    $731 = { (responsible $732) ->
      $733 = call $229 with $721 ($74 is responsible)
      $734 = call $218 with $237 $733 ($74 is responsible)
      # Core:bool:not:6:equals:else
      $735 = { (responsible $736) ->
        $737 = call $232 with $733 ($74 is responsible)
        $738 = call $228 with $721 ($74 is responsible)
        $739 = call $232 with $738 ($74 is responsible)
        $740 = call $231 with $278 $739 ($74 is responsible)
        $741 = call $231 with $740 $290 ($74 is responsible)
        $742 = ($248, $741)
      }
      $743 = call $220 with $734 $376 $735 ($74 is responsible)
    }
    # Core:bool:not:6:equals:else
    $744 = { (responsible $745) ->
      $746 = call $232 with $729 ($74 is responsible)
      $747 = call $231 with $274 $746 ($74 is responsible)
      $748 = call $231 with $747 $264 ($74 is responsible)
      $749 = ($248, $748)
    }
    $750 = call $220 with $730 $731 $744 ($74 is responsible)
  }
  # Core:bool:not:6:equals:else
  $751 = { (responsible $752) ->
    $753 = call $232 with $725 ($74 is responsible)
    $754 = call $231 with $276 $753 ($74 is responsible)
    $755 = call $231 with $754 $290 ($74 is responsible)
    $756 = ($248, $755)
  }
  $757 = call $220 with $726 $727 $751 ($74 is responsible)
  $758 = call $224 with $757 $258 ($74 is responsible)
  $759 = call $218 with $758 $247 ($74 is responsible)
  # Core:bool:not:6:case-0:didNotMatch
  $760 = { (responsible $761) ->
    $762 = call $224 with $757 $259 ($74 is responsible)
    $763 = call $233 with $721 ($74 is responsible)
    $764 = call $218 with $255 $763 ($74 is responsible)
    # Core:bool:not:6:equals:then
    $765 = { (responsible $766) ->
      $767 = call $230 with $721 ($74 is responsible)
      $768 = call $218 with $237 $767 ($74 is responsible)
      # Core:bool:not:6:equals:then
      $769 = { (responsible $770) ->
        $771 = call $229 with $721 ($74 is responsible)
        $772 = call $218 with $237 $771 ($74 is responsible)
        # Core:bool:not:6:equals:else
        $773 = { (responsible $774) ->
          $775 = call $232 with $771 ($74 is responsible)
          $776 = call $228 with $721 ($74 is responsible)
          $777 = call $232 with $776 ($74 is responsible)
          $778 = call $231 with $278 $777 ($74 is responsible)
          $779 = call $231 with $778 $290 ($74 is responsible)
          $780 = ($248, $779)
        }
        $781 = call $220 with $772 $376 $773 ($74 is responsible)
      }
      # Core:bool:not:6:equals:else
      $782 = { (responsible $783) ->
        $784 = call $232 with $767 ($74 is responsible)
        $785 = call $231 with $270 $784 ($74 is responsible)
        $786 = call $231 with $785 $264 ($74 is responsible)
        $787 = ($248, $786)
      }
      $788 = call $220 with $768 $769 $782 ($74 is responsible)
    }
    # Core:bool:not:6:equals:else
    $789 = { (responsible $790) ->
      $791 = call $232 with $763 ($74 is responsible)
      $792 = call $231 with $276 $791 ($74 is responsible)
      $793 = call $231 with $792 $290 ($74 is responsible)
      $794 = ($248, $793)
    }
    $795 = call $220 with $764 $765 $789 ($74 is responsible)
    $796 = call $224 with $795 $258 ($74 is responsible)
    $797 = call $218 with $796 $247 ($74 is responsible)
    # Core:bool:not:6:case-1:didNotMatch
    $798 = { (responsible $799) ->
      $800 = call $224 with $795 $259 ($74 is responsible)
      $801 = panicking because $280 ($74 is at fault)
    }
    $802 = call $220 with $797 $345 $798 ($74 is responsible)
  }
  $803 = call $220 with $759 $379 $760 ($74 is responsible)
}
# Core:bool:lazyAnd
$804 = { $805 $806 (+ responsible $807) ->
  $808 = call $636 with $805 ($62 is responsible)
  $809 = call $351 with $808 $311 $807 ($63 is responsible)
  $810 = call $611 with $806 ($56 is responsible)
  $811 = call $351 with $810 $300 $807 ($57 is responsible)
  $812 = call $233 with $805 ($58 is responsible)
  $813 = call $218 with $255 $812 ($58 is responsible)
  # Core:bool:lazyAnd:18:equals:then
  $814 = { (responsible $815) ->
    $816 = call $230 with $805 ($58 is responsible)
    $817 = call $218 with $257 $816 ($58 is responsible)
    # Core:bool:lazyAnd:18:equals:then
    $818 = { (responsible $819) ->
      $820 = call $229 with $805 ($58 is responsible)
      $821 = call $218 with $237 $820 ($58 is responsible)
      # Core:bool:lazyAnd:18:equals:else
      $822 = { (responsible $823) ->
        $824 = call $232 with $820 ($58 is responsible)
        $825 = call $228 with $805 ($58 is responsible)
        $826 = call $232 with $825 ($58 is responsible)
        $827 = call $231 with $278 $826 ($58 is responsible)
        $828 = call $231 with $827 $290 ($58 is responsible)
        $829 = ($248, $828)
      }
      $830 = call $220 with $821 $376 $822 ($58 is responsible)
    }
    # Core:bool:lazyAnd:18:equals:else
    $831 = { (responsible $832) ->
      $833 = call $232 with $816 ($58 is responsible)
      $834 = call $231 with $274 $833 ($58 is responsible)
      $835 = call $231 with $834 $264 ($58 is responsible)
      $836 = ($248, $835)
    }
    $837 = call $220 with $817 $818 $831 ($58 is responsible)
  }
  # Core:bool:lazyAnd:18:equals:else
  $838 = { (responsible $839) ->
    $840 = call $232 with $812 ($58 is responsible)
    $841 = call $231 with $276 $840 ($58 is responsible)
    $842 = call $231 with $841 $290 ($58 is responsible)
    $843 = ($248, $842)
  }
  $844 = call $220 with $813 $814 $838 ($58 is responsible)
  $845 = call $224 with $844 $258 ($58 is responsible)
  $846 = call $218 with $845 $247 ($58 is responsible)
  # Core:bool:lazyAnd:18:case-0:matched
  $847 = { (responsible $848) ->
    $849 = call $624 with $806 ($61 is responsible)
    $850 = $849
    $851 = call $636 with $849 ($59 is responsible)
    $852 = call $351 with $851 $293 $807 ($60 is responsible)
    $853 = $850
  }
  # Core:bool:lazyAnd:18:case-0:didNotMatch
  $854 = { (responsible $855) ->
    $856 = call $224 with $844 $259 ($58 is responsible)
    $857 = call $233 with $805 ($58 is responsible)
    $858 = call $218 with $255 $857 ($58 is responsible)
    # Core:bool:lazyAnd:18:equals:then
    $859 = { (responsible $860) ->
      $861 = call $230 with $805 ($58 is responsible)
      $862 = call $218 with $237 $861 ($58 is responsible)
      # Core:bool:lazyAnd:18:equals:then
      $863 = { (responsible $864) ->
        $865 = call $229 with $805 ($58 is responsible)
        $866 = call $218 with $237 $865 ($58 is responsible)
        # Core:bool:lazyAnd:18:equals:else
        $867 = { (responsible $868) ->
          $869 = call $232 with $865 ($58 is responsible)
          $870 = call $228 with $805 ($58 is responsible)
          $871 = call $232 with $870 ($58 is responsible)
          $872 = call $231 with $278 $871 ($58 is responsible)
          $873 = call $231 with $872 $290 ($58 is responsible)
          $874 = ($248, $873)
        }
        $875 = call $220 with $866 $376 $867 ($58 is responsible)
      }
      # Core:bool:lazyAnd:18:equals:else
      $876 = { (responsible $877) ->
        $878 = call $232 with $861 ($58 is responsible)
        $879 = call $231 with $270 $878 ($58 is responsible)
        $880 = call $231 with $879 $264 ($58 is responsible)
        $881 = ($248, $880)
      }
      $882 = call $220 with $862 $863 $876 ($58 is responsible)
    }
    # Core:bool:lazyAnd:18:equals:else
    $883 = { (responsible $884) ->
      $885 = call $232 with $857 ($58 is responsible)
      $886 = call $231 with $276 $885 ($58 is responsible)
      $887 = call $231 with $886 $290 ($58 is responsible)
      $888 = ($248, $887)
    }
    $889 = call $220 with $858 $859 $883 ($58 is responsible)
    $890 = call $224 with $889 $258 ($58 is responsible)
    $891 = call $218 with $890 $247 ($58 is responsible)
    # Core:bool:lazyAnd:18:case-1:didNotMatch
    $892 = { (responsible $893) ->
      $894 = call $224 with $889 $259 ($58 is responsible)
      $895 = panicking because $280 ($58 is at fault)
    }
    $896 = call $220 with $891 $379 $892 ($58 is responsible)
  }
  $897 = call $220 with $846 $847 $854 ($58 is responsible)
}
# Core:bool:lazyOr
$898 = { $899 $900 (+ responsible $901) ->
  $902 = call $636 with $899 ($70 is responsible)
  $903 = call $351 with $902 $311 $901 ($71 is responsible)
  $904 = call $611 with $900 ($64 is responsible)
  $905 = call $351 with $904 $300 $901 ($65 is responsible)
  $906 = call $233 with $899 ($66 is responsible)
  $907 = call $218 with $255 $906 ($66 is responsible)
  # Core:bool:lazyOr:18:equals:then
  $908 = { (responsible $909) ->
    $910 = call $230 with $899 ($66 is responsible)
    $911 = call $218 with $257 $910 ($66 is responsible)
    # Core:bool:lazyOr:18:equals:then
    $912 = { (responsible $913) ->
      $914 = call $229 with $899 ($66 is responsible)
      $915 = call $218 with $237 $914 ($66 is responsible)
      # Core:bool:lazyOr:18:equals:else
      $916 = { (responsible $917) ->
        $918 = call $232 with $914 ($66 is responsible)
        $919 = call $228 with $899 ($66 is responsible)
        $920 = call $232 with $919 ($66 is responsible)
        $921 = call $231 with $278 $920 ($66 is responsible)
        $922 = call $231 with $921 $290 ($66 is responsible)
        $923 = ($248, $922)
      }
      $924 = call $220 with $915 $376 $916 ($66 is responsible)
    }
    # Core:bool:lazyOr:18:equals:else
    $925 = { (responsible $926) ->
      $927 = call $232 with $910 ($66 is responsible)
      $928 = call $231 with $274 $927 ($66 is responsible)
      $929 = call $231 with $928 $264 ($66 is responsible)
      $930 = ($248, $929)
    }
    $931 = call $220 with $911 $912 $925 ($66 is responsible)
  }
  # Core:bool:lazyOr:18:equals:else
  $932 = { (responsible $933) ->
    $934 = call $232 with $906 ($66 is responsible)
    $935 = call $231 with $276 $934 ($66 is responsible)
    $936 = call $231 with $935 $290 ($66 is responsible)
    $937 = ($248, $936)
  }
  $938 = call $220 with $907 $908 $932 ($66 is responsible)
  $939 = call $224 with $938 $258 ($66 is responsible)
  $940 = call $218 with $939 $247 ($66 is responsible)
  # Core:bool:lazyOr:18:case-0:didNotMatch
  $941 = { (responsible $942) ->
    $943 = call $224 with $938 $259 ($66 is responsible)
    $944 = call $233 with $899 ($66 is responsible)
    $945 = call $218 with $255 $944 ($66 is responsible)
    # Core:bool:lazyOr:18:equals:then
    $946 = { (responsible $947) ->
      $948 = call $230 with $899 ($66 is responsible)
      $949 = call $218 with $237 $948 ($66 is responsible)
      # Core:bool:lazyOr:18:equals:then
      $950 = { (responsible $951) ->
        $952 = call $229 with $899 ($66 is responsible)
        $953 = call $218 with $237 $952 ($66 is responsible)
        # Core:bool:lazyOr:18:equals:else
        $954 = { (responsible $955) ->
          $956 = call $232 with $952 ($66 is responsible)
          $957 = call $228 with $899 ($66 is responsible)
          $958 = call $232 with $957 ($66 is responsible)
          $959 = call $231 with $278 $958 ($66 is responsible)
          $960 = call $231 with $959 $290 ($66 is responsible)
          $961 = ($248, $960)
        }
        $962 = call $220 with $953 $376 $954 ($66 is responsible)
      }
      # Core:bool:lazyOr:18:equals:else
      $963 = { (responsible $964) ->
        $965 = call $232 with $948 ($66 is responsible)
        $966 = call $231 with $270 $965 ($66 is responsible)
        $967 = call $231 with $966 $264 ($66 is responsible)
        $968 = ($248, $967)
      }
      $969 = call $220 with $949 $950 $963 ($66 is responsible)
    }
    # Core:bool:lazyOr:18:equals:else
    $970 = { (responsible $971) ->
      $972 = call $232 with $944 ($66 is responsible)
      $973 = call $231 with $276 $972 ($66 is responsible)
      $974 = call $231 with $973 $290 ($66 is responsible)
      $975 = ($248, $974)
    }
    $976 = call $220 with $945 $946 $970 ($66 is responsible)
    $977 = call $224 with $976 $258 ($66 is responsible)
    $978 = call $218 with $977 $247 ($66 is responsible)
    # Core:bool:lazyOr:18:case-1:matched
    $979 = { (responsible $980) ->
      $981 = call $624 with $900 ($67 is responsible)
      $982 = $981
      $983 = call $636 with $981 ($68 is responsible)
      $984 = call $351 with $983 $293 $901 ($69 is responsible)
      $985 = $982
    }
    # Core:bool:lazyOr:18:case-1:didNotMatch
    $986 = { (responsible $987) ->
      $988 = call $224 with $976 $259 ($66 is responsible)
      $989 = panicking because $280 ($66 is at fault)
    }
    $990 = call $220 with $978 $979 $986 ($66 is responsible)
  }
  $991 = call $220 with $940 $345 $941 ($66 is responsible)
}
# Core:bool:implies
$992 = { $993 $994 (+ responsible $995) ->
  $996 = call $636 with $993 ($51 is responsible)
  $997 = call $351 with $996 $311 $995 ($52 is responsible)
  $998 = call $636 with $994 ($53 is responsible)
  $999 = call $351 with $998 $312 $995 ($54 is responsible)
  $1000 = call $720 with $993 ($49 is responsible)
  $1001 = call $636 with $1000 ($76 is responsible)
  $1002 = call $351 with $1001 $311 $50 ($77 is responsible)
  $1003 = call $636 with $994 ($78 is responsible)
  $1004 = call $351 with $1003 $312 $50 ($79 is responsible)
  # Core:bool:or:12
  $1005 = { (responsible $1006) ->
    $1007 = $994
  }
  $1008 = call $898 with $1000 $1005 ($75 is responsible)
}
# Core:function:is2
$1009 = { $1010 (+ responsible $1011) ->
  $1012 = call $233 with $1010 ($48 is responsible)
  $1013 = call $218 with $1012 $238 ($1 is responsible)
  # Core:function:is2:11
  $1014 = { (responsible $1015) ->
    $1016 = call $233 with $1010 ($46 is responsible)
    $1017 = call $218 with $1016 $238 ($47 is responsible)
    $1018 = call $351 with $1017 $298 $92 ($7 is responsible)
    $1019 = call $219 with $1010 ($6 is responsible)
    $1020 = call $218 with $1019 $260 ($1 is responsible)
  }
  $1021 = call $485 with $1013 $1014 $379 ($93 is responsible)
}
# Core:int:compareTo
$1022 = { $1023 $1024 (+ responsible $1025) ->
  $1026 = call $233 with $1023 ($48 is responsible)
  $1027 = call $218 with $1026 $241 ($1 is responsible)
  $1028 = call $351 with $1027 $316 $1025 ($98 is responsible)
  $1029 = call $233 with $1024 ($48 is responsible)
  $1030 = call $218 with $1029 $241 ($1 is responsible)
  $1031 = call $351 with $1030 $317 $1025 ($101 is responsible)
  $1032 = call $233 with $1023 ($46 is responsible)
  $1033 = call $218 with $1032 $241 ($47 is responsible)
  $1034 = call $351 with $1033 $291 $97 ($21 is responsible)
  $1035 = call $233 with $1024 ($46 is responsible)
  $1036 = call $218 with $1035 $241 ($47 is responsible)
  $1037 = call $351 with $1036 $292 $97 ($19 is responsible)
  $1038 = call $222 with $1023 $1024 ($20 is responsible)
  $1039 = $1038
  $1040 = call $218 with $1038 $235 ($1 is responsible)
  $1041 = call $218 with $1023 $1024 ($1 is responsible)
  $1042 = call $992 with $1040 $1041 ($99 is responsible)
  $1043 = call $636 with $1042 ($82 is responsible)
  $1044 = call $351 with $1043 $294 $100 ($80 is responsible)
  $1045 = call $351 with $1042 $265 $100 ($81 is responsible)
  $1046 = $1039
}
# Core:int:isLessThan
$1047 = { $1048 $1049 (+ responsible $1050) ->
  $1051 = call $233 with $1048 ($48 is responsible)
  $1052 = call $218 with $1051 $241 ($1 is responsible)
  $1053 = call $351 with $1052 $316 $1050 ($106 is responsible)
  $1054 = call $233 with $1049 ($48 is responsible)
  $1055 = call $218 with $1054 $241 ($1 is responsible)
  $1056 = call $351 with $1055 $317 $1050 ($107 is responsible)
  $1057 = call $1022 with $1048 $1049 ($105 is responsible)
  $1058 = call $218 with $1057 $244 ($1 is responsible)
}
# Core:int:isGreaterThan
$1059 = { $1060 $1061 (+ responsible $1062) ->
  $1063 = call $233 with $1060 ($48 is responsible)
  $1064 = call $218 with $1063 $241 ($1 is responsible)
  $1065 = call $351 with $1064 $316 $1062 ($103 is responsible)
  $1066 = call $233 with $1061 ($48 is responsible)
  $1067 = call $218 with $1066 $241 ($1 is responsible)
  $1068 = call $351 with $1067 $317 $1062 ($104 is responsible)
  $1069 = call $1022 with $1060 $1061 ($102 is responsible)
  $1070 = call $218 with $1069 $239 ($1 is responsible)
}
# Core:int:isNonNegative
$1071 = { $1072 (+ responsible $1073) ->
  $1074 = call $233 with $1072 ($48 is responsible)
  $1075 = call $218 with $1074 $241 ($1 is responsible)
  $1076 = call $351 with $1075 $318 $1073 ($115 is responsible)
  $1077 = call $233 with $1072 ($48 is responsible)
  $1078 = call $218 with $1077 $241 ($1 is responsible)
  $1079 = call $351 with $1078 $318 $116 ($112 is responsible)
  $1080 = call $1047 with $1072 $258 ($113 is responsible)
  $1081 = call $720 with $1080 ($114 is responsible)
}
$1082 = ($248, $277)
# Core:function:is1
$1083 = { $1084 (+ responsible $1085) ->
  $1086 = call $233 with $1084 ($48 is responsible)
  $1087 = call $218 with $1086 $238 ($1 is responsible)
  # Core:function:is1:11
  $1088 = { (responsible $1089) ->
    $1090 = call $233 with $1084 ($46 is responsible)
    $1091 = call $218 with $1090 $238 ($47 is responsible)
    $1092 = call $351 with $1091 $298 $90 ($7 is responsible)
    $1093 = call $219 with $1084 ($6 is responsible)
    $1094 = call $218 with $1093 $259 ($1 is responsible)
  }
  $1095 = call $485 with $1087 $1088 $379 ($91 is responsible)
}
# Core:int:isLessThanOrEqualTo
$1096 = { $1097 $1098 (+ responsible $1099) ->
  $1100 = call $233 with $1097 ($48 is responsible)
  $1101 = call $218 with $1100 $241 ($1 is responsible)
  $1102 = call $351 with $1101 $316 $1099 ($110 is responsible)
  $1103 = call $233 with $1098 ($48 is responsible)
  $1104 = call $218 with $1103 $241 ($1 is responsible)
  $1105 = call $351 with $1104 $317 $1099 ($111 is responsible)
  $1106 = call $1059 with $1097 $1098 ($108 is responsible)
  $1107 = call $720 with $1106 ($109 is responsible)
}
# Core:result:is
$1108 = { $1109 (+ responsible $1110) ->
  $1111 = call $233 with $1109 ($175 is responsible)
  $1112 = call $218 with $255 $1111 ($175 is responsible)
  # Core:result:is:1:equals:then
  $1113 = { (responsible $1114) ->
    $1115 = call $230 with $1109 ($175 is responsible)
    $1116 = call $218 with $250 $1115 ($175 is responsible)
    # Core:result:is:1:equals:then
    $1117 = { (responsible $1118) ->
      $1119 = call $229 with $1109 ($175 is responsible)
      $1120 = call $218 with $257 $1119 ($175 is responsible)
      # Core:result:is:1:equals:then
      $1121 = { (responsible $1122) ->
        $1123 = call $228 with $1109 ($175 is responsible)
        $1124 = ($247, $1123)
      }
      # Core:result:is:1:equals:else
      $1125 = { (responsible $1126) ->
        $1127 = call $232 with $1119 ($175 is responsible)
        $1128 = $1082
      }
      $1129 = call $220 with $1120 $1121 $1125 ($175 is responsible)
    }
    # Core:result:is:1:equals:else
    $1130 = { (responsible $1131) ->
      $1132 = call $232 with $1115 ($175 is responsible)
      $1133 = call $231 with $273 $1132 ($175 is responsible)
      $1134 = call $231 with $1133 $264 ($175 is responsible)
      $1135 = ($248, $1134)
    }
    $1136 = call $220 with $1116 $1117 $1130 ($175 is responsible)
  }
  # Core:result:is:1:equals:else
  $1137 = { (responsible $1138) ->
    $1139 = call $232 with $1111 ($175 is responsible)
    $1140 = call $231 with $276 $1139 ($175 is responsible)
    $1141 = call $231 with $1140 $290 ($175 is responsible)
    $1142 = ($248, $1141)
  }
  $1143 = call $220 with $1112 $1113 $1137 ($175 is responsible)
  $1144 = call $224 with $1143 $258 ($175 is responsible)
  $1145 = call $218 with $1144 $247 ($175 is responsible)
  # Core:result:is:1:isMatch:then
  $1146 = { (responsible $1147) ->
    $1148 = $1143
  }
  # Core:result:is:1:isMatch:else
  $1149 = { (responsible $1150) ->
    $1151 = call $233 with $1109 ($175 is responsible)
    $1152 = call $218 with $255 $1151 ($175 is responsible)
    # Core:result:is:1:equals:then
    $1153 = { (responsible $1154) ->
      $1155 = call $230 with $1109 ($175 is responsible)
      $1156 = call $218 with $236 $1155 ($175 is responsible)
      # Core:result:is:1:equals:then
      $1157 = { (responsible $1158) ->
        $1159 = call $229 with $1109 ($175 is responsible)
        $1160 = call $218 with $257 $1159 ($175 is responsible)
        # Core:result:is:1:equals:then
        $1161 = { (responsible $1162) ->
          $1163 = call $228 with $1109 ($175 is responsible)
          $1164 = ($247, $1163)
        }
        # Core:result:is:1:equals:else
        $1165 = { (responsible $1166) ->
          $1167 = call $232 with $1159 ($175 is responsible)
          $1168 = $1082
        }
        $1169 = call $220 with $1160 $1161 $1165 ($175 is responsible)
      }
      # Core:result:is:1:equals:else
      $1170 = { (responsible $1171) ->
        $1172 = call $232 with $1155 ($175 is responsible)
        $1173 = call $231 with $269 $1172 ($175 is responsible)
        $1174 = call $231 with $1173 $264 ($175 is responsible)
        $1175 = ($248, $1174)
      }
      $1176 = call $220 with $1156 $1157 $1170 ($175 is responsible)
    }
    # Core:result:is:1:equals:else
    $1177 = { (responsible $1178) ->
      $1179 = call $232 with $1151 ($175 is responsible)
      $1180 = call $231 with $276 $1179 ($175 is responsible)
      $1181 = call $231 with $1180 $290 ($175 is responsible)
      $1182 = ($248, $1181)
    }
    $1183 = call $220 with $1152 $1153 $1177 ($175 is responsible)
  }
  $1184 = call $220 with $1145 $1146 $1149 ($175 is responsible)
  $1185 = call $224 with $1184 $258 ($175 is responsible)
  $1186 = call $218 with $1185 $247 ($175 is responsible)
  # Core:result:is:1:case-0:matched
  $1187 = { (responsible $1188) ->
    $1189 = call $224 with $1184 $259 ($176 is responsible)
    $1190 = $257
  }
  # Core:result:is:1:case-0:didNotMatch
  $1191 = { (responsible $1192) ->
    $1193 = call $224 with $1184 $259 ($175 is responsible)
    $1194 = $237
  }
  $1195 = call $220 with $1186 $1187 $1191 ($175 is responsible)
}
# Core:result:unwrap
$1196 = { $1197 (+ responsible $1198) ->
  $1199 = call $1108 with $1197 ($203 is responsible)
  $1200 = call $351 with $1199 $315 $1198 ($204 is responsible)
  $1201 = call $1108 with $1197 ($178 is responsible)
  $1202 = call $351 with $1201 $315 $205 ($179 is responsible)
  $1203 = call $233 with $1197 ($46 is responsible)
  $1204 = call $218 with $1203 $255 ($47 is responsible)
  $1205 = call $351 with $1204 $324 $177 ($45 is responsible)
  $1206 = call $230 with $1197 ($44 is responsible)
  $1207 = call $218 with $1206 $250 ($1 is responsible)
  $1208 = call $351 with $1207 $320 $1198 ($206 is responsible)
  $1209 = call $233 with $1197 ($46 is responsible)
  $1210 = call $218 with $1209 $255 ($47 is responsible)
  $1211 = call $351 with $1210 $324 $202 ($43 is responsible)
  $1212 = call $229 with $1197 ($40 is responsible)
  $1213 = call $351 with $1212 $325 $202 ($41 is responsible)
  $1214 = call $228 with $1197 ($42 is responsible)
}
# Core:result:mapOrElse
$1215 = { $1216 $1217 $1218 (+ responsible $1219) ->
  $1220 = call $1108 with $1216 ($193 is responsible)
  $1221 = call $351 with $1220 $315 $1219 ($201 is responsible)
  $1222 = call $1083 with $1217 ($191 is responsible)
  $1223 = call $351 with $1222 $304 $1219 ($192 is responsible)
  $1224 = call $1083 with $1218 ($194 is responsible)
  $1225 = call $351 with $1224 $302 $1219 ($195 is responsible)
  $1226 = call $233 with $1216 ($196 is responsible)
  $1227 = call $218 with $255 $1226 ($196 is responsible)
  # Core:result:mapOrElse:30:equals:then
  $1228 = { (responsible $1229) ->
    $1230 = call $230 with $1216 ($196 is responsible)
    $1231 = call $218 with $250 $1230 ($196 is responsible)
    # Core:result:mapOrElse:30:equals:then
    $1232 = { (responsible $1233) ->
      $1234 = call $229 with $1216 ($196 is responsible)
      $1235 = call $218 with $257 $1234 ($196 is responsible)
      # Core:result:mapOrElse:30:equals:then
      $1236 = { (responsible $1237) ->
        $1238 = call $228 with $1216 ($196 is responsible)
        $1239 = ($247, $1238)
      }
      # Core:result:mapOrElse:30:equals:else
      $1240 = { (responsible $1241) ->
        $1242 = call $232 with $1234 ($196 is responsible)
        $1243 = $1082
      }
      $1244 = call $220 with $1235 $1236 $1240 ($196 is responsible)
    }
    # Core:result:mapOrElse:30:equals:else
    $1245 = { (responsible $1246) ->
      $1247 = call $232 with $1230 ($196 is responsible)
      $1248 = call $231 with $273 $1247 ($196 is responsible)
      $1249 = call $231 with $1248 $264 ($196 is responsible)
      $1250 = ($248, $1249)
    }
    $1251 = call $220 with $1231 $1232 $1245 ($196 is responsible)
  }
  # Core:result:mapOrElse:30:equals:else
  $1252 = { (responsible $1253) ->
    $1254 = call $232 with $1226 ($196 is responsible)
    $1255 = call $231 with $276 $1254 ($196 is responsible)
    $1256 = call $231 with $1255 $290 ($196 is responsible)
    $1257 = ($248, $1256)
  }
  $1258 = call $220 with $1227 $1228 $1252 ($196 is responsible)
  $1259 = call $224 with $1258 $258 ($196 is responsible)
  $1260 = call $218 with $1259 $247 ($196 is responsible)
  # Core:result:mapOrElse:30:case-0:matched
  $1261 = { (responsible $1262) ->
    $1263 = call $224 with $1258 $259 ($199 is responsible)
    $1264 = call $1217 with $1263 ($197 is responsible)
  }
  # Core:result:mapOrElse:30:case-0:didNotMatch
  $1265 = { (responsible $1266) ->
    $1267 = call $224 with $1258 $259 ($196 is responsible)
    $1268 = call $233 with $1216 ($196 is responsible)
    $1269 = call $218 with $255 $1268 ($196 is responsible)
    # Core:result:mapOrElse:30:equals:then
    $1270 = { (responsible $1271) ->
      $1272 = call $230 with $1216 ($196 is responsible)
      $1273 = call $218 with $236 $1272 ($196 is responsible)
      # Core:result:mapOrElse:30:equals:then
      $1274 = { (responsible $1275) ->
        $1276 = call $229 with $1216 ($196 is responsible)
        $1277 = call $218 with $257 $1276 ($196 is responsible)
        # Core:result:mapOrElse:30:equals:then
        $1278 = { (responsible $1279) ->
          $1280 = call $228 with $1216 ($196 is responsible)
          $1281 = ($247, $1280)
        }
        # Core:result:mapOrElse:30:equals:else
        $1282 = { (responsible $1283) ->
          $1284 = call $232 with $1276 ($196 is responsible)
          $1285 = $1082
        }
        $1286 = call $220 with $1277 $1278 $1282 ($196 is responsible)
      }
      # Core:result:mapOrElse:30:equals:else
      $1287 = { (responsible $1288) ->
        $1289 = call $232 with $1272 ($196 is responsible)
        $1290 = call $231 with $269 $1289 ($196 is responsible)
        $1291 = call $231 with $1290 $264 ($196 is responsible)
        $1292 = ($248, $1291)
      }
      $1293 = call $220 with $1273 $1274 $1287 ($196 is responsible)
    }
    # Core:result:mapOrElse:30:equals:else
    $1294 = { (responsible $1295) ->
      $1296 = call $232 with $1268 ($196 is responsible)
      $1297 = call $231 with $276 $1296 ($196 is responsible)
      $1298 = call $231 with $1297 $290 ($196 is responsible)
      $1299 = ($248, $1298)
    }
    $1300 = call $220 with $1269 $1270 $1294 ($196 is responsible)
    $1301 = call $224 with $1300 $258 ($196 is responsible)
    $1302 = call $218 with $1301 $247 ($196 is responsible)
    # Core:result:mapOrElse:30:case-1:matched
    $1303 = { (responsible $1304) ->
      $1305 = call $224 with $1300 $259 ($200 is responsible)
      $1306 = call $1218 with $1305 ($198 is responsible)
    }
    # Core:result:mapOrElse:30:case-1:didNotMatch
    $1307 = { (responsible $1308) ->
      $1309 = call $224 with $1300 $259 ($196 is responsible)
      $1310 = panicking because $280 ($196 is at fault)
    }
    $1311 = call $220 with $1302 $1303 $1307 ($196 is responsible)
  }
  $1312 = call $220 with $1260 $1261 $1265 ($196 is responsible)
}
# Core:result:flatMap
$1313 = { $1314 $1315 (+ responsible $1316) ->
  $1317 = call $1108 with $1314 ($172 is responsible)
  $1318 = call $351 with $1317 $315 $1316 ($174 is responsible)
  $1319 = call $1083 with $1315 ($169 is responsible)
  $1320 = call $351 with $1319 $304 $1316 ($170 is responsible)
  # Core:result:flatMap:19
  $1321 = { $1322 (+ responsible $1323) ->
    $1324 = call $1315 with $1322 ($171 is responsible)
  }
  $1325 = call $1108 with $1314 ($188 is responsible)
  $1326 = call $351 with $1325 $315 $173 ($190 is responsible)
  $1327 = call $1083 with $1321 ($186 is responsible)
  $1328 = call $351 with $1327 $304 $173 ($187 is responsible)
  # Core:result:mapOr:20
  $1329 = { $1330 (+ responsible $1331) ->
    $1332 = $1314
  }
  $1333 = call $1215 with $1314 $1321 $1329 ($189 is responsible)
}
# Core:result:map
$1334 = { $1335 $1336 (+ responsible $1337) ->
  $1338 = call $1108 with $1335 ($183 is responsible)
  $1339 = call $351 with $1338 $315 $1337 ($185 is responsible)
  $1340 = call $1083 with $1336 ($180 is responsible)
  $1341 = call $351 with $1340 $304 $1337 ($181 is responsible)
  # Core:result:map:19
  $1342 = { $1343 (+ responsible $1344) ->
    $1345 = call $1336 with $1343 ($182 is responsible)
    $1346 = Ok $1345
  }
  $1347 = call $1313 with $1335 $1342 ($184 is responsible)
}
# Core:result:unwrapOrElse:7
$1348 = { $1349 (+ responsible $1350) ->
  $1351 = $1349
}
# Core:result:unwrapOr
$1352 = { $1353 $1354 (+ responsible $1355) ->
  $1356 = call $1108 with $1353 ($207 is responsible)
  $1357 = call $351 with $1356 $315 $1355 ($208 is responsible)
  # Core:result:unwrapOr:7
  $1358 = { (responsible $1359) ->
    $1360 = $1354
  }
  $1361 = call $1108 with $1353 ($210 is responsible)
  $1362 = call $351 with $1361 $315 $209 ($211 is responsible)
  # Core:result:unwrapOrElse:8
  $1363 = { $1364 (+ responsible $1365) ->
    $1366 = call $624 with $1358 ($212 is responsible)
  }
  $1367 = call $1215 with $1353 $1348 $1363 ($213 is responsible)
}
# Core:list:isEmpty
$1368 = { $1369 (+ responsible $1370) ->
  $1371 = call $233 with $1369 ($48 is responsible)
  $1372 = call $218 with $1371 $245 ($1 is responsible)
  $1373 = call $351 with $1372 $314 $1370 ($154 is responsible)
  $1374 = call $233 with $1369 ($46 is responsible)
  $1375 = call $218 with $1374 $245 ($47 is responsible)
  $1376 = call $351 with $1375 $321 $155 ($35 is responsible)
  $1377 = call $225 with $1369 ($34 is responsible)
  $1378 = call $218 with $1377 $258 ($1 is responsible)
}
$1379 = Error $267
# Core:list:lastIndex:9
$1380 = { (responsible $1381) ->
  $1382 = $1379
}
# Core:list:lastIndex
$1383 = { $1384 (+ responsible $1385) ->
  $1386 = call $233 with $1384 ($48 is responsible)
  $1387 = call $218 with $1386 $245 ($1 is responsible)
  $1388 = call $351 with $1387 $314 $1385 ($167 is responsible)
  $1389 = call $1368 with $1384 ($168 is responsible)
  # Core:list:lastIndex:10
  $1390 = { (responsible $1391) ->
    $1392 = call $233 with $1384 ($46 is responsible)
    $1393 = call $218 with $1392 $245 ($47 is responsible)
    $1394 = call $351 with $1393 $321 $165 ($35 is responsible)
    $1395 = call $225 with $1384 ($34 is responsible)
    $1396 = call $223 with $1395 $259 ($22 is responsible)
    $1397 = Ok $1396
  }
  $1398 = call $485 with $1389 $1380 $1390 ($166 is responsible)
}
# Core:list:isValidIndex
$1399 = { $1400 $1401 (+ responsible $1402) ->
  $1403 = call $233 with $1400 ($48 is responsible)
  $1404 = call $218 with $1403 $245 ($1 is responsible)
  $1405 = call $351 with $1404 $314 $1402 ($164 is responsible)
  $1406 = call $233 with $1401 ($48 is responsible)
  $1407 = call $218 with $1406 $241 ($1 is responsible)
  $1408 = call $351 with $1407 $310 $1402 ($156 is responsible)
  $1409 = call $1368 with $1400 ($157 is responsible)
  # Core:list:isValidIndex:22
  $1410 = { (responsible $1411) ->
    $1412 = call $1071 with $1401 ($158 is responsible)
  }
  $1413 = call $485 with $1409 $379 $1410 ($159 is responsible)
  # Core:list:isValidIndex:32
  $1414 = { (responsible $1415) ->
    $1416 = call $1383 with $1400 ($160 is responsible)
    $1417 = call $1196 with $1416 ($161 is responsible)
    $1418 = call $1096 with $1401 $1417 ($162 is responsible)
  }
  $1419 = call $804 with $1413 $1414 ($163 is responsible)
}
# Core:iterable:generateWithState
$1420 = { $1421 $1422 (+ responsible $1423) ->
  $1424 = call $1083 with $1422 ($150 is responsible)
  $1425 = call $351 with $1424 $303 $1423 ($142 is responsible)
  # Core:iterable:generateWithState:14
  $1426 = { $1427 $1428 (+ responsible $1429) ->
    # Core:iterable:generateWithState:14:0
    $1430 = { (responsible $1431) ->
      $1432 = call $1422 with $1428 ($148 is responsible)
      # Core:iterable:generateWithState:14:0:11
      $1433 = { $1434 (+ responsible $1435) ->
        $1436 = call $233 with $1434 ($143 is responsible)
        $1437 = call $218 with $254 $1436 ($143 is responsible)
        # Core:iterable:generateWithState:14:0:11:1:equals:then
        $1438 = { (responsible $1439) ->
          $1440 = call $227 with $1434 $242 ($143 is responsible)
          # Core:iterable:generateWithState:14:0:11:1:hasKey:then
          $1441 = { (responsible $1442) ->
            $1443 = call $226 with $1434 $242 ($143 is responsible)
            $1444 = ($247, $1443)
          }
          # Core:iterable:generateWithState:14:0:11:1:hasKey:else
          $1445 = { (responsible $1446) ->
            $1447 = call $232 with $1434 ($143 is responsible)
            $1448 = call $231 with $282 $1447 ($143 is responsible)
            $1449 = call $231 with $1448 $290 ($143 is responsible)
            $1450 = ($248, $1449)
          }
          $1451 = call $220 with $1440 $1441 $1445 ($143 is responsible)
          $1452 = call $224 with $1451 $258 ($143 is responsible)
          $1453 = call $218 with $1452 $247 ($143 is responsible)
          # Core:iterable:generateWithState:14:0:11:1:isMatch:then
          $1454 = { (responsible $1455) ->
            $1456 = call $224 with $1451 $259 ($143 is responsible)
            $1457 = call $227 with $1434 $252 ($143 is responsible)
            # Core:iterable:generateWithState:14:0:11:1:hasKey:then
            $1458 = { (responsible $1459) ->
              $1460 = call $226 with $1434 $252 ($143 is responsible)
              $1461 = ($247, $1460)
            }
            # Core:iterable:generateWithState:14:0:11:1:hasKey:else
            $1462 = { (responsible $1463) ->
              $1464 = call $232 with $1434 ($143 is responsible)
              $1465 = call $231 with $285 $1464 ($143 is responsible)
              $1466 = call $231 with $1465 $290 ($143 is responsible)
              $1467 = ($248, $1466)
            }
            $1468 = call $220 with $1457 $1458 $1462 ($143 is responsible)
            $1469 = call $224 with $1468 $258 ($143 is responsible)
            $1470 = call $218 with $1469 $247 ($143 is responsible)
            # Core:iterable:generateWithState:14:0:11:1:isMatch:then
            $1471 = { (responsible $1472) ->
              $1473 = call $224 with $1468 $259 ($143 is responsible)
              $1474 = ($247, $1456, $1473)
            }
            # Core:iterable:generateWithState:14:0:11:1:isMatch:else
            $1475 = { (responsible $1476) ->
              $1477 = $1468
            }
            $1478 = call $220 with $1470 $1471 $1475 ($143 is responsible)
          }
          # Core:iterable:generateWithState:14:0:11:1:isMatch:else
          $1479 = { (responsible $1480) ->
            $1481 = $1451
          }
          $1482 = call $220 with $1453 $1454 $1479 ($143 is responsible)
        }
        # Core:iterable:generateWithState:14:0:11:1:equals:else
        $1483 = { (responsible $1484) ->
          $1485 = call $232 with $1436 ($143 is responsible)
          $1486 = call $231 with $275 $1485 ($143 is responsible)
          $1487 = call $231 with $1486 $290 ($143 is responsible)
          $1488 = ($248, $1487)
        }
        $1489 = call $220 with $1437 $1438 $1483 ($143 is responsible)
        $1490 = call $224 with $1489 $258 ($143 is responsible)
        $1491 = call $218 with $1490 $247 ($143 is responsible)
        # Core:iterable:generateWithState:14:0:11:1:isMatch:else
        $1492 = { (responsible $1493) ->
          $1494 = call $224 with $1489 $259 ($143 is responsible)
          $1495 = panicking because $1494 ($143 is at fault)
        }
        $1496 = call $220 with $1491 $348 $1492 ($143 is responsible)
        $1497 = call $224 with $1489 $259 ($145 is responsible)
        $1498 = call $224 with $1489 $260 ($146 is responsible)
        $1499 = call $1427 with $1498 ($144 is responsible)
        $1500 = [$251: $1499, $242: $1497]
      }
      $1501 = call $1334 with $1432 $1433 ($147 is responsible)
    }
  }
  $1502 = call $1009 with $1426 ($87 is responsible)
  $1503 = call $351 with $1502 $287 $149 ($83 is responsible)
  # Core:controlFlow:recursive:18
  $1504 = { $1505 $1506 (+ responsible $1507) ->
    # Core:controlFlow:recursive:18:0
    $1508 = { $1509 (+ responsible $1510) ->
      $1511 = call $1505 with $1505 $1509 ($84 is responsible)
    }
    $1512 = call $1426 with $1508 $1506 ($85 is responsible)
  }
  $1513 = call $1504 with $1504 $1421 ($86 is responsible)
}
<<<<<<< HEAD
$1514 = Error $234
# Core:iterable:generate:50:5
$1515 = { (responsible $1516) ->
  $1517 = $1514
=======
$1520 = Error $238
# Core:iterable:fromList:18:15, Core:iterable:generate:50:5, Core:iterable:takeWhile:2:11:8, Core:iterable:windowed:67:30
$1521 = { (responsible $1522) ->
  $1523 = $1520
>>>>>>> 04217dd1
}
# Core:iterable:88
$1518 = { $1519 $1520 $1521 $1522 (+ responsible $1523) ->
  $1524 = call $611 with $1520 ($151 is responsible)
  $1525 = call $351 with $1524 $313 $123 ($153 is responsible)
  $1526 = call $624 with $1520 ($152 is responsible)
  # Core:iterable:88:11
  $1527 = { $1528 (+ responsible $1529) ->
    $1530 = call $233 with $1528 ($117 is responsible)
    $1531 = call $218 with $254 $1530 ($117 is responsible)
    # Core:iterable:88:11:1:equals:then
    $1532 = { (responsible $1533) ->
      $1534 = call $227 with $1528 $242 ($117 is responsible)
      # Core:iterable:88:11:1:hasKey:then
      $1535 = { (responsible $1536) ->
        $1537 = call $226 with $1528 $242 ($117 is responsible)
        $1538 = ($247, $1537)
      }
      # Core:iterable:88:11:1:hasKey:else
      $1539 = { (responsible $1540) ->
        $1541 = call $232 with $1528 ($117 is responsible)
        $1542 = call $231 with $282 $1541 ($117 is responsible)
        $1543 = call $231 with $1542 $290 ($117 is responsible)
        $1544 = ($248, $1543)
      }
      $1545 = call $220 with $1534 $1535 $1539 ($117 is responsible)
      $1546 = call $224 with $1545 $258 ($117 is responsible)
      $1547 = call $218 with $1546 $247 ($117 is responsible)
      # Core:iterable:88:11:1:isMatch:then
      $1548 = { (responsible $1549) ->
        $1550 = call $224 with $1545 $259 ($117 is responsible)
        $1551 = call $227 with $1528 $251 ($117 is responsible)
        # Core:iterable:88:11:1:hasKey:then
        $1552 = { (responsible $1553) ->
          $1554 = call $226 with $1528 $251 ($117 is responsible)
          $1555 = ($247, $1554)
        }
        # Core:iterable:88:11:1:hasKey:else
        $1556 = { (responsible $1557) ->
          $1558 = call $232 with $1528 ($117 is responsible)
          $1559 = call $231 with $284 $1558 ($117 is responsible)
          $1560 = call $231 with $1559 $290 ($117 is responsible)
          $1561 = ($248, $1560)
        }
        $1562 = call $220 with $1551 $1552 $1556 ($117 is responsible)
        $1563 = call $224 with $1562 $258 ($117 is responsible)
        $1564 = call $218 with $1563 $247 ($117 is responsible)
        # Core:iterable:88:11:1:isMatch:then
        $1565 = { (responsible $1566) ->
          $1567 = call $224 with $1562 $259 ($117 is responsible)
          $1568 = ($247, $1550, $1567)
        }
        # Core:iterable:88:11:1:isMatch:else
        $1569 = { (responsible $1570) ->
          $1571 = $1562
        }
        $1572 = call $220 with $1564 $1565 $1569 ($117 is responsible)
      }
      # Core:iterable:88:11:1:isMatch:else
      $1573 = { (responsible $1574) ->
        $1575 = $1545
      }
      $1576 = call $220 with $1547 $1548 $1573 ($117 is responsible)
    }
    # Core:iterable:88:11:1:equals:else
    $1577 = { (responsible $1578) ->
      $1579 = call $232 with $1530 ($117 is responsible)
      $1580 = call $231 with $275 $1579 ($117 is responsible)
      $1581 = call $231 with $1580 $290 ($117 is responsible)
      $1582 = ($248, $1581)
    }
    $1583 = call $220 with $1531 $1532 $1577 ($117 is responsible)
    $1584 = call $224 with $1583 $258 ($117 is responsible)
    $1585 = call $218 with $1584 $247 ($117 is responsible)
    # Core:iterable:88:11:1:isMatch:else
    $1586 = { (responsible $1587) ->
      $1588 = call $224 with $1583 $259 ($117 is responsible)
      $1589 = panicking because $1588 ($117 is at fault)
    }
    $1590 = call $220 with $1585 $348 $1586 ($117 is responsible)
    $1591 = call $224 with $1583 $259 ($120 is responsible)
    $1592 = call $224 with $1583 $260 ($121 is responsible)
    $1593 = call $1522 with $1521 $1591 ($119 is responsible)
    $1594 = call $1519 with $1519 $1592 $1593 $1522 ($118 is responsible)
  }
  $1595 = call $1334 with $1526 $1527 ($122 is responsible)
  $1596 = call $1352 with $1595 $1521 ($124 is responsible)
}
# Core:iterable:forEach
$1597 = { $1598 $1599 (+ responsible $1600) ->
  $1601 = call $611 with $1598 ($151 is responsible)
  $1602 = call $351 with $1601 $313 $1600 ($133 is responsible)
  $1603 = call $1083 with $1599 ($129 is responsible)
  $1604 = call $351 with $1603 $301 $1600 ($130 is responsible)
  # Core:iterable:forEach:20
  $1605 = { $1606 $1607 (+ responsible $1608) ->
    $1609 = call $1599 with $1607 ($131 is responsible)
    $1610 = $249
  }
  $1611 = call $611 with $1598 ($151 is responsible)
  $1612 = call $351 with $1611 $313 $132 ($128 is responsible)
  $1613 = call $1009 with $1605 ($125 is responsible)
  $1614 = call $351 with $1613 $305 $132 ($126 is responsible)
  $1615 = call $1518 with $1518 $1598 $249 $1605 ($127 is responsible)
}
# Core:iterable:fromList:18
$1616 = { $1617 (+ responsible $1618) ->
  $1619 = call $233 with $1617 ($134 is responsible)
  $1620 = call $218 with $254 $1619 ($134 is responsible)
  # Core:iterable:fromList:18:1:equals:then
  $1621 = { (responsible $1622) ->
    $1623 = call $227 with $1617 $243 ($134 is responsible)
    # Core:iterable:fromList:18:1:hasKey:then
    $1624 = { (responsible $1625) ->
      $1626 = call $226 with $1617 $243 ($134 is responsible)
      $1627 = ($247, $1626)
    }
    # Core:iterable:fromList:18:1:hasKey:else
    $1628 = { (responsible $1629) ->
      $1630 = call $232 with $1617 ($134 is responsible)
      $1631 = call $231 with $283 $1630 ($134 is responsible)
      $1632 = call $231 with $1631 $290 ($134 is responsible)
      $1633 = ($248, $1632)
    }
    $1634 = call $220 with $1623 $1624 $1628 ($134 is responsible)
    $1635 = call $224 with $1634 $258 ($134 is responsible)
    $1636 = call $218 with $1635 $247 ($134 is responsible)
    # Core:iterable:fromList:18:1:isMatch:then
    $1637 = { (responsible $1638) ->
      $1639 = call $224 with $1634 $259 ($134 is responsible)
      $1640 = call $227 with $1617 $240 ($134 is responsible)
      # Core:iterable:fromList:18:1:hasKey:then
      $1641 = { (responsible $1642) ->
        $1643 = call $226 with $1617 $240 ($134 is responsible)
        $1644 = ($247, $1643)
      }
      # Core:iterable:fromList:18:1:hasKey:else
      $1645 = { (responsible $1646) ->
        $1647 = call $232 with $1617 ($134 is responsible)
        $1648 = call $231 with $281 $1647 ($134 is responsible)
        $1649 = call $231 with $1648 $290 ($134 is responsible)
        $1650 = ($248, $1649)
      }
      $1651 = call $220 with $1640 $1641 $1645 ($134 is responsible)
      $1652 = call $224 with $1651 $258 ($134 is responsible)
      $1653 = call $218 with $1652 $247 ($134 is responsible)
      # Core:iterable:fromList:18:1:isMatch:then
      $1654 = { (responsible $1655) ->
        $1656 = call $224 with $1651 $259 ($134 is responsible)
        $1657 = ($247, $1639, $1656)
      }
      # Core:iterable:fromList:18:1:isMatch:else
      $1658 = { (responsible $1659) ->
        $1660 = $1651
      }
      $1661 = call $220 with $1653 $1654 $1658 ($134 is responsible)
    }
    # Core:iterable:fromList:18:1:isMatch:else
    $1662 = { (responsible $1663) ->
      $1664 = $1634
    }
    $1665 = call $220 with $1636 $1637 $1662 ($134 is responsible)
  }
  # Core:iterable:fromList:18:1:equals:else
  $1666 = { (responsible $1667) ->
    $1668 = call $232 with $1619 ($134 is responsible)
    $1669 = call $231 with $275 $1668 ($134 is responsible)
    $1670 = call $231 with $1669 $290 ($134 is responsible)
    $1671 = ($248, $1670)
  }
  $1672 = call $220 with $1620 $1621 $1666 ($134 is responsible)
  $1673 = call $224 with $1672 $258 ($134 is responsible)
  $1674 = call $218 with $1673 $247 ($134 is responsible)
  # Core:iterable:fromList:18:1:isMatch:else
  $1675 = { (responsible $1676) ->
    $1677 = call $224 with $1672 $259 ($134 is responsible)
    $1678 = panicking because $1677 ($134 is at fault)
  }
  $1679 = call $220 with $1674 $348 $1675 ($134 is responsible)
  $1680 = call $224 with $1672 $259 ($140 is responsible)
  $1681 = call $224 with $1672 $260 ($139 is responsible)
  $1682 = call $1399 with $1680 $1681 ($135 is responsible)
  # Core:iterable:fromList:18:14
  $1683 = { (responsible $1684) ->
    $1685 = call $591 with $1680 $1681 ($136 is responsible)
    $1686 = call $233 with $1681 ($46 is responsible)
    $1687 = call $218 with $1686 $241 ($47 is responsible)
    $1688 = call $351 with $1687 $291 $137 ($18 is responsible)
    $1689 = call $221 with $1681 $259 ($17 is responsible)
    $1690 = [$240: $1689, $243: $1680]
    $1691 = [$242: $1685, $252: $1690]
    $1692 = Ok $1691
  }
  $1693 = call $485 with $1682 $1683 $1515 ($138 is responsible)
}
$1694 = ($279, $331, $335, $335, $338, $263, $261, $343, $338, $339, $335, $330, $262, $261, $286, $333, $334, $340, $261, $334, $340, $261, $340, $338, $336, $331, $261, $335, $338, $337, $332, $261, $341, $331, $344, $341, $264, $261, $266, $335, $328, $261, $329, $335, $328, $261, $329, $335, $342, $329, $264)
$1695 = [$240: $258, $243: $1694]
# Examples:iterable:22
$1696 = { $1697 (+ responsible $1698) ->
  # Examples:iterable:22:print
  $1699 = { $1700 (+ responsible $1701) ->
    $1702 = call $233 with $1697 ($46 is responsible)
    $1703 = call $218 with $1702 $254 ($47 is responsible)
    $1704 = call $351 with $1703 $322 $215 ($39 is responsible)
    $1705 = call $227 with $1697 $253 ($36 is responsible)
    $1706 = call $351 with $1705 $323 $215 ($37 is responsible)
    $1707 = call $226 with $1697 $253 ($38 is responsible)
    $1708 = call $1707 with $1700 ($216 is responsible)
  }
  $1709 = call $1420 with $1695 $1616 ($141 is responsible)
  $1710 = call $1597 with $1709 $1699 ($214 is responsible)
}
$1711 = [$246: $1696]<|MERGE_RESOLUTION|>--- conflicted
+++ resolved
@@ -6,7 +6,6 @@
 # • Include tracing of calls? No
 # • Include tracing of evaluated expressions? No
 
-<<<<<<< HEAD
 $1 = Builtins::equals:6
 $2 = Builtins::functionRun:11
 $3 = Builtins::functionRun:16
@@ -351,372 +350,13 @@
 $342 = "u"
 $343 = "w"
 $344 = "x"
-# anonymous:$generated::needs:isConditionTrue:then
+# Builtins::ifElse:1:case-0:matched, Builtins::isLessThanOrEqualTo:19:case-0:matched, Builtins::isNonNegative:13:case-0:matched, Builtins::not:1:case-1:matched, Core:bool:is:1:case-0:matched, Core:bool:lazyOr:18:case-0:matched, Core:bool:not:6:case-1:matched, anonymous:$generated::needs:isConditionTrue:then
 $345 = { (responsible $346) ->
   $347 = $257
 }
-# anonymous:$generated::needs:isConditionBool:then
+# Core::20:isMatch:then, Core::31:isMatch:then, Core::42:isMatch:then, Core::108:isMatch:then, Core::163:isMatch:then, Core::174:isMatch:then, Core:bool:9:isMatch:then, Core:check:20:isMatch:then, Core:controlFlow:if:27, Core:controlFlow:31:isMatch:then, Core:controlFlow:53:isMatch:then, Core:fixedDecimal:add:14:isMatch:then, Core:fixedDecimal:compareTo:14:isMatch:then, Core:fixedDecimal:divideTruncating:37:isMatch:then, Core:fixedDecimal:divideTruncatingAtScale:42:isMatch:then, Core:fixedDecimal:subtract:14:isMatch:then, Core:fixedDecimal:20:isMatch:then, Core:fixedDecimal:31:isMatch:then, Core:fixedDecimal:42:isMatch:then, Core:fixedDecimal:53:isMatch:then, Core:fixedDecimal:108:isMatch:then, Core:function:20:isMatch:then, Core:int:pow:21:1:isMatch:then, Core:int:31:isMatch:then, Core:int:42:isMatch:then, Core:int:53:isMatch:then, Core:iterable:fromList:18:1:isMatch:then, Core:iterable:generateWithState:14:0:11:1:isMatch:then, Core:iterable:map:19:11:1:isMatch:then, Core:iterable:reduceLeft:38:1:isMatch:then, Core:iterable:take:33:1:isMatch:then, Core:iterable:takeWhile:2:11:1:isMatch:then, Core:iterable:withIndex:11:1:isMatch:then, Core:iterable:withIndex:11:14:1:isMatch:then, Core:iterable:20:isMatch:then, Core:iterable:31:isMatch:then, Core:iterable:88:11:1:isMatch:then, Core:iterable:91:2:11:1:isMatch:then, Core:iterable:94:6:21, Core:list:generate:60:1:isMatch:then, Core:list:31:isMatch:then, Core:list:42:isMatch:then, Core:result:20:isMatch:then, Core:result:31:isMatch:then, Core:struct:20:isMatch:then, Core:tag:31:isMatch:then, Core:text:31:isMatch:then, Core:text:42:isMatch:then, Core:type:20:isMatch:then, Examples:iterable:split:9:29, Examples:iterable:20:isMatch:then, anonymous:$generated::needs:condition:then, anonymous:$generated::needs:isConditionBool:then, anonymous:$generated::needs:isReasonText:then
 $348 = { (responsible $349) ->
   $350 = $249
-=======
-$1 = Builtins::channelSend:12
-$2 = Builtins::channelSend:5
-$3 = Builtins::equals:6
-$4 = Builtins::functionRun:11
-$5 = Builtins::functionRun:16
-$6 = Builtins::functionRun:22
-$7 = Builtins::functionRun:5
-$8 = Builtins::getArgumentCount:11
-$9 = Builtins::getArgumentCount:5
-$10 = Builtins::ifElse:1
-$11 = Builtins::ifElse:12
-$12 = Builtins::ifElse:15
-$13 = Builtins::ifElse:20
-$14 = Builtins::ifElse:26
-$15 = Builtins::ifElse:29
-$16 = Builtins::ifElse:34
-$17 = Builtins::ifElse:42
-$18 = Builtins::ifElse:6
-$19 = Builtins::intAdd:18
-$20 = Builtins::intAdd:5
-$21 = Builtins::intCompareTo:11
-$22 = Builtins::intCompareTo:18
-$23 = Builtins::intCompareTo:5
-$24 = Builtins::intSubtract:18
-$25 = Builtins::isNonNegative:12
-$26 = Builtins::isNonNegative:13
-$27 = Builtins::isNonNegative:5
-$28 = Builtins::listGet:11
-$29 = Builtins::listGet:14
-$30 = Builtins::listGet:16
-$31 = Builtins::listGet:24
-$32 = Builtins::listGet:25
-$33 = Builtins::listGet:30
-$34 = Builtins::listGet:37
-$35 = Builtins::listGet:5
-$36 = Builtins::listLength:11
-$37 = Builtins::listLength:5
-$38 = Builtins::structGet:12
-$39 = Builtins::structGet:14
-$40 = Builtins::structGet:21
-$41 = Builtins::structGet:5
-$42 = Builtins::tagGetValue:11
-$43 = Builtins::tagGetValue:13
-$44 = Builtins::tagGetValue:19
-$45 = Builtins::tagGetValue:5
-$46 = Builtins::tagWithoutValue:11
-$47 = Builtins::tagWithoutValue:5
-$48 = Builtins::typeIs:19
-$49 = Builtins::typeIs:25
-$50 = Builtins::typeOf:5
-$51 = Core:bool:implies:12
-$52 = Core:bool:implies:15
-$53 = Core:bool:implies:2
-$54 = Core:bool:implies:4
-$55 = Core:bool:implies:7
-$56 = Core:bool:implies:9
-$57 = Core:bool:is:1
-$58 = Core:bool:lazyAnd:14
-$59 = Core:bool:lazyAnd:16
-$60 = Core:bool:lazyAnd:18
-$61 = Core:bool:lazyAnd:18:14
-$62 = Core:bool:lazyAnd:18:22
-$63 = Core:bool:lazyAnd:18:9
-$64 = Core:bool:lazyAnd:2
-$65 = Core:bool:lazyAnd:4
-$66 = Core:bool:lazyOr:14
-$67 = Core:bool:lazyOr:16
-$68 = Core:bool:lazyOr:18
-$69 = Core:bool:lazyOr:18:10
-$70 = Core:bool:lazyOr:18:15
-$71 = Core:bool:lazyOr:18:23
-$72 = Core:bool:lazyOr:2
-$73 = Core:bool:lazyOr:4
-$74 = Core:bool:not:2
-$75 = Core:bool:not:4
-$76 = Core:bool:not:6
-$77 = Core:bool:or:13
-$78 = Core:bool:or:2
-$79 = Core:bool:or:4
-$80 = Core:bool:or:7
-$81 = Core:bool:or:9
-$82 = Core:check:check:11
-$83 = Core:check:check:20
-$84 = Core:check:check:9
-$85 = Core:controlFlow:recursive:17
-$86 = Core:controlFlow:recursive:18:0:3
-$87 = Core:controlFlow:recursive:18:6
-$88 = Core:controlFlow:recursive:24
-$89 = Core:controlFlow:recursive:9
-$90 = Core:function:is0:11:3
-$91 = Core:function:is0:13
-$92 = Core:function:is1:11:3
-$93 = Core:function:is1:13
-$94 = Core:function:is2:11:3
-$95 = Core:function:is2:13
-$96 = Core:function:run:14
-$97 = Core:function:run:2
-$98 = Core:function:run:4
-$99 = Core:int:compareTo:20
-$100 = Core:int:compareTo:4
-$101 = Core:int:compareTo:40
-$102 = Core:int:compareTo:41
-$103 = Core:int:compareTo:9
-$104 = Core:int:isGreaterThan:13
-$105 = Core:int:isGreaterThan:4
-$106 = Core:int:isGreaterThan:9
-$107 = Core:int:isLessThan:13
-$108 = Core:int:isLessThan:4
-$109 = Core:int:isLessThan:9
-$110 = Core:int:isLessThanOrEqualTo:13
-$111 = Core:int:isLessThanOrEqualTo:22
-$112 = Core:int:isLessThanOrEqualTo:4
-$113 = Core:int:isLessThanOrEqualTo:9
-$114 = Core:int:isNegative:4
-$115 = Core:int:isNegative:8
-$116 = Core:int:isNonNegative:16
-$117 = Core:int:isNonNegative:4
-$118 = Core:int:isNonNegative:7
-$119 = Core:iterable:88:11:1
-$120 = Core:iterable:88:11:14
-$121 = Core:iterable:88:11:6
-$122 = Core:iterable:88:11:item
-$123 = Core:iterable:88:11:rest
-$124 = Core:iterable:88:12
-$125 = Core:iterable:88:2
-$126 = Core:iterable:88:22
-$127 = Core:iterable:foldLeft:14
-$128 = Core:iterable:foldLeft:16
-$129 = Core:iterable:foldLeft:22
-$130 = Core:iterable:foldLeft:4
-$131 = Core:iterable:forEach:14
-$132 = Core:iterable:forEach:16
-$133 = Core:iterable:forEach:20:2
-$134 = Core:iterable:forEach:21
-$135 = Core:iterable:forEach:4
-$136 = Core:iterable:fromList:18:1
-$137 = Core:iterable:fromList:18:13
-$138 = Core:iterable:fromList:18:14:12
-$139 = Core:iterable:fromList:18:14:27
-$140 = Core:iterable:fromList:18:16
-$141 = Core:iterable:fromList:18:index
-$142 = Core:iterable:fromList:18:l
-$143 = Core:iterable:fromList:19
-$144 = Core:iterable:generateWithState:11
-$145 = Core:iterable:generateWithState:14:0:11:1
-$146 = Core:iterable:generateWithState:14:0:11:8
-$147 = Core:iterable:generateWithState:14:0:11:item
-$148 = Core:iterable:generateWithState:14:0:11:state
-$149 = Core:iterable:generateWithState:14:0:12
-$150 = Core:iterable:generateWithState:14:0:2
-$151 = Core:iterable:generateWithState:15
-$152 = Core:iterable:generateWithState:9
-$153 = Core:iterable:is:9
-$154 = Core:iterable:next:14
-$155 = Core:iterable:next:4
-$156 = Core:list:isEmpty:4
-$157 = Core:list:isEmpty:8
-$158 = Core:list:isValidIndex:16
-$159 = Core:list:isValidIndex:20
-$160 = Core:list:isValidIndex:22:9
-$161 = Core:list:isValidIndex:23
-$162 = Core:list:isValidIndex:32:11
-$163 = Core:list:isValidIndex:32:20
-$164 = Core:list:isValidIndex:32:21
-$165 = Core:list:isValidIndex:33
-$166 = Core:list:isValidIndex:4
-$167 = Core:list:lastIndex:10:3
-$168 = Core:list:lastIndex:11
-$169 = Core:list:lastIndex:4
-$170 = Core:list:lastIndex:8
-$171 = Core:result:flatMap:14
-$172 = Core:result:flatMap:16
-$173 = Core:result:flatMap:19:2
-$174 = Core:result:flatMap:2
-$175 = Core:result:flatMap:21
-$176 = Core:result:flatMap:4
-$177 = Core:result:is:1
-$178 = Core:result:is:1:_
-$179 = Core:result:isOk:14
-$180 = Core:result:isOk:2
-$181 = Core:result:isOk:4
-$182 = Core:result:map:14
-$183 = Core:result:map:16
-$184 = Core:result:map:19:3
-$185 = Core:result:map:2
-$186 = Core:result:map:20
-$187 = Core:result:map:4
-$188 = Core:result:mapOr:14
-$189 = Core:result:mapOr:16
-$190 = Core:result:mapOr:2
-$191 = Core:result:mapOr:21
-$192 = Core:result:mapOr:4
-$193 = Core:result:mapOrElse:14
-$194 = Core:result:mapOrElse:16
-$195 = Core:result:mapOrElse:2
-$196 = Core:result:mapOrElse:26
-$197 = Core:result:mapOrElse:28
-$198 = Core:result:mapOrElse:30
-$199 = Core:result:mapOrElse:30:2
-$200 = Core:result:mapOrElse:30:5
-$201 = Core:result:mapOrElse:30:value
-$202 = Core:result:mapOrElse:30:value#1
-$203 = Core:result:mapOrElse:4
-$204 = Core:result:unwrap:19
-$205 = Core:result:unwrap:2
-$206 = Core:result:unwrap:4
-$207 = Core:result:unwrap:7
-$208 = Core:result:unwrap:9
-$209 = Core:result:unwrapOr:2
-$210 = Core:result:unwrapOr:4
-$211 = Core:result:unwrapOr:8
-$212 = Core:result:unwrapOrElse:2
-$213 = Core:result:unwrapOrElse:4
-$214 = Core:result:unwrapOrElse:8:9
-$215 = Core:result:unwrapOrElse:9
-$216 = Examples:iterable:22:0:15
-$217 = Examples:iterable:22:0:17
-$218 = Examples:iterable:22:38:2
-$219 = Examples:iterable:22:39
-$220 = anonymous:$generated::needs
-$221 = builtinChannelSend
-$222 = builtinEquals
-$223 = builtinGetArgumentCount
-$224 = builtinIfElse
-$225 = builtinIntAdd
-$226 = builtinIntCompareTo
-$227 = builtinIntSubtract
-$228 = builtinListGet
-$229 = builtinListLength
-$230 = builtinStructGet
-$231 = builtinStructHasKey
-$232 = builtinTagGetValue
-$233 = builtinTagHasValue
-$234 = builtinTagWithoutValue
-$235 = builtinTextConcatenate
-$236 = builtinToDebugText
-$237 = builtinTypeOf
-$238 = Empty
-$239 = Equal
-$240 = Error
-$241 = False
-$242 = Function
-$243 = Greater
-$244 = Index
-$245 = Int
-$246 = Item
-$247 = L
-$248 = Less
-$249 = List
-$250 = Main
-$251 = Match
-$252 = NoMatch
-$253 = Nothing
-$254 = Ok
-$255 = Rest
-$256 = SendPort
-$257 = State
-$258 = Stdout
-$259 = Struct
-$260 = Tag
-$261 = Text
-$262 = True
-$263 = 0
-$264 = 1
-$265 = 2
-$266 = " "
-$267 = "!"
-$268 = ","
-$269 = "."
-$270 = "A check didn't succeed."
-$271 = "B"
-$272 = "Can't get the last index of an empty list."
-$273 = "Expected Equal, got "
-$274 = "Expected Error, got "
-$275 = "Expected False, got "
-$276 = "Expected Greater, got "
-$277 = "Expected Less, got "
-$278 = "Expected Ok, got "
-$279 = "Expected True, got "
-$280 = "Expected a Struct, got `"
-$281 = "Expected a Tag, got `"
-$282 = "Expected tag to have a value, but it doesn't have any."
-$283 = "Expected tag to not have a value, but it has one: `"
-$284 = "H"
-$285 = "No case matched the given expression."
-$286 = "Struct doesn't contain key `Index`: `"
-$287 = "Struct doesn't contain key `Item`: `"
-$288 = "Struct doesn't contain key `L`: `"
-$289 = "Struct doesn't contain key `Rest`: `"
-$290 = "Struct doesn't contain key `State`: `"
-$291 = "T"
-$292 = "The `body` should take the recursive function and the argument."
-$293 = "The `condition` must be either `True` or `False`."
-$294 = "The `reason` must be a text."
-$295 = "`."
-$296 = "`a | typeIs Int` was not satisfied"
-$297 = "`b | typeIs Int` was not satisfied"
-$298 = "`b` didn't return a bool."
-$299 = "`bool.is condition` was not satisfied"
-$300 = "`conditionIsBool` was not satisfied"
-$301 = "`else | getArgumentCount | equals 0` was not satisfied"
-$302 = "`else | typeIs Function` was not satisfied"
-$303 = "`function | typeIs Function` was not satisfied"
-$304 = "`function | ✨.getArgumentCount | equals 0` was not satisfied"
-$305 = "`function.is0 b` was not satisfied"
-$306 = "`function.is1 action` was not satisfied"
-$307 = "`function.is1 errorMapper` was not satisfied"
-$308 = "`function.is1 mapper` was not satisfied"
-$309 = "`function.is1 okMapper` was not satisfied"
-$310 = "`function.is2 combine` was not satisfied"
-$311 = "`index | intCompareTo (list | ✨.listLength) | equals Less` was not satisfied"
-$312 = "`index | isNonNegative` was not satisfied"
-$313 = "`index | typeIs Int` was not satisfied"
-$314 = "`int | typeIs Int` was not satisfied"
-$315 = "`int.is index` was not satisfied"
-$316 = "`is a` was not satisfied"
-$317 = "`is b` was not satisfied"
-$318 = "`is iterable` was not satisfied"
-$319 = "`is list` was not satisfied"
-$320 = "`is result` was not satisfied"
-$321 = "`is valueA` was not satisfied"
-$322 = "`is valueB` was not satisfied"
-$323 = "`is value` was not satisfied"
-$324 = "`is0 body` was not satisfied"
-$325 = "`isOk result` was not satisfied"
-$326 = "`list | typeIs List` was not satisfied"
-$327 = "`sendPort | typeIs SendPort` was not satisfied"
-$328 = "`struct | typeIs Struct` was not satisfied"
-$329 = "`struct | ✨.structHasKey key` was not satisfied"
-$330 = "`tag | typeIs Tag` was not satisfied"
-$331 = "`tag | ✨.tagHasValue` was not satisfied"
-$332 = "`then | getArgumentCount | equals 0` was not satisfied"
-$333 = "`then | typeIs Function` was not satisfied"
-$334 = "a"
-$335 = "b"
-$336 = "d"
-$337 = "e"
-$338 = "g"
-$339 = "h"
-$340 = "i"
-$341 = "l"
-$342 = "m"
-$343 = "n"
-$344 = "o"
-$345 = "r"
-$346 = "s"
-$347 = "t"
-$348 = "u"
-$349 = "w"
-$350 = "x"
-# Builtins::ifElse:1:case-0:matched, Builtins::isLessThanOrEqualTo:19:case-0:matched, Builtins::isNonNegative:13:case-0:matched, Builtins::not:1:case-1:matched, Core:bool:is:1:case-0:matched, Core:bool:lazyOr:18:case-0:matched, Core:bool:not:6:case-1:matched, anonymous:$generated::needs:isConditionTrue:then
-$351 = { (responsible $352) ->
-  $353 = $262
-}
-# Core::31:isMatch:then, Core::42:isMatch:then, Core::53:isMatch:then, Core::64:isMatch:then, Core::141:isMatch:then, Core::196:isMatch:then, Core::207:isMatch:then, Core:bool:9:isMatch:then, Core:channel:31:isMatch:then, Core:channel:42:isMatch:then, Core:check:20:isMatch:then, Core:concurrency:42:isMatch:then, Core:controlFlow:if:27, Core:controlFlow:31:isMatch:then, Core:controlFlow:53:isMatch:then, Core:fixedDecimal:add:14:isMatch:then, Core:fixedDecimal:compareTo:14:isMatch:then, Core:fixedDecimal:divideTruncating:37:isMatch:then, Core:fixedDecimal:divideTruncatingAtScale:42:isMatch:then, Core:fixedDecimal:subtract:14:isMatch:then, Core:fixedDecimal:20:isMatch:then, Core:fixedDecimal:31:isMatch:then, Core:fixedDecimal:42:isMatch:then, Core:fixedDecimal:53:isMatch:then, Core:fixedDecimal:108:isMatch:then, Core:function:20:isMatch:then, Core:int:pow:21:1:isMatch:then, Core:int:31:isMatch:then, Core:int:42:isMatch:then, Core:int:53:isMatch:then, Core:iterable:fromList:18:1:isMatch:then, Core:iterable:generateWithState:14:0:11:1:isMatch:then, Core:iterable:map:19:11:1:isMatch:then, Core:iterable:reduceLeft:38:1:isMatch:then, Core:iterable:take:33:1:isMatch:then, Core:iterable:takeWhile:2:11:1:isMatch:then, Core:iterable:withIndex:11:1:isMatch:then, Core:iterable:withIndex:11:14:1:isMatch:then, Core:iterable:20:isMatch:then, Core:iterable:31:isMatch:then, Core:iterable:88:11:1:isMatch:then, Core:iterable:91:2:11:1:isMatch:then, Core:iterable:94:6:21, Core:list:generate:60:1:isMatch:then, Core:list:31:isMatch:then, Core:list:42:isMatch:then, Core:mutable:20:isMatch:then, Core:mutable:31:isMatch:then, Core:result:20:isMatch:then, Core:result:31:isMatch:then, Core:struct:20:isMatch:then, Core:tag:31:isMatch:then, Core:text:31:isMatch:then, Core:text:42:isMatch:then, Core:type:20:isMatch:then, Examples:iterable:split:9:29, Examples:iterable:20:isMatch:then, anonymous:$generated::needs:condition:then, anonymous:$generated::needs:isConditionBool:then, anonymous:$generated::needs:isReasonText:then
-$354 = { (responsible $355) ->
-  $356 = $253
->>>>>>> 04217dd1
 }
 # anonymous:$generated::needs
 $351 = { $352 $353 $354 (+ responsible $355) ->
@@ -744,25 +384,14 @@
   }
   $374 = call $220 with $352 $348 $371 ($217 is responsible)
 }
-<<<<<<< HEAD
 $375 = ($247,)
-# Builtins::not:1:equals:then
+# Builtins::ifElse:1:equals:then, Builtins::isLessThanOrEqualTo:19:equals:then, Builtins::isNonNegative:13:equals:then, Builtins::not:1:equals:then, Core:bool:is:1:equals:then, Core:bool:lazyAnd:18:equals:then, Core:bool:lazyOr:18:equals:then, Core:bool:not:6:equals:then, Core:int:pow:21:4:equals:then
 $376 = { (responsible $377) ->
   $378 = $375
 }
-# Builtins::not:1:case-0:matched
+# Builtins::isLessThanOrEqualTo:19:case-1:matched, Builtins::isNonNegative:13:case-1:matched, Builtins::not:1:case-0:matched, Core:bool:lazyAnd:18:case-1:matched, Core:bool:not:6:case-0:matched, Core:function:is0:12, Core:function:is1:12, Core:function:is2:12, Core:function:is3:12, Core:function:is4:12, Core:function:is5:12, Core:list:isValidIndex:21, Core:list:isValidInsertIndex:21
 $379 = { (responsible $380) ->
   $381 = $237
-=======
-$381 = ($251,)
-# Builtins::ifElse:1:equals:then, Builtins::isLessThanOrEqualTo:19:equals:then, Builtins::isNonNegative:13:equals:then, Builtins::not:1:equals:then, Core:bool:is:1:equals:then, Core:bool:lazyAnd:18:equals:then, Core:bool:lazyOr:18:equals:then, Core:bool:not:6:equals:then, Core:int:pow:21:4:equals:then, Core:mutable:inScope:13:18:17:equals:then
-$382 = { (responsible $383) ->
-  $384 = $381
-}
-# Builtins::isLessThanOrEqualTo:19:case-1:matched, Builtins::isNonNegative:13:case-1:matched, Builtins::not:1:case-0:matched, Core:bool:lazyAnd:18:case-1:matched, Core:bool:not:6:case-0:matched, Core:function:is0:12, Core:function:is1:12, Core:function:is2:12, Core:function:is3:12, Core:function:is4:12, Core:function:is5:12, Core:list:isValidIndex:21, Core:list:isValidInsertIndex:21
-$385 = { (responsible $386) ->
-  $387 = $241
->>>>>>> 04217dd1
 }
 # Builtins::isNonNegative
 $382 = { $383 (+ responsible $384) ->
@@ -2010,17 +1639,10 @@
   }
   $1513 = call $1504 with $1504 $1421 ($86 is responsible)
 }
-<<<<<<< HEAD
 $1514 = Error $234
-# Core:iterable:generate:50:5
+# Core:iterable:fromList:18:15, Core:iterable:generate:50:5, Core:iterable:takeWhile:2:11:8, Core:iterable:windowed:67:30
 $1515 = { (responsible $1516) ->
   $1517 = $1514
-=======
-$1520 = Error $238
-# Core:iterable:fromList:18:15, Core:iterable:generate:50:5, Core:iterable:takeWhile:2:11:8, Core:iterable:windowed:67:30
-$1521 = { (responsible $1522) ->
-  $1523 = $1520
->>>>>>> 04217dd1
 }
 # Core:iterable:88
 $1518 = { $1519 $1520 $1521 $1522 (+ responsible $1523) ->
@@ -2220,7 +1842,7 @@
 $1695 = [$240: $258, $243: $1694]
 # Examples:iterable:22
 $1696 = { $1697 (+ responsible $1698) ->
-  # Examples:iterable:22:print
+  # Examples:iterable:22:print, Examples:iterable:22:35
   $1699 = { $1700 (+ responsible $1701) ->
     $1702 = call $233 with $1697 ($46 is responsible)
     $1703 = call $218 with $1702 $254 ($47 is responsible)
