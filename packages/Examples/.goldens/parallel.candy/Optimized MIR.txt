--- conflicted
+++ resolved
@@ -170,11 +170,7 @@
   }
   $160 = call $64 with $138 $134 $157 ($58 is responsible)
 }
-<<<<<<< HEAD
-$159 = ($83,)
-=======
-$161 = ($83)
->>>>>>> 81fc3a64
+$161 = ($83,)
 # Builtins::not:1:equals:then
 $162 = { (responsible $163) ->
   $164 = $161
