--- conflicted
+++ resolved
@@ -6,7 +6,6 @@
 # • Include tracing of calls? No
 # • Include tracing of evaluated expressions? No
 
-<<<<<<< HEAD
 $1 = Builtins::structGet:12
 $2 = Builtins::structGet:14
 $3 = Builtins::structGet:21
@@ -33,53 +32,13 @@
 $24 = "The `reason` must be a text."
 $25 = "`struct | typeIs Struct` was not satisfied"
 $26 = "`struct | ✨.structHasKey key` was not satisfied"
-# anonymous:$generated::needs:isConditionTrue:then
+# Builtins::ifElse:1:case-0:matched, Builtins::isLessThanOrEqualTo:19:case-0:matched, Builtins::isNonNegative:13:case-0:matched, Builtins::not:1:case-1:matched, anonymous:$generated::needs:isConditionTrue:then
 $27 = { (responsible $28) ->
   $29 = $21
 }
-# anonymous:$generated::needs:isConditionBool:then
+# anonymous:$generated::needs:condition:then, anonymous:$generated::needs:isConditionBool:then, anonymous:$generated::needs:isReasonText:then
 $30 = { (responsible $31) ->
   $32 = $17
-=======
-$1 = Builtins::channelSend:12
-$2 = Builtins::channelSend:5
-$3 = Builtins::structGet:12
-$4 = Builtins::structGet:14
-$5 = Builtins::structGet:21
-$6 = Builtins::structGet:5
-$7 = Builtins::typeIs:19
-$8 = Builtins::typeIs:25
-$9 = Examples:helloWorld:11:23
-$10 = Examples:helloWorld:11:7
-$11 = anonymous:$generated::needs
-$12 = builtinChannelSend
-$13 = builtinEquals
-$14 = builtinIfElse
-$15 = builtinStructGet
-$16 = builtinStructHasKey
-$17 = builtinTypeOf
-$18 = False
-$19 = Main
-$20 = Nothing
-$21 = SendPort
-$22 = Stdout
-$23 = Struct
-$24 = Text
-$25 = True
-$26 = "Hello, world!"
-$27 = "The `condition` must be either `True` or `False`."
-$28 = "The `reason` must be a text."
-$29 = "`sendPort | typeIs SendPort` was not satisfied"
-$30 = "`struct | typeIs Struct` was not satisfied"
-$31 = "`struct | ✨.structHasKey key` was not satisfied"
-# Builtins::ifElse:1:case-0:matched, Builtins::isLessThanOrEqualTo:19:case-0:matched, Builtins::isNonNegative:13:case-0:matched, Builtins::not:1:case-1:matched, anonymous:$generated::needs:isConditionTrue:then
-$32 = { (responsible $33) ->
-  $34 = $25
-}
-# anonymous:$generated::needs:condition:then, anonymous:$generated::needs:isConditionBool:then, anonymous:$generated::needs:isReasonText:then
-$35 = { (responsible $36) ->
-  $37 = $20
->>>>>>> 04217dd1
 }
 # anonymous:$generated::needs
 $33 = { $34 $35 $36 (+ responsible $37) ->
