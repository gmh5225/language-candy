# Repeatedly asks you for a guess and tells you whether the secret number is
# higher or lower. Exits once you found the secret number.

<<<<<<< HEAD
[async, await, channel, equals, ifElse, int, result, run, text] = use "...Core"
=======
core = use "...Core"
async = core.async
await = core.await
channel = core.channel
equals = core.equals
ifElse = core.ifElse
int = core.int
loop = core.loop
result = core.result
run = core.function.run
text = core.text
>>>>>>> f7b36974

main := { environment ->
  print message =
    needs (text.is message)
    environment.stdout | channel.send message

  read = {
    response = channel.create 1
    environment.stdin | channel.send response.sendPort
    await response.receivePort
  }

  print "Welcome to the number guessing game!"

  correct = 42
  loop {
    print "What's your guess?"
    guess = run read | text.trim | int.parse
    
    guess | result.mapOrElse { guess ->
      ifElse (equals guess correct) {
        print "You did it!"
        Break
      } {
        print (ifElse (int.isLessThan correct guess) { "Lower!" } { "Higher!" })
        Continue
      }
    } { error ->
      print "Your guess must be a number."
      Continue
    }
  }
}<|MERGE_RESOLUTION|>--- conflicted
+++ resolved
@@ -1,21 +1,7 @@
 # Repeatedly asks you for a guess and tells you whether the secret number is
 # higher or lower. Exits once you found the secret number.
 
-<<<<<<< HEAD
-[async, await, channel, equals, ifElse, int, result, run, text] = use "...Core"
-=======
-core = use "...Core"
-async = core.async
-await = core.await
-channel = core.channel
-equals = core.equals
-ifElse = core.ifElse
-int = core.int
-loop = core.loop
-result = core.result
-run = core.function.run
-text = core.text
->>>>>>> f7b36974
+[async, await, channel, equals, ifElse, int, loop, result, run, text] = use "...Core"
 
 main := { environment ->
   print message =
