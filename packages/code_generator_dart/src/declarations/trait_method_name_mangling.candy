--- conflicted
+++ resolved
@@ -52,11 +52,7 @@
   isOrdered: Bool = true,
 ): String {
   mut let strings = inlineTypes.map<String>({ encodeInlineType(context, it) }).toList()
-<<<<<<< HEAD
-  if (!isOrdered) { strings = strings.unsafeSorted() }
-=======
   if (!isOrdered) { strings = (strings.unsafeSorted()) }
->>>>>>> a2545646
   (strings as Iterable<String>).join("")
 }
 fun encodeInlineType(
