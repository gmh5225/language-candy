import 'package:meta/meta.dart';
import 'package:characters/characters.dart';
import 'package:petitparser/petitparser.dart'
    hide ChoiceParserExtension, Token, SequenceParserExtension;

import '../source_span.dart';
import '../utils.dart';
import 'token.dart';

// ignore_for_file: non_constant_identifier_names

// ignore: avoid_classes_with_only_static_members
@immutable
class LexerGrammar {
  static void init() {
    if (_isInitialized) return;
    _isInitialized = true;

    _initDelimitedComment();
  }

  static bool _isInitialized = false;

  // SECTION: lexicalGeneral

  static final _DelimitedComment = undefined<void>();
  static Parser<void> get DelimitedComment => _DelimitedComment;
  static void _initDelimitedComment() {
    _DelimitedComment.set(string('/*') &
        (DelimitedComment | any()).starLazy(string('*/')).flatten() &
        string('*/'));
  }

  static final Parser<void> LineComment = string('//') &
      NL.neg().star().ignore() &
      (NL | endOfInput()).and().ignore();

  static final Parser<void> WS = (char(' ') |
          char('\t') |
          DelimitedComment.ignore() |
          LineComment.ignore())
      .plus()
      .ignore();
  static final Parser<void> NL =
      (char('\n') | char('\r') & char('\n').optional()).ignore();
  static final Parser<void> NLs =
      (NL | WS | DelimitedComment | LineComment).star();

  // SECTION: separatorsAndOperations

  static final Parser<void> SEMICOLON = char(';').ignore();

  static final DOT = _operator('.', OperatorTokenType.dot);
  static final COMMA = _operator(',', OperatorTokenType.comma);
  static final COLON = _operator(':', OperatorTokenType.colon);
  static final HASHTAG = _operator('#', OperatorTokenType.hashtag);
  static final QUOTE = _operator('"', OperatorTokenType.quote);
  static final EQUALS_GREATER =
      _operator('=>', OperatorTokenType.equalsGreater);

  static final LPAREN = _operator('(', OperatorTokenType.lparen);
  static final RPAREN = _operator(')', OperatorTokenType.rparen);
  static final LSQUARE = _operator('[', OperatorTokenType.lsquare);
  static final RSQUARE = _operator(']', OperatorTokenType.rsquare);
  static final LCURL = _operator('{', OperatorTokenType.lcurl);
  static final RCURL = _operator('}', OperatorTokenType.rcurl);
  static final LANGLE = _operator('<', OperatorTokenType.langle);
  static final RANGLE = _operator('>', OperatorTokenType.rangle);

  static final PLUS_PLUS = _operator('++', OperatorTokenType.plusPlus);
  static final MINUS_MINUS = _operator('--', OperatorTokenType.minusMinus);
  static final QUESTION = _operator('?', OperatorTokenType.question);
  static final EXCLAMATION = _operator('!', OperatorTokenType.exclamation);

  static final TILDE = _operator('~', OperatorTokenType.tilde);

  static final ASTERISK = _operator('*', OperatorTokenType.asterisk);
  static final SLASH = _operator('/', OperatorTokenType.slash);
  static final TILDE_SLASH = _operator('~/', OperatorTokenType.tildeSlash);
  static final PERCENT = _operator('%', OperatorTokenType.percent);

  static final PLUS = _operator('+', OperatorTokenType.plus);
  static final MINUS = _operator('-', OperatorTokenType.minus);

  static final LESS_LESS = _operator('<<', OperatorTokenType.lessLess);
  static final GREATER_GREATER =
      _operator('>>', OperatorTokenType.greaterGreater);
  static final GREATER_GREATER_GREATER =
      _operator('>>>', OperatorTokenType.greaterGreaterGreater);

  static final AMPERSAND = _operator('&', OperatorTokenType.ampersand);

  static final CARET = _operator('^', OperatorTokenType.caret);

  static final BAR = _operator('|', OperatorTokenType.bar);

  static final AS = _operator('as', OperatorTokenType.as);
  static final AS_SAFE = _operator('as?', OperatorTokenType.asSafe);

  static final DOT_DOT = _operator('..', OperatorTokenType.dotDot);
  static final DOT_DOT_EQUALS =
      _operator('..=', OperatorTokenType.dotDotEquals);

  static final IN = _operator('in', OperatorTokenType.in_);
  static final EXCLAMATION_IN =
      _operator('!in', OperatorTokenType.exclamationIn);
  static final IS = _operator('is', OperatorTokenType.is_);
  static final EXCLAMATION_IS =
      _operator('!is', OperatorTokenType.exclamationIs);

  static final LESS = _operator('<', OperatorTokenType.less);
  static final LESS_EQUAL = _operator('<=', OperatorTokenType.lessEquals);
  static final GREATER = _operator('>', OperatorTokenType.greater);
  static final GREATER_EQUAL = _operator('>=', OperatorTokenType.greaterEquals);

  static final EQUALS_EQUALS = _operator('==', OperatorTokenType.equalsEquals);
  static final EXCLAMATION_EQUALS =
      _operator('!=', OperatorTokenType.exclamationEquals);
  static final EQUALS_EQUALS_EQUALS =
      _operator('===', OperatorTokenType.equalsEqualsEquals);
  static final EXCLAMATION_EQUALS_EQUALS =
      _operator('!==', OperatorTokenType.exclamationEqualsEquals);

  static final AMPERSAND_AMPERSAND =
      _operator('&&', OperatorTokenType.ampersandAmpersand);

  static final BAR_BAR = _operator('||', OperatorTokenType.barBar);

  static final DASH_GREATER = _operator('->', OperatorTokenType.dashGreater);
  static final LESS_DASH = _operator('<-', OperatorTokenType.lessDash);

  static final DOT_DOT_DOT = _operator('...', OperatorTokenType.dotDotDot);

  static final EQUALS = _operator('=', OperatorTokenType.equals);
  static final ASTERISK_EQUALS =
      _operator('*=', OperatorTokenType.asteriskEquals);
  static final SLASH_EQUALS = _operator('/=', OperatorTokenType.slashEquals);
  static final TILDE_SLASH_EQUALS =
      _operator('~/=', OperatorTokenType.tildeSlashEquals);
  static final PERCENT_EQUALS =
      _operator('%=', OperatorTokenType.percentEquals);
  static final PLUS_EQUALS = _operator('+=', OperatorTokenType.plusEquals);
  static final MINUS_EQUALS = _operator('-=', OperatorTokenType.minusEquals);
  static final AMPERSAND_EQUALS =
      _operator('&=', OperatorTokenType.ampersandEquals);
  static final BAR_EQUALS = _operator('|=', OperatorTokenType.barEquals);
  static final CARET_EQUALS = _operator('^=', OperatorTokenType.caretEquals);
  static final AMPERSAND_AMPERSAND_EQUALS =
      _operator('&&=', OperatorTokenType.ampersandAmpersandEquals);
  static final BAR_BAR_EQUALS =
      _operator('||=', OperatorTokenType.barBarEquals);
  static final LESS_LESS_EQUALS =
      _operator('<<=', OperatorTokenType.lessLessEquals);
  static final GREATER_GREATER_EQUALS =
      _operator('>>=', OperatorTokenType.greaterGreaterEquals);
  static final GREATER_GREATER_GREATER_EQUALS =
      _operator('>>>=', OperatorTokenType.greaterGreaterGreaterEquals);
  static Parser<OperatorToken> _operator(
          String operator, OperatorTokenType type) =>
      string(operator)
          .tokenize((lexeme, span) => OperatorToken(type, span: span));

  // SECTION: keywords

  static final USE =
      string('use').tokenize((_, span) => UseKeywordToken(span: span));
  static final CRATE =
      string('crate').tokenize((_, span) => CrateKeywordToken(span: span));
  static final MODULE =
      string('module').tokenize((_, span) => ModuleKeywordToken(span: span));
  static final TRAIT =
      string('trait').tokenize((_, span) => TraitKeywordToken(span: span));
  static final IMPL =
      string('impl').tokenize((_, span) => ImplKeywordToken(span: span));
  static final CLASS =
      string('class').tokenize((_, span) => ClassKeywordToken(span: span));
  static final FUN =
      string('fun').tokenize((_, span) => FunKeywordToken(span: span));
  static final LET =
      string('let').tokenize((_, span) => LetKeywordToken(span: span));
  static final GET =
      string('get').tokenize((_, span) => GetKeywordToken(span: span));
  static final SET =
      string('set').tokenize((_, span) => SetKeywordToken(span: span));

  static final IF = string('if')
      .tokenize((_, span) => KeywordToken.if_(span: span) as IfKeywordToken);
  static final ELSE = string('else').tokenize(
      (_, span) => KeywordToken.else_(span: span) as ElseKeywordToken);
<<<<<<< HEAD
  static final RETURN = string('return').tokenize(
      (_, span) => KeywordToken.return_(span: span) as ReturnKeywordToken);
  static final BREAK =
      string('break').tokenize((_, span) => BreakKeywordToken(span: span));
  static final CONTINUE =
      string('return').tokenize((_, span) => ContinueKeywordToken(span: span));
=======
  static final RETURN =
      string('return').tokenize((_, span) => ReturnKeywordToken(span: span));
>>>>>>> 8b520355

  // SECTION: lexicalModifiers

  static final PUBLIC =
      string('public').tokenize((_, span) => PublicModifierToken(span: span));
  static final MUT =
      string('mut').tokenize((_, span) => MutModifierToken(span: span));
  static final STATIC =
      string('static').tokenize((_, span) => StaticModifierToken(span: span));
  static final BUILTIN =
      string('builtin').tokenize((_, span) => BuiltinModifierToken(span: span));
  static final EXTERNAL = string('external')
      .tokenize((_, span) => ExternalModifierToken(span: span));
  static final OVERRIDE = string('override')
      .tokenize((_, span) => OverrideModifierToken(span: span));
  static final CONST =
      string('const').tokenize((_, span) => ModifierToken.const_(span: span));

  // SECTION: literals

  static final IntegerLiteral = HexLiteral | BinLiteral | DecLiteral;

  // TODO(JonasWanke): disallow trailing underscore
  // formerly: DecDigit & DecDigitOrSeparator.star() & DecDigit | DecDigit
  static final DecLiteral =
      (_DecDigit & _DecDigitOrSeparator.star()).tokenizeInteger();

  // TODO(JonasWanke): disallow leading/trailing underscore
  // formerly: DecDigit & DecDigitOrSeparator.star() & DecDigit | DecDigit
  static final _DecDigits = _DecDigit & _DecDigitOrSeparator.star();

  static final _DecDigit = digit();
  static final _DecDigitOrSeparator = _DecDigit | char('_');

  // TODO: RealLiteral, FloatLiteral, DoubleLiteral

  // TODO(JonasWanke): disallow leading/trailing underscore
  // formerly: _hexLiteralPrefix & _HexDigit & (_HexDigitOrSeparator.star() & _HexDigit).optional()
  static final HexLiteral = (_hexLiteralPrefix & _HexDigitOrSeparator.plus())
      .tokenizeInteger(radix: 16, hasPrefix: true);
  static final _hexLiteralPrefix = char('0') & (char('x') | char('X'));

  static final _HexDigit = _DecDigit | _hexLettersLower | _hexLettersUpper;
  static final _hexLettersLower =
      char('a') | char('b') | char('c') | char('d') | char('e') | char('f');
  static final _hexLettersUpper =
      char('A') | char('B') | char('C') | char('D') | char('E') | char('F');
  static final _HexDigitOrSeparator = _HexDigit | char('_');

  // TODO(JonasWanke): disallow leading/trailing underscore
  // formerly: _binLiteralPrefix & _BinDigit & (_BinDigitOrSeparator.star() & _BinDigit).optional()
  static final BinLiteral = (_binLiteralPrefix & _BinDigitOrSeparator.plus())
      .tokenizeInteger(radix: 2, hasPrefix: true);
  static final _binLiteralPrefix = char('0') & (char('b') | char('B'));

  static final _BinDigit = char('0') | char('1');
  static final _BinDigitOrSeparator = _BinDigit | char('_');

  static final BooleanLiteral = (string('true') | string('false')).tokenize(
      (lexeme, span) => BoolLiteralToken(lexeme == 'true', span: span));

  static final LiteralStringToken_ =
      (QUOTE | LCURL).neg().plus().tokenize<LiteralStringToken>((lexeme, span) {
    final content = StringBuffer();
    var isEscaped = false;
    for (final char in lexeme.characters) {
      if (!isEscaped) {
        if (char == r'\') {
          isEscaped = true;
          continue;
        }
        content.write(char);
        continue;
      }

      final code = {
        'n': '\n',
        'r': '\r',
        't': '\t',
        r'\': '\\',
      }[char];
      if (code == null) {
        throw Exception('Invalid escaped character: `$char`.');
      }

      content.write(code);
      isEscaped = false;
    }

    return LiteralStringToken(content.toString(), span: span);
  });

  // SECTION: lexicalIdentifiers

  static final Identifier =
      ((Letter | char('_')) & (Letter | char('_') | _DecDigit).star())
          .tokenize((lexeme, span) => IdentifierToken(lexeme, span: span));

  // SECTION: characters

  static final Letter = letter();
}

typedef LiteralMapper<T extends Token> = T Function(
  String lexeme,
  SourceSpan span,
);

extension on Parser<void> {
  Parser<void> operator &(Parser<void> other) => SequenceParser([this, other]);
}

extension on Parser<String> {
  Parser<T> tokenize<T extends Token>(LiteralMapper<T> mapper) {
    return token().map((petitToken) {
      final span = SourceSpan(petitToken.start, petitToken.stop);
      return mapper(petitToken.value, span);
    });
  }

  Parser<OperatorToken> tokenizeOperator<T extends Token>(
    OperatorTokenType type,
  ) =>
      tokenize((lexeme, span) => OperatorToken(type, span: span));
  Parser<IntLiteralToken> tokenizeInteger({
    int radix = 10,
    bool hasPrefix = false,
  }) {
    return tokenize<IntLiteralToken>((lexeme, span) {
      return IntLiteralToken(
        int.parse(
          lexeme.substring(hasPrefix ? 2 : 0).replaceAll('_', ''),
          radix: radix,
        ),
        span: span,
      );
    });
  }

  Parser<String> operator &(Parser<String> other) =>
      SequenceParser([this, other]).flatten();

  Parser<String> star() =>
      PossessiveRepeatingParser(this, 0, unbounded).map((list) => list.join());
  Parser<String> plus() =>
      PossessiveRepeatingParser(this, 1, unbounded).map((list) => list.join());
}<|MERGE_RESOLUTION|>--- conflicted
+++ resolved
@@ -183,21 +183,16 @@
   static final SET =
       string('set').tokenize((_, span) => SetKeywordToken(span: span));
 
-  static final IF = string('if')
-      .tokenize((_, span) => KeywordToken.if_(span: span) as IfKeywordToken);
-  static final ELSE = string('else').tokenize(
-      (_, span) => KeywordToken.else_(span: span) as ElseKeywordToken);
-<<<<<<< HEAD
-  static final RETURN = string('return').tokenize(
-      (_, span) => KeywordToken.return_(span: span) as ReturnKeywordToken);
+  static final IF =
+      string('if').tokenize((_, span) => IfKeywordToken(span: span));
+  static final ELSE =
+      string('else').tokenize((_, span) => ElseKeywordToken(span: span));
+  static final RETURN =
+      string('return').tokenize((_, span) => ReturnKeywordToken(span: span));
   static final BREAK =
       string('break').tokenize((_, span) => BreakKeywordToken(span: span));
   static final CONTINUE =
       string('return').tokenize((_, span) => ContinueKeywordToken(span: span));
-=======
-  static final RETURN =
-      string('return').tokenize((_, span) => ReturnKeywordToken(span: span));
->>>>>>> 8b520355
 
   // SECTION: lexicalModifiers
 
